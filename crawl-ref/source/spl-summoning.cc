--- conflicted
+++ resolved
@@ -213,15 +213,8 @@
     // Don't enchant sticks marked with {!D}.
     if (!check_warning_inscriptions(wpn, OPER_DESTROY))
     {
-<<<<<<< HEAD
-        mprf("%s feel%s slithery for a moment!",
-             wpn.name(DESC_YOUR).c_str(),
-             wpn.quantity > 1 ? "" : "s");
-        return (false);
-=======
         mpr(abort_msg);
         return SPRET_ABORT;
->>>>>>> 5efc2ebb
     }
 
     const int dur = std::min(3 + random2(pow) / 20, 5);
