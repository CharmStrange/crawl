/**
 * @file
 * @brief Monster related debugging functions.
**/

#include "AppHdr.h"

#include "wiz-mon.h"

#include "abyss.h"
#include "areas.h"
#include "artefact.h"
#include "cio.h"
#include "colour.h"
#include "dbg-util.h"
#include "delay.h"
#include "dungeon.h"
#include "env.h"
#include "files.h"
#include "ghost.h"
#include "goditem.h"
#include "invent.h"
#include "items.h"
#include "jobs.h"
#include "macro.h"
#include "map_knowledge.h"
#include "mapdef.h"
#include "message.h"
#include "mgen_data.h"
#include "mon-iter.h"
#include "mon-pathfind.h"
#include "mon-place.h"
#include "mon-speak.h"
#include "mon-stuff.h"
#include "mon-util.h"
#include "output.h"
#include "religion.h"
#include "shout.h"
#include "showsymb.h"
#include "spl-miscast.h"
#include "spl-util.h"
#include "terrain.h"
#include "view.h"
#include "viewmap.h"
#include "wiz-dgn.h"

#ifdef WIZARD
// Creates a specific monster by mon type number.
void wizard_create_spec_monster(void)
{
    int mon = prompt_for_int("Which monster by number? ", true);

    if (mon == -1 || (mon >= NUM_MONSTERS
                      && mon != RANDOM_MONSTER
                      && mon != RANDOM_DRACONIAN
                      && mon != RANDOM_BASE_DRACONIAN
                      && mon != RANDOM_NONBASE_DRACONIAN
                      && mon != WANDERING_MONSTER))
    {
        canned_msg(MSG_OK);
    }
    else
    {
        create_monster(
            mgen_data::sleeper_at(
                static_cast<monster_type>(mon), you.pos()));
    }
}

static int _make_mimic_item(object_class_type type)
{
    int it = items(0, OBJ_RANDOM, OBJ_RANDOM, true, 0, 0);

    if (it == NON_ITEM)
        return NON_ITEM;

    item_def &item = mitm[it];

    item.base_type = type;
    item.sub_type  = 0;
    item.special   = 0;
    item.colour    = 0;
    item.flags     = 0;
    item.quantity  = 1;
    item.plus      = 0;
    item.plus2     = 0;
    item.link      = NON_ITEM;

    int prop;
    switch (type)
    {
    case OBJ_WEAPONS:
        do
            item.sub_type = random2(NUM_WEAPONS);
        while (is_blessed(item));

        prop = random2(100);

        if (prop < 20)
            make_item_randart(item);
        else if (prop < 50)
            set_equip_desc(item, ISFLAG_GLOWING);
        else if (prop < 80)
            set_equip_desc(item, ISFLAG_RUNED);
        else if (prop < 85)
            set_equip_race(item, ISFLAG_ORCISH);
        else if (prop < 90)
            set_equip_race(item, ISFLAG_DWARVEN);
        else if (prop < 95)
            set_equip_race(item, ISFLAG_ELVEN);
        break;

    case OBJ_ARMOUR:
        do
            item.sub_type = random2(NUM_ARMOURS);
        while (armour_is_hide(item));

        prop = random2(100);

        if (prop < 20)
            make_item_randart(item);
        else if (prop < 40)
            set_equip_desc(item, ISFLAG_GLOWING);
        else if (prop < 60)
            set_equip_desc(item, ISFLAG_RUNED);
        else if (prop < 80)
            set_equip_desc(item, ISFLAG_EMBROIDERED_SHINY);
        else if (prop < 85)
            set_equip_race(item, ISFLAG_ORCISH);
        else if (prop < 90)
            set_equip_race(item, ISFLAG_DWARVEN);
        else if (prop < 95)
            set_equip_race(item, ISFLAG_ELVEN);
        break;

    case OBJ_SCROLLS:
        item.sub_type = random2(NUM_SCROLLS);
        break;

    case OBJ_POTIONS:
        do
            item.sub_type = random2(NUM_POTIONS);
        while (is_blood_potion(item) || is_fizzing_potion(item));
        break;

    case OBJ_BOOKS:
        item.sub_type = random2(MAX_NORMAL_BOOK);
        break;

    case OBJ_STAVES:
        item.sub_type = random2(STAFF_FIRST_ROD - 1);
        break;

    case OBJ_GOLD:
    default:
        item.quantity = 5 + random2(1000);
        break;
    }

    item_colour(item); // also sets special vals for scrolls/potions

    return (it);
}

// Creates a specific monster by name. Uses the same patterns as
// map definitions.
void wizard_create_spec_monster_name()
{
    char specs[100];
    mpr("Enter monster name (or MONS spec): ", MSGCH_PROMPT);
    if (cancelable_get_line_autohist(specs, sizeof specs) || !*specs)
    {
        canned_msg(MSG_OK);
        return;
    }

    mons_list mlist;
    std::string err = mlist.add_mons(specs);

    if (!err.empty())
    {
        std::string newerr;
        // Try for a partial match, but not if the user accidentally entered
        // only a few letters.
        monster_type partial = get_monster_by_name(specs);
        if (strlen(specs) >= 3 && partial != MONS_NO_MONSTER)
        {
            mlist.clear();
            newerr = mlist.add_mons(mons_type_name(partial, DESC_PLAIN));
        }

        if (!newerr.empty())
        {
            mpr(err.c_str());
            return;
        }
    }

    mons_spec mspec = mlist.get_monster(0);
    if (mspec.type == -1)
    {
        mpr("Such a monster couldn't be found.", MSGCH_DIAGNOSTICS);
        return;
    }

    int type = mspec.type;
    if (mons_class_is_zombified(mspec.type))
        type = mspec.monbase;

    coord_def place = find_newmons_square(type, you.pos());
    if (!in_bounds(place))
    {
        // Try again with habitat HT_LAND.
        // (Will be changed to the necessary terrain type in dgn_place_monster.)
        place = find_newmons_square(MONS_NO_MONSTER, you.pos());
    }

    if (!in_bounds(place))
    {
        mpr("Found no space to place monster.", MSGCH_DIAGNOSTICS);
        return;
    }

    if (mons_is_feat_mimic(type))
    {
        if (wizard_create_feature(place))
            env.level_map_mask(place) |= MMT_MIMIC;
        return;
    }

    if (mons_is_item_mimic(type))
    {
        object_class_type item_type = get_item_mimic_type();
        if (item_type == OBJ_UNASSIGNED)
        {
            canned_msg(MSG_OK);
            return;
        }
        int it = _make_mimic_item(item_type);
        if (it == NON_ITEM)
        {
            mpr("Cannot create item.", MSGCH_DIAGNOSTICS);
            return;
        }
        move_item_to_grid(&it, place);
        mitm[it].flags |= ISFLAG_MIMIC;
        return;
    }

    // Wizmode users should be able to conjure up uniques even if they
    // were already created. Yay, you can meet 3 Sigmunds at once! :p
    if (mons_is_unique(mspec.type) && you.unique_creatures[mspec.type])
        you.unique_creatures[mspec.type] = false;

<<<<<<< HEAD
    if (dgn_place_monster(mspec, -1, place, true, false) == -1)
=======
    if (!dgn_place_monster(mspec, you.absdepth0, place, true, false))
>>>>>>> 9d196e98
    {
        mpr("Unable to place monster.", MSGCH_DIAGNOSTICS);
        return;
    }

    if (mspec.type == MONS_KRAKEN)
    {
        unsigned short idx = mgrd(place);

        if (idx >= MAX_MONSTERS || menv[idx].type != MONS_KRAKEN)
        {
            for (idx = 0; idx < MAX_MONSTERS; idx++)
            {
                if (menv[idx].type == MONS_KRAKEN && menv[idx].alive())
                {
                    menv[idx].colour = element_colour(ETC_KRAKEN);
                    return;
                }
            }
        }
        if (idx >= MAX_MONSTERS)
        {
            mpr("Couldn't find player kraken!");
            return;
        }
    }

    // FIXME: This is a bit useless, seeing how you cannot set the
    // ghost's stats, brand or level, among other things.
    if (mspec.type == MONS_PLAYER_GHOST)
    {
        unsigned short idx = mgrd(place);

        if (idx >= MAX_MONSTERS || menv[idx].type != MONS_PLAYER_GHOST)
        {
            for (idx = 0; idx < MAX_MONSTERS; idx++)
            {
                if (menv[idx].type == MONS_PLAYER_GHOST
                    && menv[idx].alive())
                {
                    break;
                }
            }
        }

        if (idx >= MAX_MONSTERS)
        {
            mpr("Couldn't find player ghost, probably going to crash.");
            more();
            return;
        }

        monster    &mon = menv[idx];
        ghost_demon ghost;

        ghost.name = "John Doe";

        char input_str[80];
        msgwin_get_line("Make player ghost which species? (case-sensitive) ",
                        input_str, sizeof(input_str));

        species_type sp_id = get_species_by_abbrev(input_str);
        if (sp_id == SP_UNKNOWN)
            sp_id = str_to_species(input_str);
        if (sp_id == SP_UNKNOWN)
        {
            mpr("No such species, making it Human.");
            sp_id = SP_HUMAN;
        }
        ghost.species = static_cast<species_type>(sp_id);

        msgwin_get_line("Give player ghost which background? ",
                        input_str, sizeof(input_str));

        int job_id = get_job_by_abbrev(input_str);

        if (job_id == JOB_UNKNOWN)
            job_id = get_job_by_name(input_str);

        if (job_id == JOB_UNKNOWN)
        {
            mpr("No such background, making it a Fighter.");
            job_id = JOB_FIGHTER;
        }
        ghost.job = static_cast<job_type>(job_id);
        ghost.xl = 7;

        mon.set_ghost(ghost);

        ghosts.push_back(ghost);
    }
}

static bool _sort_monster_list(int a, int b)
{
    const monster* m1 = &menv[a];
    const monster* m2 = &menv[b];

    if (m1->alive() != m2->alive())
        return m1->alive();
    else if (!m1->alive())
        return a < b;

    if (m1->type == m2->type)
    {
        if (!m1->alive() || !m2->alive())
            return (false);

        return (m1->name(DESC_PLAIN, true) < m2->name(DESC_PLAIN, true));
    }

    const unsigned glyph1 = mons_char(m1->type);
    const unsigned glyph2 = mons_char(m2->type);
    if (glyph1 != glyph2)
    {
        return (glyph1 < glyph2);
    }

    return (m1->type < m2->type);
}

void debug_list_monsters()
{
    std::vector<std::string> mons;
    int nfound = 0;

    int mon_nums[MAX_MONSTERS];

    for (int i = 0; i < MAX_MONSTERS; ++i)
        mon_nums[i] = i;

    std::sort(mon_nums, mon_nums + MAX_MONSTERS, _sort_monster_list);

    int total_exp = 0, total_adj_exp = 0, total_nonuniq_exp = 0;

    std::string prev_name = "";
    int         count     = 0;

    for (int i = 0; i < MAX_MONSTERS; ++i)
    {
        const int idx = mon_nums[i];
        if (invalid_monster_index(idx))
            continue;

        const monster* mi(&menv[idx]);
        if (!mi->alive())
            continue;

        std::string name = mi->name(DESC_PLAIN, true);

        if (prev_name != name && count > 0)
        {
            char buf[80];
            if (count > 1)
                snprintf(buf, sizeof(buf), "%d %s", count,
                         pluralise(prev_name).c_str());
            else
                snprintf(buf, sizeof(buf), "%s", prev_name.c_str());
            mons.push_back(buf);

            count = 0;
        }
        nfound++;
        count++;
        prev_name = name;

        int exp = exper_value(mi);
        total_exp += exp;
        if (!mons_is_unique(mi->type))
            total_nonuniq_exp += exp;

        if ((mi->flags & (MF_WAS_NEUTRAL | MF_NO_REWARD))
            || mi->has_ench(ENCH_ABJ))
        {
            continue;
        }
        if (mi->flags & MF_GOT_HALF_XP)
            exp /= 2;

        total_adj_exp += exp;
    }

    char buf[80];
    if (count > 1)
        snprintf(buf, sizeof(buf), "%d %s", count, pluralise(prev_name).c_str());
    else
        snprintf(buf, sizeof(buf), "%s", prev_name.c_str());
    mons.push_back(buf);

    mpr_comma_separated_list("Monsters: ", mons);

    if (total_adj_exp == total_exp)
    {
        mprf("%d monsters, %d total exp value (%d non-uniq)",
             nfound, total_exp, total_nonuniq_exp);
    }
    else
    {
        mprf("%d monsters, %d total exp value (%d non-uniq, %d adjusted)",
             nfound, total_exp, total_nonuniq_exp, total_adj_exp);
    }
}

void wizard_spawn_control()
{
    mpr("(c)hange spawn rate or (s)pawn monsters? ", MSGCH_PROMPT);
    const int c = tolower(getchm());

    char specs[256];
    bool done = false;

    if (c == 'c')
    {
        mprf(MSGCH_PROMPT, "Set monster spawn rate to what? (now %d, lower value = higher rate) ",
             env.spawn_random_rate);

        if (!cancelable_get_line(specs, sizeof(specs)))
        {
            const int rate = atoi(specs);
            if (rate || specs[0] == '0')
            {
                env.spawn_random_rate = rate;
                done = true;
            }
        }
    }
    else if (c == 's')
    {
        // 50 spots are reserved for non-wandering monsters.
        int max_spawn = MAX_MONSTERS - 50;
        for (monster_iterator mi; mi; ++mi)
            if (mi->alive())
                max_spawn--;

        if (max_spawn <= 0)
        {
            mpr("Level already filled with monsters, get rid of some "
                "of them first.", MSGCH_PROMPT);
            return;
        }

        mprf(MSGCH_PROMPT, "Spawn how many random monsters (max %d)? ",
             max_spawn);

        if (!cancelable_get_line(specs, sizeof(specs)))
        {
            const int num = std::min(atoi(specs), max_spawn);
            if (num > 0)
            {
                int curr_rate = env.spawn_random_rate;
                // Each call to spawn_random_monsters() will spawn one with
                // the rate at 5 or less.
                env.spawn_random_rate = 5;

                for (int i = 0; i < num; ++i)
                    spawn_random_monsters();

                env.spawn_random_rate = curr_rate;
                done = true;
            }
        }
    }

    if (!done)
        canned_msg(MSG_OK);
}

// Prints a number of useful (for debugging, that is) stats on monsters.
void debug_stethoscope(int mon)
{
    dist stth;
    coord_def stethpos;

    int i;

    if (mon != RANDOM_MONSTER)
        i = mon;
    else
    {
        mpr("Which monster?", MSGCH_PROMPT);

        direction(stth, direction_chooser_args());

        if (!stth.isValid)
            return;

        if (stth.isTarget)
            stethpos = stth.target;
        else
            stethpos = you.pos() + stth.delta;

        if (env.cgrid(stethpos) != EMPTY_CLOUD)
        {
            mprf(MSGCH_DIAGNOSTICS, "cloud type: %d delay: %d",
                 env.cloud[ env.cgrid(stethpos) ].type,
                 env.cloud[ env.cgrid(stethpos) ].decay);
        }

        if (!monster_at(stethpos))
        {
            mprf(MSGCH_DIAGNOSTICS, "item grid = %d", igrd(stethpos));
            return;
        }

        i = mgrd(stethpos);
    }

    monster& mons(menv[i]);

    // Print type of monster.
    mprf(MSGCH_DIAGNOSTICS, "%s (id #%d; type=%d loc=(%d,%d) align=%s)",
         mons.name(DESC_THE, true).c_str(),
         i, mons.type, mons.pos().x, mons.pos().y,
         ((mons.attitude == ATT_HOSTILE)        ? "hostile" :
          (mons.attitude == ATT_FRIENDLY)       ? "friendly" :
          (mons.attitude == ATT_NEUTRAL)        ? "neutral" :
          (mons.attitude == ATT_GOOD_NEUTRAL)   ? "good neutral":
          (mons.attitude == ATT_STRICT_NEUTRAL) ? "strictly neutral"
                                                : "unknown alignment"));

    // Print stats and other info.
    mprf(MSGCH_DIAGNOSTICS,
         "HD=%d (%u) HP=%d/%d AC=%d(%d) EV=%d MR=%d SP=%d "
         "energy=%d%s%s mid=%u num=%d stealth=%d flags=%04"PRIx64,
         mons.hit_dice,
         mons.experience,
         mons.hit_points, mons.max_hit_points,
         mons.ac, mons.armour_class(),
         mons.ev,
         mons.res_magic(),
         mons.speed, mons.speed_increment,
         mons.base_monster != MONS_NO_MONSTER ? " base=" : "",
         mons.base_monster != MONS_NO_MONSTER ?
         get_monster_data(mons.base_monster)->name : "",
         mons.mid, mons.number, mons.stealth(), mons.flags);

    if (mons.damage_total)
    {
        mprf(MSGCH_DIAGNOSTICS,
             "pdam=%1.1f/%d (%d%%)",
             0.5 * mons.damage_friendly, mons.damage_total,
             50 * mons.damage_friendly / mons.damage_total);
    }

    // Print habitat and behaviour information.
    const habitat_type hab = mons_habitat(&mons);

    mprf(MSGCH_DIAGNOSTICS,
         "hab=%s beh=%s(%d) foe=%s(%d) mem=%d target=(%d,%d) "
         "firing_pos=(%d,%d) god=%s",
         ((hab == HT_LAND)                       ? "land" :
          (hab == HT_AMPHIBIOUS)                 ? "amphibious" :
          (hab == HT_WATER)                      ? "water" :
          (hab == HT_LAVA)                       ? "lava" :
          (hab == HT_ROCK)                       ? "rock"
                                                 : "unknown"),
         (mons.asleep()        ? "sleep" :
          mons_is_wandering(&mons)       ? "wander" :
          mons_is_seeking(&mons)         ? "seek" :
          mons_is_fleeing(&mons)         ? "flee" :
          mons_is_retreating(&mons)      ? "retreat" :
          mons_is_cornered(&mons)        ? "cornered" :
          mons_is_panicking(&mons)       ? "panic" :
          mons_is_lurking(&mons)         ? "lurk"
                                         : "unknown"),
         mons.behaviour,
         ((mons.foe == MHITYOU)                    ? "you" :
          (mons.foe == MHITNOT)                    ? "none" :
          (menv[mons.foe].type == MONS_NO_MONSTER) ? "unassigned monster"
          : menv[mons.foe].name(DESC_PLAIN, true).c_str()),
         mons.foe,
         mons.foe_memory,
         mons.target.x, mons.target.y,
         mons.firing_pos.x, mons.firing_pos.y,
         god_name(mons.god).c_str());

    // Print resistances.
    mprf(MSGCH_DIAGNOSTICS, "resist: fire=%d cold=%d elec=%d pois=%d neg=%d "
                            "acid=%d sticky=%s rot=%s",
         mons.res_fire(),
         mons.res_cold(),
         mons.res_elec(),
         mons.res_poison(),
         mons.res_negative_energy(),
         mons.res_acid(),
         mons.res_sticky_flame() ? "yes" : "no",
         mons.res_rotting() ? "yes" : "no");

    mprf(MSGCH_DIAGNOSTICS, "ench: %s",
         mons.describe_enchantments().c_str());

    std::ostringstream spl;
    const monster_spells &hspell_pass = mons.spells;
    bool found_spell = false;
    for (int k = 0; k < NUM_MONSTER_SPELL_SLOTS; ++k)
    {
        if (hspell_pass[k] != SPELL_NO_SPELL)
        {
            if (found_spell)
                spl << ", ";

            found_spell = true;

            spl << k << ": ";

            if (hspell_pass[k] >= NUM_SPELLS)
                spl << "buggy spell";
            else
                spl << spell_title(hspell_pass[k]);

            spl << " (" << static_cast<int>(hspell_pass[k]) << ")";
        }
    }
    if (found_spell)
        mprf(MSGCH_DIAGNOSTICS, "spells: %s", spl.str().c_str());

    if (mons_is_ghost_demon(mons.type))
    {
        ASSERT(mons.ghost.get());
        const ghost_demon &ghost = *mons.ghost;
        mprf(MSGCH_DIAGNOSTICS, "Ghost damage: %d; brand: %d; att_type: %d; "
                                "att_flav: %d",
             ghost.damage, ghost.brand, ghost.att_type, ghost.att_flav);
    }
}

// Detects all monsters on the level, using their exact positions.
void wizard_detect_creatures()
{
    for (monster_iterator mi; mi; ++mi)
    {
        env.map_knowledge(mi->pos()).set_monster(monster_info(*mi));
        env.map_knowledge(mi->pos()).set_detected_monster(mi->type);
    }
}

// Dismisses all monsters on the level or all monsters that match a user
// specified regex.
void wizard_dismiss_all_monsters(bool force_all)
{
    char buf[80] = "";
    if (!force_all)
    {
        mpr("Regex of monsters to dismiss (ENTER for all): ", MSGCH_PROMPT);
        bool validline = !cancelable_get_line_autohist(buf, sizeof buf);

        if (!validline)
        {
            canned_msg(MSG_OK);
            return;
        }
    }

    dismiss_monsters(buf);
    // If it was turned off turn autopickup back on if all monsters went away.
    if (!*buf)
        autotoggle_autopickup(false);
}

void debug_make_monster_shout(monster* mon)
{
    mpr("Make the monster (S)hout or (T)alk? ", MSGCH_PROMPT);

    char type = (char) getchm(KMC_DEFAULT);
    type = tolower(type);

    if (type != 's' && type != 't')
    {
        canned_msg(MSG_OK);
        return;
    }

    int num_times = prompt_for_int("How many times? ", false);

    if (num_times <= 0)
    {
        canned_msg(MSG_OK);
        return;
    }

    if (type == 's')
    {
        if (silenced(you.pos()))
            mpr("You are silenced and likely won't hear any shouts.");
        else if (silenced(mon->pos()))
            mpr("The monster is silenced and likely won't give any shouts.");

        for (int i = 0; i < num_times; ++i)
            handle_monster_shouts(mon, true);
    }
    else
    {
        if (mon->invisible())
            mpr("The monster is invisible and likely won't speak.");

        if (silenced(you.pos()) && !silenced(mon->pos()))
        {
            mpr("You are silenced but the monster isn't; you will "
                "probably hear/see nothing.");
        }
        else if (!silenced(you.pos()) && silenced(mon->pos()))
            mpr("The monster is silenced and likely won't say anything.");
        else if (silenced(you.pos()) && silenced(mon->pos()))
        {
            mpr("Both you and the monster are silenced, so you likely "
                "won't hear anything.");
        }

        for (int i = 0; i< num_times; ++i)
            mons_speaks(mon);
    }

    mpr("== Done ==");
}

static bool _force_suitable(const monster* mon)
{
    return (mon->alive());
}

void wizard_gain_monster_level(monster* mon)
{
    // Give monster as much experience as it can hold,
    // but cap the levels gained to just 1.
    bool worked = mon->gain_exp(INT_MAX - mon->experience, 1);
    if (!worked)
        simple_monster_message(mon, " seems unable to mature further.", MSGCH_WARN);

    // (The gain_exp() method will chop the monster's experience down
    // to half-way between its new level and the next, so we needn't
    // worry about it being left with too much experience.)
}

void wizard_apply_monster_blessing(monster* mon)
{
    mpr("Apply blessing of (B)eogh, The (S)hining One, or (R)andomly? ",
        MSGCH_PROMPT);

    char type = (char) getchm(KMC_DEFAULT);
    type = tolower(type);

    if (type != 'b' && type != 's' && type != 'r')
    {
        canned_msg(MSG_OK);
        return;
    }
    god_type god = GOD_NO_GOD;
    if (type == 'b' || type == 'r' && coinflip())
        god = GOD_BEOGH;
    else
        god = GOD_SHINING_ONE;

    if (!bless_follower(mon, god, _force_suitable, true))
        mprf("%s won't bless this monster for you!", god_name(god).c_str());
}

void wizard_give_monster_item(monster* mon)
{
    mon_itemuse_type item_use = mons_itemuse(mon);
    if (item_use < MONUSE_STARTING_EQUIPMENT)
    {
        mpr("That type of monster can't use any items.");
        return;
    }

    int player_slot = prompt_invent_item("Give which item to monster?",
                                          MT_DROP, -1);

    if (player_slot == PROMPT_ABORT)
        return;

    for (int i = 0; i < NUM_EQUIP; ++i)
        if (you.equip[i] == player_slot)
        {
            mpr("Can't give equipped items to a monster.");
            return;
        }

    item_def     &item = you.inv[player_slot];
    mon_inv_type mon_slot = NUM_MONSTER_SLOTS;

    switch (item.base_type)
    {
    case OBJ_WEAPONS:
    case OBJ_STAVES:
        // Let wizard specify which slot to put weapon into via
        // inscriptions.
        if (item.inscription.find("first") != std::string::npos
            || item.inscription.find("primary") != std::string::npos)
        {
            mpr("Putting weapon into primary slot by inscription");
            mon_slot = MSLOT_WEAPON;
            break;
        }
        else if (item.inscription.find("second") != std::string::npos
                 || item.inscription.find("alt") != std::string::npos)
        {
            mpr("Putting weapon into alt slot by inscription");
            mon_slot = MSLOT_ALT_WEAPON;
            break;
        }

        // For monsters which can wield two weapons, prefer whichever
        // slot is empty (if there is an empty slot).
        if (mons_wields_two_weapons(mon))
        {
            if (mon->inv[MSLOT_WEAPON] == NON_ITEM)
            {
                mpr("Dual wielding monster, putting into empty primary slot");
                mon_slot = MSLOT_WEAPON;
                break;
            }
            else if (mon->inv[MSLOT_ALT_WEAPON] == NON_ITEM)
            {
                mpr("Dual wielding monster, putting into empty alt slot");
                mon_slot = MSLOT_ALT_WEAPON;
                break;
            }
        }

        // Try to replace a ranged weapon with a ranged weapon and
        // a non-ranged weapon with a non-ranged weapon
        if (mon->inv[MSLOT_WEAPON] != NON_ITEM
            && (is_range_weapon(mitm[mon->inv[MSLOT_WEAPON]])
                == is_range_weapon(item)))
        {
            mpr("Replacing primary slot with similar weapon");
            mon_slot = MSLOT_WEAPON;
            break;
        }
        if (mon->inv[MSLOT_ALT_WEAPON] != NON_ITEM
            && (is_range_weapon(mitm[mon->inv[MSLOT_ALT_WEAPON]])
                == is_range_weapon(item)))
        {
            mpr("Replacing alt slot with similar weapon");
            mon_slot = MSLOT_ALT_WEAPON;
            break;
        }

        // Prefer the empty slot (if any)
        if (mon->inv[MSLOT_WEAPON] == NON_ITEM)
        {
            mpr("Putting weapon into empty primary slot");
            mon_slot = MSLOT_WEAPON;
            break;
        }
        else if (mon->inv[MSLOT_ALT_WEAPON] == NON_ITEM)
        {
            mpr("Putting weapon into empty alt slot");
            mon_slot = MSLOT_ALT_WEAPON;
            break;
        }

        // Default to primary weapon slot
        mpr("Defaulting to primary slot");
        mon_slot = MSLOT_WEAPON;
        break;

    case OBJ_ARMOUR:
    {
        // May only return shield or armour slot.
        equipment_type eq = get_armour_slot(item);

        // Force non-shield, non-body armour to be worn anyway.
        if (eq == EQ_NONE)
            eq = EQ_BODY_ARMOUR;

        mon_slot = equip_slot_to_mslot(eq);
        break;
    }
    case OBJ_MISSILES:
        mon_slot = MSLOT_MISSILE;
        break;
    case OBJ_WANDS:
        mon_slot = MSLOT_WAND;
        break;
    case OBJ_SCROLLS:
        mon_slot = MSLOT_SCROLL;
        break;
    case OBJ_POTIONS:
        mon_slot = MSLOT_POTION;
        break;
    case OBJ_MISCELLANY:
        mon_slot = MSLOT_MISCELLANY;
        break;
    default:
        mpr("You can't give that type of item to a monster.");
        return;
    }

    if (item_use == MONUSE_STARTING_EQUIPMENT
        && !mons_is_unique(mon->type))
    {
        switch (mon_slot)
        {
        case MSLOT_WEAPON:
        case MSLOT_ALT_WEAPON:
        case MSLOT_ARMOUR:
        case MSLOT_MISSILE:
            break;

        default:
            mpr("That type of monster can only use weapons and armour.");
            return;
        }
    }

    int index = get_mitm_slot(10);
    if (index == NON_ITEM)
    {
        mpr("Too many items on level, bailing.");
        return;
    }

    // Move monster's old item to player's inventory as last step.
    int  old_eq     = NON_ITEM;
    bool unequipped = false;
    if (mon_slot != NUM_MONSTER_SLOTS
        && mon->inv[mon_slot] != NON_ITEM
        && !items_stack(item, mitm[mon->inv[mon_slot]]))
    {
        old_eq = mon->inv[mon_slot];
        // Alternative weapons don't get (un)wielded unless the monster
        // can wield two weapons.
        if (mon_slot != MSLOT_ALT_WEAPON || mons_wields_two_weapons(mon))
        {
            mon->unequip(*(mon->mslot_item(mon_slot)), mon_slot, 1, true);
            unequipped = true;
        }
        mon->inv[mon_slot] = NON_ITEM;
    }

    mitm[index] = item;

    unwind_var<int> save_speedinc(mon->speed_increment);
    if (!mon->pickup_item(mitm[index], false, true))
    {
        mpr("Monster wouldn't take item.");
        if (old_eq != NON_ITEM && mon_slot != NUM_MONSTER_SLOTS)
        {
            mon->inv[mon_slot] = old_eq;
            if (unequipped)
                mon->equip(mitm[old_eq], mon_slot, 1);
        }
        unlink_item(index);
        destroy_item(item);
        return;
    }

    // Item is gone from player's inventory.
    dec_inv_item_quantity(player_slot, item.quantity);

    if ((mon->flags & MF_HARD_RESET) && !(item.flags & ISFLAG_SUMMONED))
    {
       mprf(MSGCH_WARN, "WARNING: Monster has MF_HARD_RESET and all its "
            "items will disappear when it does.");
    }
    else if ((item.flags & ISFLAG_SUMMONED) && !mon->is_summoned())
    {
       mprf(MSGCH_WARN, "WARNING: Item is summoned and will disappear when "
            "the monster does.");
    }
    // Monster's old item moves to player's inventory.
    if (old_eq != NON_ITEM)
    {
        mpr("Fetching monster's old item.");
        if (mitm[old_eq].flags & ISFLAG_SUMMONED)
        {
           mprf(MSGCH_WARN, "WARNING: Item is summoned and shouldn't really "
                "be anywhere but in the inventory of a summoned monster.");
        }
        mitm[old_eq].pos.reset();
        mitm[old_eq].link = NON_ITEM;
        move_item_to_player(old_eq, mitm[old_eq].quantity);
    }
}

static void _move_player(const coord_def& where)
{
    if (!you.can_pass_through_feat(grd(where)))
        grd(where) = DNGN_FLOOR;
    move_player_to_grid(where, false, true);
    // If necessary, update the Abyss.
    if (player_in_branch(BRANCH_ABYSS))
        maybe_shift_abyss_around_player();
}

static void _move_monster(const coord_def& where, int idx1)
{
    dist moves;
    direction_chooser_args args;
    args.needs_path = false;
    args.top_prompt = "Move monster to where?";
    direction(moves, args);

    if (!moves.isValid || !in_bounds(moves.target))
        return;

    monster* mon1 = &menv[idx1];

    const int idx2 = mgrd(moves.target);
    monster* mon2 = monster_at(moves.target);

    mon1->moveto(moves.target);
    mgrd(moves.target) = idx1;
    mon1->check_redraw(moves.target);

    mgrd(where) = idx2;

    if (mon2 != NULL)
    {
        mon2->moveto(where);
        mon1->check_redraw(where);
    }
}

void wizard_move_player_or_monster(const coord_def& where)
{
    crawl_state.cancel_cmd_again();
    crawl_state.cancel_cmd_repeat();

    static bool already_moving = false;

    if (already_moving)
    {
        mpr("Already doing a move command.");
        return;
    }

    already_moving = true;

    int idx = mgrd(where);

    if (idx == NON_MONSTER)
    {
        if (crawl_state.arena_suspended)
        {
            mpr("You can't move yourself into the arena.");
            more();
            return;
        }
        _move_player(where);
    }
    else
        _move_monster(where, idx);

    already_moving = false;
}

void wizard_make_monster_summoned(monster* mon)
{
    int summon_type = 0;
    if (mon->is_summoned(NULL, &summon_type) || summon_type != 0)
    {
        mpr("Monster is already summoned.", MSGCH_PROMPT);
        return;
    }

    int dur = prompt_for_int("What summon longevity (1 to 6)? ", true);

    if (dur < 1 || dur > 6)
    {
        canned_msg(MSG_OK);
        return;
    }

    mpr("[a] clone [b] animated [c] chaos [d] miscast [e] zot", MSGCH_PROMPT);
    mpr("[f] wrath [g] aid                [m] misc    [s] spell",
        MSGCH_PROMPT);

    mpr("Which summon type? ", MSGCH_PROMPT);

    char choice = tolower(getchm());

    if (!(choice >= 'a' && choice <= 'g') && choice != 'm' && choice != 's')
    {
        canned_msg(MSG_OK);
        return;
    }

    int type = 0;

    switch (choice)
    {
        case 'a': type = MON_SUMM_CLONE; break;
        case 'b': type = MON_SUMM_ANIMATE; break;
        case 'c': type = MON_SUMM_CHAOS; break;
        case 'd': type = MON_SUMM_MISCAST; break;
        case 'e': type = MON_SUMM_ZOT; break;
        case 'f': type = MON_SUMM_WRATH; break;
        case 'g': type = MON_SUMM_AID; break;
        case 'm': type = 0; break;

        case 's':
        {
            char specs[80];

            msgwin_get_line("Cast which spell by name? ",
                            specs, sizeof(specs));

            if (specs[0] == '\0')
            {
                canned_msg(MSG_OK);
                return;
            }

            spell_type spell = spell_by_name(specs, true);
            if (spell == SPELL_NO_SPELL)
            {
                mpr("No such spell.", MSGCH_PROMPT);
                return;
            }
            type = (int) spell;
            break;
        }

        default:
            die("Invalid summon type choice.");
            break;
    }

    mon->mark_summoned(dur, true, type);
    mpr("Monster is now summoned.");
}

void wizard_polymorph_monster(monster* mon)
{
    monster_type old_type =  mon->type;
    monster_type type     = debug_prompt_for_monster();

    if (type == NUM_MONSTERS)
    {
        canned_msg(MSG_OK);
        return;
    }

    if (invalid_monster_type(type))
    {
        mpr("Invalid monster type.", MSGCH_PROMPT);
        return;
    }

    if (type == old_type)
    {
        mpr("Old type and new type are the same, not polymorphing.");
        return;
    }

    if (mons_species(type) == mons_species(old_type))
    {
        mpr("Target species must be different from current species.");
        return;
    }

    monster_polymorph(mon, type, PPT_SAME, true);

    if (!mon->alive())
    {
        mpr("Polymorph killed monster?", MSGCH_ERROR);
        return;
    }

    mon->check_redraw(mon->pos());

    if (mon->type == old_type)
    {
        mpr("Trying harder");
        change_monster_type(mon, type);
        if (!mon->alive())
        {
            mpr("Polymorph killed monster?", MSGCH_ERROR);
            return;
        }

        mon->check_redraw(mon->pos());
    }

    if (mon->type == old_type)
        mpr("Polymorph failed.");
    else if (mon->type != type)
        mpr("Monster turned into something other than the desired type.");
}

void debug_pathfind(int idx)
{
    if (idx == NON_MONSTER)
        return;

    mpr("Choose a destination!");
#ifndef USE_TILE_LOCAL
    more();
#endif
    coord_def dest;
    level_pos ldest;
    bool chose = show_map(ldest, false, true, false);
    dest = ldest.pos;
    redraw_screen();
    if (!chose)
    {
        canned_msg(MSG_OK);
        return;
    }

    monster& mon = menv[idx];
    mprf("Attempting to calculate a path from (%d, %d) to (%d, %d)...",
         mon.pos().x, mon.pos().y, dest.x, dest.y);
    monster_pathfind mp;
    bool success = mp.init_pathfind(&mon, dest, true, true);
    if (success)
    {
        std::vector<coord_def> path = mp.backtrack();
        std::string path_str;
        mpr("Here's the shortest path: ");
        for (unsigned int i = 0; i < path.size(); ++i)
        {
            snprintf(info, INFO_SIZE, "(%d, %d)  ", path[i].x, path[i].y);
            path_str += info;
        }
        mpr(path_str.c_str());
        mprf("-> path length: %u", (unsigned int)path.size());

        mpr("");
        path = mp.calc_waypoints();
        path_str = "";
        mpr("");
        mpr("And here are the needed waypoints: ");
        for (unsigned int i = 0; i < path.size(); ++i)
        {
            snprintf(info, INFO_SIZE, "(%d, %d)  ", path[i].x, path[i].y);
            path_str += info;
        }
        mpr(path_str.c_str());
        mprf("-> #waypoints: %u", (unsigned int)path.size());
    }
}

static void _miscast_screen_update()
{
    viewwindow();

    you.redraw_status_flags =
        REDRAW_LINE_1_MASK | REDRAW_LINE_2_MASK | REDRAW_LINE_3_MASK;
    print_stats();

#ifndef USE_TILE_LOCAL
    update_monster_pane();
#endif
}

void debug_miscast(int target_index)
{
    crawl_state.cancel_cmd_repeat();

    actor* target;
    if (target_index == NON_MONSTER)
        target = &you;
    else
        target = &menv[target_index];

    if (!target->alive())
    {
        mpr("Can't make already dead target miscast.");
        return;
    }

    char specs[100];
    mpr("Miscast which school or spell, by name? ", MSGCH_PROMPT);
    if (cancelable_get_line_autohist(specs, sizeof specs) || !*specs)
    {
        canned_msg(MSG_OK);
        return;
    }

    spell_type         spell  = spell_by_name(specs, true);
    spschool_flag_type school = school_by_name(specs);

    // Prefer exact matches for school name over partial matches for
    // spell name.
    if (school != SPTYP_NONE
        && (strcasecmp(specs, spelltype_short_name(school)) == 0
            || strcasecmp(specs, spelltype_long_name(school)) == 0))
    {
        spell = SPELL_NO_SPELL;
    }

    if (spell == SPELL_NO_SPELL && school == SPTYP_NONE)
    {
        mpr("No matching spell or spell school.");
        return;
    }
    else if (spell != SPELL_NO_SPELL && school != SPTYP_NONE)
    {
        mprf("Ambiguous: can be spell '%s' or school '%s'.",
            spell_title(spell), spelltype_short_name(school));
        return;
    }

    int disciplines = 0;
    if (spell != SPELL_NO_SPELL)
    {
        disciplines = get_spell_disciplines(spell);

        if (disciplines == 0)
        {
            mprf("Spell '%s' has no disciplines.", spell_title(spell));
            return;
        }
    }

    if (is_holy_spell(spell))
    {
        mpr("Can't miscast holy spells.");
        return;
    }

    if (spell != SPELL_NO_SPELL)
        mprf("Miscasting spell %s.", spell_title(spell));
    else
        mprf("Miscasting school %s.", spelltype_long_name(school));

    if (spell != SPELL_NO_SPELL)
        mpr("Enter spell_power,spell_failure: ", MSGCH_PROMPT);
    else
    {
        mpr("Enter miscast_level or spell_power,spell_failure: ",
             MSGCH_PROMPT);
    }

    if (cancelable_get_line_autohist(specs, sizeof specs) || !*specs)
    {
        canned_msg(MSG_OK);
        return;
    }

    int level = -1, pow = -1, fail = -1;

    if (strchr(specs, ','))
    {
        std::vector<std::string> nums = split_string(",", specs);
        pow  = atoi(nums[0].c_str());
        fail = atoi(nums[1].c_str());

        if (pow <= 0 || fail <= 0)
        {
            canned_msg(MSG_OK);
            return;
        }
    }
    else
    {
        if (spell != SPELL_NO_SPELL)
        {
            mpr("Can only enter fixed miscast level for schools, not spells.");
            return;
        }

        level = atoi(specs);
        if (level < 0)
        {
            canned_msg(MSG_OK);
            return;
        }
        else if (level > 3)
        {
            mpr("Miscast level can be at most 3.");
            return;
        }
    }

    // Handle repeats ourselves since miscasts are likely to interrupt
    // command repetions, especially if the player is the target.
    int repeats = prompt_for_int("Number of repetitions? ", true);
    if (repeats < 1)
    {
        canned_msg(MSG_OK);
        return;
    }

    // Supress "nothing happens" message for monster miscasts which are
    // only harmless messages, since a large number of those are missing
    // monster messages.
    nothing_happens_when_type nothing = NH_DEFAULT;
    if (target_index != NON_MONSTER && level == 0)
        nothing = NH_NEVER;

    MiscastEffect *miscast;

    if (spell != SPELL_NO_SPELL)
    {
        miscast = new MiscastEffect(target, target_index, spell, pow, fail,
                                    "", nothing);
    }
    else
    {
        if (level != -1)
        {
            miscast = new MiscastEffect(target, target_index, school,
                                        level, "wizard testing miscast",
                                        nothing);
        }
        else
        {
            miscast = new MiscastEffect(target, target_index, school,
                                        pow, fail, "wizard testing miscast",
                                        nothing);
        }
    }
    // Merely creating the miscast object causes one miscast effect to
    // happen.
    repeats--;
    if (level != 0)
        _miscast_screen_update();

    while (target->alive() && repeats-- > 0)
    {
        if (kbhit())
        {
            mpr("Key pressed, interrupting miscast testing.");
            getchm();
            break;
        }

        miscast->do_miscast();
        if (level != 0)
            _miscast_screen_update();
    }

    delete miscast;
}

#ifdef DEBUG_BONES
void debug_ghosts()
{
    mpr("(C)reate or (L)oad bones file?", MSGCH_PROMPT);
    const char c = tolower(getchm());

    if (c == 'c')
        save_ghost(true);
    else if (c == 'l')
        load_ghost(false);
    else
        canned_msg(MSG_OK);
}
#endif

#endif<|MERGE_RESOLUTION|>--- conflicted
+++ resolved
@@ -252,11 +252,7 @@
     if (mons_is_unique(mspec.type) && you.unique_creatures[mspec.type])
         you.unique_creatures[mspec.type] = false;
 
-<<<<<<< HEAD
-    if (dgn_place_monster(mspec, -1, place, true, false) == -1)
-=======
-    if (!dgn_place_monster(mspec, you.absdepth0, place, true, false))
->>>>>>> 9d196e98
+    if (!dgn_place_monster(mspec, -1, place, true, false))
     {
         mpr("Unable to place monster.", MSGCH_DIAGNOSTICS);
         return;
