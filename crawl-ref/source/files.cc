--- conflicted
+++ resolved
@@ -956,27 +956,18 @@
 
     if (can_follow && non_stair_using_allies > 0)
     {
-        // Summons won't follow and will time out.
-        if (non_stair_using_summons > 0)
-        {
-<<<<<<< HEAD
+        // TODO: refactor this, support mixes of types left behind?
+        if (non_stair_vault_mons > 0)
+        {
+            // Oubliette monsters remain in their home... forever.
+            mprf("Your %s left behind.",
+                 non_stair_using_allies > 1 ? "allies are" : "ally is");
+        }
+        else if (non_stair_using_summons > 0)
+        {
             // Summons won't follow and will time out.
-            if (non_stair_using_summons + non_stair_vault_mons > 0)
-            {
-                mprf("Your %s%s left behind.",
-                     non_stair_using_summons > 1 ? "summoned " : "",
-                     non_stair_using_allies > 1 ? "allies are" : "ally is");
-            }
-            else
-            {
-                // Permanent undead are left behind but stay.
-                mprf("Your mindless thrall%s behind.",
-                     non_stair_using_allies > 1 ? "s stay" : " stays");
-            }
-=======
             mprf("Your summoned %s left behind.",
                  non_stair_using_allies > 1 ? "allies are" : "ally is");
->>>>>>> 3763c35f
         }
         else
         {
