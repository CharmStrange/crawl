/*
 *  File:       dungeon.cc
 *  Summary:    Functions used when building new levels.
 *  Written by: Linley Henzell
 */

#include "AppHdr.h"

#include <stdlib.h>
#include <stdio.h>
#include <time.h>
#include <list>
#include <set>
#include <sstream>
#include <algorithm>
#include <cmath>

#include "abyss.h"
#include "acquire.h"
#include "artefact.h"
#include "branch.h"
#include "chardump.h"
#include "cloud.h"
#include "coord.h"
#include "coordit.h"
#include "defines.h"
#include "dgn-shoals.h"
#include "dgn-swamp.h"
#include "effects.h"
#include "env.h"
#include "enum.h"
#include "map_knowledge.h"
#include "flood_find.h"
#include "fprop.h"
#include "externs.h"
#include "dbg-maps.h"
#include "dbg-scan.h"
#include "directn.h"
#include "dungeon.h"
#include "files.h"
#include "itemname.h"
#include "itemprop.h"
#include "items.h"
#include "l_defs.h"
#include "libutil.h"
#include "makeitem.h"
#include "mapdef.h"
#include "mapmark.h"
#include "maps.h"
#include "message.h"
#include "misc.h"
#include "mon-util.h"
#include "mon-place.h"
#include "mgen_data.h"
#include "mon-pathfind.h"
#include "notes.h"
#include "place.h"
#include "player.h"
#include "random.h"
#include "religion.h"
#include "spl-book.h"
#include "spl-transloc.h"
#include "spl-util.h"
#include "sprint.h"
#include "state.h"
#include "stuff.h"
#include "tags.h"
#include "terrain.h"
#ifdef USE_TILE
 #include "tileview.h"
#endif
#include "traps.h"
#include "travel.h"
#include "hints.h"

#ifdef DEBUG_DIAGNOSTICS
#define DEBUG_TEMPLES
#endif

#ifdef WIZARD
#include "cio.h" // for cancelable_get_line()
#endif

#define YOU_DUNGEON_VAULTS_KEY    "you_dungeon_vaults_key"
#define YOU_PORTAL_VAULT_MAPS_KEY "you_portal_vault_maps_key"

spec_room lua_special_room_spec;
int       lua_special_room_level;

struct dist_feat
{
    int dist;
    dungeon_feature_type feat;

    dist_feat(int _d = 0, dungeon_feature_type _f = DNGN_UNSEEN)
        : dist(_d), feat(_f)
        {
        }
};

const struct coord_def OrthCompass[4] =
{
    coord_def(0, -1), coord_def(0, 1), coord_def(-1, 0), coord_def(1, 0)
};

// FIXME: maintaining previous behaviour, but why are we forbidding the
// last row and column?
coord_def spec_room::random_spot() const
{
    return coord_def(random_range(tl.x, br.x-1), random_range(tl.y, br.y-1));
}

// DUNGEON BUILDERS
static bool _build_level_vetoable(int level_number, level_area_type level_type,
                                  bool enable_random_maps);
static void _build_dungeon_level(int level_number, level_area_type level_type);
static bool _valid_dungeon_level(int level_number, level_area_type level_type);

static bool _find_in_area(int sx, int sy, int ex, int ey,
                          dungeon_feature_type feature);
static bool _make_box(int room_x1, int room_y1, int room_x2, int room_y2,
                      dungeon_feature_type floor=DNGN_UNSEEN,
                      dungeon_feature_type wall=DNGN_UNSEEN,
                      dungeon_feature_type avoid=DNGN_UNSEEN);

static bool _builder_by_type(int level_number, level_area_type level_type);
static bool _builder_by_branch(int level_number);
static bool _builder_normal(int level_number, spec_room &s);
static bool _builder_basic(int level_number);
static void _builder_extras(int level_number);
static void _builder_items(int level_number, level_area_type level_type,
                           int items_wanted);
static void _builder_monsters(int level_number, level_area_type level_type,
                              int mon_wanted);
static void _place_specific_stair(dungeon_feature_type stair,
                                  const std::string &tag = "",
                                  int dl = 0, bool vault_only = false);
static void _place_branch_entrances(int dlevel, level_area_type level_type);
static void _place_extra_vaults();
static void _place_chance_vaults();
static void _place_minivaults(const std::string &tag = "",
                              int fewest = -1, int most = -1,
                              bool force = false);
static int _place_uniques(int level_number, level_area_type level_type);
static void _place_traps(int level_number);
static void _place_fog_machines(int level_number);
static void _prepare_water(int level_number);
static void _check_doors();
static void _hide_doors();
static void _make_trail(int xs, int xr, int ys, int yr,int corrlength,
                        int intersect_chance,
                        int no_corr,
                        int &xbegin, int &ybegin,
                        int &xend, int &yend);
static bool _make_room(int sx,int sy,int ex,int ey,int max_doors, int doorlevel);
static void _place_pool(dungeon_feature_type pool_type, uint8_t pool_x1,
                        uint8_t pool_y1, uint8_t pool_x2,
                        uint8_t pool_y2);
static void _many_pools(dungeon_feature_type pool_type);
static bool _join_the_dots_rigorous(const coord_def &from,
                                    const coord_def &to,
                                    uint32_t mapmask,
                                    bool early_exit = false);

static void _build_river(dungeon_feature_type river_type); //mv
static void _build_lake(dungeon_feature_type lake_type); //mv
static void _add_plant_clumps(int frequency = 10, int clump_density = 12,
                              int clump_radius = 4);

static void _bigger_room();
static void _plan_main(int level_number, int force_plan);
static bool _plan_1(int level_number);
static bool _plan_2(int level_number);
static bool _plan_3(int level_number);
static bool _plan_4(uint8_t forbid_x1, uint8_t forbid_y1, uint8_t forbid_x2,
                    uint8_t forbid_y2, dungeon_feature_type force_wall);
static bool _plan_5();
static bool _plan_6(int level_number);
static void _portal_vault_level(int level_number);
static void _labyrinth_level(int level_number);
static void _box_room(int bx1, int bx2, int by1, int by2,
                      dungeon_feature_type wall_type);
static int  _box_room_doors(int bx1, int bx2, int by1, int by2, int new_doors);
static void _city_level(int level_number);
static void _diamond_rooms(int level_number);

static void _pick_float_exits(vault_placement &place,
                              std::vector<coord_def> &targets);
static void _connect_vault(const vault_placement &vp);

// ITEM & SHOP FUNCTIONS
static void _place_shops(int level_number);
static object_class_type _item_in_shop(shop_type shop_type);
static bool _treasure_area(int level_number, uint8_t ta1_x,
                           uint8_t ta2_x, uint8_t ta1_y,
                           uint8_t ta2_y);

// SPECIAL ROOM BUILDERS
static void _special_room(int level_number, spec_room &sr,
                          const map_def *vault);
static void _specr_2(spec_room &sr);
static void _big_room(int level_number);
static void _chequerboard(spec_room &sr, dungeon_feature_type target,
                          dungeon_feature_type floor1,
                          dungeon_feature_type floor2);
static void _roguey_level(int level_number, spec_room &sr, bool make_stairs);

// VAULT FUNCTIONS
static bool _build_secondary_vault(int level_number, const map_def *vault,
                                   bool clobber = false,
                                   bool make_no_exits = false,
                                   const coord_def &where = coord_def(-1, -1));

static bool _build_primary_vault(int level_number, const map_def *vault);

static bool _build_vault_impl(int level_number,
                              const map_def *vault,
                              bool build_only = false,
                              bool check_collisions = false,
                              bool make_no_exits = false,
                              const coord_def &where = coord_def(-1, -1));

static void _vault_grid(vault_placement &,
                        int vgrid,
                        const coord_def& where,
                        keyed_mapspec *mapsp);
static void _vault_grid(vault_placement &,
                        int vgrid,
                        const coord_def& where);

static const map_def *_dgn_random_map_for_place(bool minivault);
static void _dgn_load_colour_grid();
static void _dgn_map_colour_fixup();

// ALTAR FUNCTIONS
static int                  _setup_temple_altars(CrawlHashTable &temple);
static dungeon_feature_type _pick_temple_altar(vault_placement &place);
static dungeon_feature_type _pick_an_altar();
static void _place_altar();
static void _place_altars();

static std::vector<god_type> _temple_altar_list;
static CrawlHashTable*       _current_temple_hash = NULL; // XXX: hack!

typedef std::list<coord_def> coord_list;

// MISC FUNCTIONS
static void _dgn_set_floor_colours();
static bool _fixup_interlevel_connectivity();

void dgn_postprocess_level();
static void _calc_density();

//////////////////////////////////////////////////////////////////////////
// Static data

// A mask of vaults and vault-specific flags.
std::vector<vault_placement> Temp_Vaults;
FixedVector<bool, NUM_MONSTERS> temp_unique_creatures;
FixedVector<unique_item_status_type, MAX_UNRANDARTS> temp_unique_items;

dungeon_feature_set dgn_Vault_Excavatable_Feats;

const map_mask *Vault_Placement_Mask = NULL;

bool Generating_Level = false;

static int can_create_vault = true;
static bool dgn_level_vetoed = false;
static bool use_random_maps  = true;
static bool dgn_check_connectivity = false;
static int  dgn_zones = 0;

static CrawlHashTable _you_vault_list;
static std::string    _portal_vault_map_name;

struct coloured_feature
{
    dungeon_feature_type feature;
    int                  colour;

    coloured_feature() : feature(DNGN_UNSEEN), colour(BLACK) { }
    coloured_feature(dungeon_feature_type f, int c)
        : feature(f), colour(c)
    {
    }
};

struct dgn_colour_override_manager
{
    dgn_colour_override_manager()
    {
        _dgn_load_colour_grid();
    }

    ~dgn_colour_override_manager()
    {
        _dgn_map_colour_fixup();
    }
};

typedef FixedArray< coloured_feature, GXM, GYM > dungeon_colour_grid;
static std::auto_ptr<dungeon_colour_grid> dgn_colour_grid;

typedef std::map<std::string, std::string> callback_map;
static callback_map level_type_post_callbacks;

/**********************************************************************
 * builder() - kickoff for the dungeon generator.
 *********************************************************************/
bool builder(int level_number, level_area_type level_type, bool enable_random_maps)
{
    const std::set<std::string> uniq_tags  = you.uniq_map_tags;
    const std::set<std::string> uniq_names = you.uniq_map_names;

    // Save a copy of unique creatures for vetoes.
    temp_unique_creatures = you.unique_creatures;
    // And unrands
    temp_unique_items = you.unique_items;

    unwind_bool levelgen(Generating_Level, true);

    // N tries to build the level, after which we bail with a capital B.
    int tries = 50;
    while (tries-- > 0)
    {
        // If we're getting low on available retries, disable random vaults
        // and minivaults (special levels will still be placed).
        if (tries < 5)
            enable_random_maps = false;

        try
        {
            if (_build_level_vetoable(level_number, level_type,
                                      enable_random_maps))
                return (true);
        }
        catch (map_load_exception &mload)
        {
            mprf(MSGCH_ERROR, "Failed to load map %s, reloading all maps",
                 mload.what());
            reread_maps();
        }

        you.uniq_map_tags  = uniq_tags;
        you.uniq_map_names = uniq_names;
    }

    if (!crawl_state.map_stat_gen)
    {
        // Failed to build level, bail out.
        save_game(true,
                  make_stringf("Unable to generate level for '%s'!",
                               level_id::current().describe().c_str()).c_str());
    }

    env.level_layout_type.clear();
    return (false);
}

static bool _build_level_vetoable(int level_number, level_area_type level_type,
                                  bool enable_random_maps)
{
#ifdef DEBUG_DIAGNOSTICS
    mapgen_report_map_build_start();
#endif

    dgn_reset_level(enable_random_maps);

    if (player_in_branch(BRANCH_ECUMENICAL_TEMPLE))
        _setup_temple_altars(you.props);

    _build_dungeon_level(level_number, level_type);
    _dgn_set_floor_colours();

#ifdef DEBUG_DIAGNOSTICS
    if (dgn_level_vetoed)
        mapgen_report_map_veto();
#endif

    if ((!dgn_level_vetoed &&
         _valid_dungeon_level(level_number, level_type)) ||
        crawl_state.game_is_zotdef() ||
        crawl_state.game_is_sprint())
    {
#ifdef DEBUG_MONS_SCAN
        // If debug_mons_scan() finds a problem while Generating_Level is
        // still true then it will announce that a problem was caused
        // during level generation.
        debug_mons_scan();
#endif

        if (env.level_build_method.size() > 0 && env.level_build_method[0] == ' ')
            env.level_build_method = env.level_build_method.substr(1);

        // Save information in the level's properties hash table
        // so we can inlcude it in crash reports.
        env.properties[BUILD_METHOD_KEY] = env.level_build_method;
        env.properties[LAYOUT_TYPE_KEY]  = env.level_layout_type;
        env.properties[LEVEL_ID_KEY]     = level_id::current().describe();

        // Save information in the player's properties has table so
        // we can include it in the character dump.
        if (!_you_vault_list.empty())
        {
            const std::string lev = level_id::current().describe();
            CrawlHashTable &all_vaults =
                you.props[YOU_DUNGEON_VAULTS_KEY].get_table();

            CrawlHashTable &this_level = all_vaults[lev].get_table();
            this_level = _you_vault_list;
        }
        else if (!_portal_vault_map_name.empty())
        {
            CrawlVector &vault_maps =
                you.props[YOU_PORTAL_VAULT_MAPS_KEY].get_vector();
            if (vault_maps.size() < vault_maps.get_max_size())
                vault_maps.push_back(_portal_vault_map_name);
        }

        if (you.level_type == LEVEL_PORTAL_VAULT)
        {
            CrawlVector &vault_names =
                you.props[YOU_PORTAL_VAULT_NAMES_KEY].get_vector();
            if (vault_names.size() < vault_names.get_max_size())
                vault_names.push_back(you.level_type_name);
        }

        dgn_postprocess_level();

        env.level_layout_type.clear();
        env.level_uniq_maps.clear();
        env.level_uniq_map_tags.clear();
        _dgn_map_colour_fixup();

        // Discard any Lua chunks we loaded.
        strip_all_maps();

        return (true);
    }
    return (false);
}

// Should be called after a level is constructed to perform any final
// fixups.
void dgn_postprocess_level()
{
    shoals_postprocess_level();
    _calc_density();
}

void level_welcome_messages()
{
    for (int i = 0, size = env.level_vaults.size(); i < size; ++i)
    {
        const std::vector<std::string> &msgs
            = env.level_vaults[i]->map.welcome_messages;
        for (int j = 0, msize = msgs.size(); j < msize; ++j)
            mpr(msgs[j].c_str());
    }
}

void dgn_clear_vault_placements(vault_placement_refv &vps)
{
    for (vault_placement_refv::const_iterator i = vps.begin();
         i != vps.end(); ++i)
    {
        delete *i;
    }
    vps.clear();
}

// Removes vaults that are not referenced in the map index mask from
// the level_vaults array.
void dgn_erase_unused_vault_placements()
{
    std::set<int> referenced_vault_indexes;
    for (rectangle_iterator ri(MAPGEN_BORDER); ri; ++ri)
    {
        const int map_index = env.level_map_ids(*ri);
        if (map_index != INVALID_MAP_INDEX)
            referenced_vault_indexes.insert(map_index);
    }

    // Walk backwards and toss unused vaults.
    std::map<int, int> new_vault_index_map;
    const int nvaults = env.level_vaults.size();
    for (int i = nvaults - 1; i >= 0; --i)
    {
        if (referenced_vault_indexes.find(i) == referenced_vault_indexes.end())
        {
            vault_placement *vp = env.level_vaults[i];
            // Unreferenced vault, blow it away
            dprf("Removing references to unused map #%d) '%s' (%d,%d) (%d,%d)",
                 i, vp->map.name.c_str(), vp->pos.x, vp->pos.y,
                 vp->size.x, vp->size.y);

            if (!vp->seen)
            {
                dprf("Unregistering unseen vault: %s", vp->map.name.c_str());
                dgn_unregister_vault(vp->map);
            }

            delete vp;
            env.level_vaults.erase(env.level_vaults.begin() + i);

            // Fix new indexes for all higher indexed vaults that are
            // still referenced.
            for (int j = i + 1; j < nvaults; ++j)
            {
                std::map<int, int>::iterator imap =
                    new_vault_index_map.find(j);
                if (imap != new_vault_index_map.end())
                    --imap->second;
            }
        }
        else
        {
            // Vault is still referenced, make a note of this index.
            new_vault_index_map[i] = i;
        }
    }

    // Finally, update the index map.
    for (rectangle_iterator ri(MAPGEN_BORDER); ri; ++ri)
    {
        const int map_index = env.level_map_ids(*ri);
        if (map_index != INVALID_MAP_INDEX)
        {
            std::map<int, int>::iterator imap =
                new_vault_index_map.find(map_index);
            if (imap != new_vault_index_map.end())
                env.level_map_ids(*ri) = imap->second;
        }
    }

#ifdef DEBUG_DIAGNOSTICS
    dprf("Extant vaults on level: %d", (int) env.level_vaults.size());
    for (int i = 0, size = env.level_vaults.size(); i < size; ++i)
    {
        const vault_placement &vp(*env.level_vaults[i]);
        dprf("%d) %s (%d,%d) size (%d,%d)",
             i, vp.map.name.c_str(), vp.pos.x, vp.pos.y,
             vp.size.x, vp.size.y);
    }
#endif
}

void level_clear_vault_memory()
{
    dgn_clear_vault_placements(env.level_vaults);
    Temp_Vaults.clear();
    env.level_map_mask.init(0);
    env.level_map_ids.init(INVALID_MAP_INDEX);
}

void dgn_flush_map_memory()
{
    you.uniq_map_tags.clear();
    you.uniq_map_names.clear();
}

static void _dgn_load_colour_grid()
{
    dgn_colour_grid.reset(new dungeon_colour_grid);
    dungeon_colour_grid &dcgrid(*dgn_colour_grid);
    for (int y = Y_BOUND_1; y <= Y_BOUND_2; ++y)
        for (int x = X_BOUND_1; x <= X_BOUND_2; ++x)
            if (env.grid_colours[x][y] != BLACK)
            {
                dcgrid[x][y]
                    = coloured_feature(grd[x][y], env.grid_colours[x][y]);
            }
}

static void _dgn_map_colour_fixup()
{
    if (!dgn_colour_grid.get())
        return;

    // If the original coloured feature has been changed, reset the colour.
    const dungeon_colour_grid &dcgrid(*dgn_colour_grid);
    for (int y = Y_BOUND_1; y <= Y_BOUND_2; ++y)
        for (int x = X_BOUND_1; x <= X_BOUND_2; ++x)
            if (dcgrid[x][y].colour != BLACK
                && grd[x][y] != dcgrid[x][y].feature
                && (grd[x][y] != DNGN_UNDISCOVERED_TRAP
                    || dcgrid[x][y].feature != DNGN_FLOOR))
            {
                env.grid_colours[x][y] = BLACK;
            }

    dgn_colour_grid.reset(NULL);
}

bool set_level_flags(uint32_t flags, bool silent)
{
    bool could_control = allow_control_teleport(true);
    bool could_map     = player_in_mappable_area();

    uint32_t old_flags = env.level_flags;
    env.level_flags |= flags;

    bool can_control = allow_control_teleport(true);
    bool can_map     = player_in_mappable_area();

    if (could_control && !can_control && !silent)
    {
        mpr("You sense the appearance of a powerful magical force "
            "which warps space.", MSGCH_WARN);
    }

    if (could_map && !can_map && !silent)
    {
        mpr("A powerful force appears that prevents you from "
            "remembering where you've been.", MSGCH_WARN);
    }

    return (old_flags != env.level_flags);
}

bool unset_level_flags(uint32_t flags, bool silent)
{
    bool could_control = allow_control_teleport(true);
    bool could_map     = player_in_mappable_area();

    iflags_t old_flags = env.level_flags;
    env.level_flags &= ~flags;

    bool can_control = allow_control_teleport(true);
    bool can_map     = player_in_mappable_area();

    if (!could_control && can_control && !silent)
    {
        // Isn't really a "recovery", but I couldn't think of where
        // else to send it.
        mpr("You sense the disappearance of a powerful magical force "
            "which warped space.", MSGCH_RECOVERY);
    }

    if (!could_map && can_map && !silent)
    {
        // Isn't really a "recovery", but I couldn't think of where
        // else to send it.
        mpr("You sense the disappearance of the force that prevented you "
            "from remembering where you've been.", MSGCH_RECOVERY);
    }

    return (old_flags != env.level_flags);
}

void dgn_set_grid_colour_at(const coord_def &c, int colour)
{
    if (colour != BLACK)
    {
        env.grid_colours(c) = colour;
        if (!dgn_colour_grid.get())
            dgn_colour_grid.reset(new dungeon_colour_grid);

        (*dgn_colour_grid)(c) = coloured_feature(grd(c), colour);
    }
}

void dgn_register_vault(const map_def &map)
{
    if (!map.has_tag("allow_dup"))
        you.uniq_map_names.insert(map.name);

    if (map.has_tag("luniq"))
        env.level_uniq_maps.insert(map.name);

    std::vector<std::string> tags = split_string(" ", map.tags);
    for (int t = 0, ntags = tags.size(); t < ntags; ++t)
    {
        const std::string &tag = tags[t];
        if (tag.find("uniq_") == 0)
            you.uniq_map_tags.insert(tag);
        else if (tag.find("luniq_") == 0)
            env.level_uniq_map_tags.insert(tag);
    }
}

void dgn_unregister_vault(const map_def &map)
{
    you.uniq_map_names.erase(map.name);
    env.level_uniq_maps.erase(map.name);

    std::vector<std::string> tags = split_string(" ", map.tags);
    for (int t = 0, ntags = tags.size(); t < ntags; ++t)
    {
        const std::string &tag = tags[t];
        if (tag.find("uniq_") == 0)
            you.uniq_map_tags.erase(tag);
        else if (tag.find("luniq_") == 0)
            env.level_uniq_map_tags.erase(tag);
    }
}

bool dgn_square_travel_ok(const coord_def &c)
{
    const dungeon_feature_type feat = grd(c);
    return (feat_is_traversable(feat) || feat_is_trap(feat)
            || feat == DNGN_SECRET_DOOR);
}

bool dgn_square_is_passable(const coord_def &c)
{
    // [enne] Why does this function check MMT_OPAQUE?
    //
    // Don't peek inside MMT_OPAQUE vaults (all vaults are opaque by
    // default) because vaults may choose to create isolated regions,
    // or otherwise cause connectivity issues even if the map terrain
    // is travel-passable.
    return (!(env.level_map_mask(c) & MMT_OPAQUE) && dgn_square_travel_ok(c));
}

static inline void _dgn_point_record_stub(const coord_def &) { }

template <class point_record>
static bool _dgn_fill_zone(
    const coord_def &start, int zone,
    point_record &record_point,
    bool (*passable)(const coord_def &) = dgn_square_is_passable,
    bool (*iswanted)(const coord_def &) = NULL)
{
    bool ret = false;
    std::list<coord_def> points[2];
    int cur = 0;

    // No bounds checks, assuming the level has at least one layer of
    // rock border.

    for (points[cur].push_back(start); !points[cur].empty();)
    {
        for (std::list<coord_def>::const_iterator i = points[cur].begin();
             i != points[cur].end(); ++i)
        {
            const coord_def &c(*i);

            travel_point_distance[c.x][c.y] = zone;

            if (iswanted && iswanted(c))
                ret = true;

            for (int yi = -1; yi <= 1; ++yi)
                for (int xi = -1; xi <= 1; ++xi)
                {
                    if (!xi && !yi)
                        continue;

                    const coord_def cp(c.x + xi, c.y + yi);
                    if (!map_bounds(cp)
                        || travel_point_distance[cp.x][cp.y] || !passable(cp))
                    {
                        continue;
                    }

                    travel_point_distance[cp.x][cp.y] = zone;
                    record_point(cp);
                    points[!cur].push_back(cp);
                }
        }

        points[cur].clear();
        cur = !cur;
    }
    return (ret);
}

static bool _is_perm_down_stair(const coord_def &c)
{
    switch (grd(c))
    {
    case DNGN_STONE_STAIRS_DOWN_I:
    case DNGN_STONE_STAIRS_DOWN_II:
    case DNGN_STONE_STAIRS_DOWN_III:
    case DNGN_EXIT_HELL:
    case DNGN_EXIT_PANDEMONIUM:
    case DNGN_TRANSIT_PANDEMONIUM:
    case DNGN_EXIT_ABYSS:
        return (true);
    default:
        return (false);
    }
}

static bool _is_bottom_exit_stair(const coord_def &c)
{
    // Is this a valid exit stair from the bottom of a branch? In general,
    // ensure that each region has a stone stair up.
    switch (grd(c))
    {
    case DNGN_STONE_STAIRS_UP_I:
    case DNGN_STONE_STAIRS_UP_II:
    case DNGN_STONE_STAIRS_UP_III:
    case DNGN_EXIT_HELL:
    case DNGN_RETURN_FROM_DWARF_HALL:
    case DNGN_RETURN_FROM_ORCISH_MINES:
    case DNGN_RETURN_FROM_HIVE:
    case DNGN_RETURN_FROM_LAIR:
    case DNGN_RETURN_FROM_SLIME_PITS:
    case DNGN_RETURN_FROM_VAULTS:
    case DNGN_RETURN_FROM_CRYPT:
    case DNGN_RETURN_FROM_HALL_OF_BLADES:
    case DNGN_RETURN_FROM_ZOT:
    case DNGN_RETURN_FROM_TEMPLE:
    case DNGN_RETURN_FROM_SNAKE_PIT:
    case DNGN_RETURN_FROM_ELVEN_HALLS:
    case DNGN_RETURN_FROM_TOMB:
    case DNGN_RETURN_FROM_SWAMP:
    case DNGN_RETURN_FROM_SHOALS:
    case DNGN_EXIT_PANDEMONIUM:
    case DNGN_TRANSIT_PANDEMONIUM:
    case DNGN_EXIT_ABYSS:
        return (true);
    default:
        return (false);
    }
}

static bool _is_exit_stair(const coord_def &c)
{
    // Branch entries, portals, and abyss entries are not considered exit
    // stairs here, as they do not provide an exit (in a transitive sense) from
    // the current level.
    switch (grd(c))
    {
    case DNGN_STONE_STAIRS_DOWN_I:
    case DNGN_STONE_STAIRS_DOWN_II:
    case DNGN_STONE_STAIRS_DOWN_III:
    case DNGN_ESCAPE_HATCH_DOWN:
    case DNGN_STONE_STAIRS_UP_I:
    case DNGN_STONE_STAIRS_UP_II:
    case DNGN_STONE_STAIRS_UP_III:
    case DNGN_ESCAPE_HATCH_UP:
    case DNGN_EXIT_HELL:
    case DNGN_RETURN_FROM_DWARF_HALL:
    case DNGN_RETURN_FROM_ORCISH_MINES:
    case DNGN_RETURN_FROM_HIVE:
    case DNGN_RETURN_FROM_LAIR:
    case DNGN_RETURN_FROM_SLIME_PITS:
    case DNGN_RETURN_FROM_VAULTS:
    case DNGN_RETURN_FROM_CRYPT:
    case DNGN_RETURN_FROM_HALL_OF_BLADES:
    case DNGN_RETURN_FROM_ZOT:
    case DNGN_RETURN_FROM_TEMPLE:
    case DNGN_RETURN_FROM_SNAKE_PIT:
    case DNGN_RETURN_FROM_ELVEN_HALLS:
    case DNGN_RETURN_FROM_TOMB:
    case DNGN_RETURN_FROM_SWAMP:
    case DNGN_RETURN_FROM_SHOALS:
    case DNGN_EXIT_PANDEMONIUM:
    case DNGN_TRANSIT_PANDEMONIUM:
    case DNGN_EXIT_ABYSS:
        return (true);
    default:
        return (false);
    }
}

// Counts the number of mutually unreachable areas in the map,
// excluding isolated zones within vaults (we assume the vault author
// knows what she's doing). This is an easy way to check whether a map
// has isolated parts of the level that were not formerly isolated.
//
// All squares within vaults are treated as non-reachable, to simplify
// life, because vaults may change the level layout and isolate
// different areas without changing the number of isolated areas.
// Here's a before and after example of such a vault that would cause
// problems if we considered floor in the vault as non-isolating (the
// vault is represented as V for walls and o for floor squares in the
// vault).
//
// Before:
//
//   xxxxx    xxxxx
//   x<..x    x.2.x
//   x.1.x    xxxxx  3 isolated zones
//   x>..x    x.3.x
//   xxxxx    xxxxx
//
// After:
//
//   xxxxx    xxxxx
//   x<1.x    x.2.x
//   VVVVVVVVVVoooV  3 isolated zones, but the isolated zones are different.
//   x>3.x    x...x
//   xxxxx    xxxxx
//
// If count_stairless is true, returns the number of regions that have no
// stairs in them.
//
// If fill is non-zero, it fills any disconnected regions with fill.
//
int process_disconnected_zones(int x1, int y1, int x2, int y2,
                               bool choose_stairless,
                               dungeon_feature_type fill)
{
    memset(travel_point_distance, 0, sizeof(travel_distance_grid_t));
    int nzones = 0;
    int ngood = 0;
    for (int y = y1; y <= y2 ; ++y)
    {
        for (int x = x1; x <= x2; ++x)
        {
            if (!map_bounds(x, y)
                || travel_point_distance[x][y]
                || !dgn_square_is_passable(coord_def(x, y)))
            {
                continue;
            }

            const bool found_exit_stair =
                _dgn_fill_zone(coord_def(x, y), ++nzones,
                               _dgn_point_record_stub,
                               dgn_square_travel_ok,
                               choose_stairless ? (at_branch_bottom() ?
                                                   _is_bottom_exit_stair :
                                                   _is_exit_stair) : NULL);

            // If we want only stairless zones, screen out zones that did
            // have stairs.
            if (choose_stairless && found_exit_stair)
                ++ngood;
            else if (fill)
            {
                for (int fy = y1; fy <= y2 ; ++fy)
                    for (int fx = x1; fx <= x2; ++fx)
                        if (travel_point_distance[fx][fy] == nzones
                            && unforbidden(coord_def(fx, fy), MMT_OPAQUE))
                        {
                            grd[fx][fy] = fill;
                        }
            }
        }
    }

    return (nzones - ngood);
}

int dgn_count_disconnected_zones(bool choose_stairless,
                                 dungeon_feature_type fill)
{
    return process_disconnected_zones(0, 0, GXM-1, GYM-1, choose_stairless,
                                      fill);
}

static void _fixup_hell_stairs()
{
    for (int i = 0; i < GXM; i++)
        for (int j = 0; j < GYM; j++)
        {
            if (grd[i][j] >= DNGN_STONE_STAIRS_UP_I
                && grd[i][j] <= DNGN_ESCAPE_HATCH_UP)
            {
                grd[i][j] = DNGN_ENTER_HELL;
            }
        }
}

static void _fixup_pandemonium_stairs()
{
    for (int i = 0; i < GXM; i++)
        for (int j = 0; j < GYM; j++)
        {
            if (grd[i][j] >= DNGN_STONE_STAIRS_UP_I
                && grd[i][j] <= DNGN_ESCAPE_HATCH_UP)
            {
                if (one_chance_in(50))
                    grd[i][j] = DNGN_EXIT_PANDEMONIUM;
                else
                    grd[i][j] = DNGN_FLOOR;
            }

            if (grd[i][j] >= DNGN_ENTER_LABYRINTH
                && grd[i][j] <= DNGN_ESCAPE_HATCH_DOWN)
            {
                grd[i][j] = DNGN_TRANSIT_PANDEMONIUM;
            }
        }
}

static void _mask_vault(const vault_placement &place, unsigned mask)
{
    for (vault_place_iterator vi(place); vi; ++vi)
        env.level_map_mask(*vi) |= mask;
}

static void _dgn_apply_map_index(const vault_placement &place, int map_index)
{
    for (vault_place_iterator vi(place); vi; ++vi)
        env.level_map_ids(*vi) = map_index;
}

void dgn_register_place(const vault_placement &place, bool register_vault)
{
    const int  map_index    = env.level_vaults.size();
    const bool overwritable = place.map.is_overwritable_layout();
    const bool transparent  = place.map.has_tag("transparent");

    if (register_vault)
    {
        dgn_register_vault(place.map);

        // Identify each square in the map with its map_index.
        if (!overwritable && !transparent)
            _dgn_apply_map_index(place, map_index);
    }

    if (!overwritable)
    {
        if (place.map.orient == MAP_ENCOMPASS)
        {
            for (rectangle_iterator ri(0); ri; ++ri)
                env.level_map_mask(*ri) |= MMT_VAULT | MMT_NO_DOOR;
        }
        else
        {
            _mask_vault(place, MMT_VAULT | MMT_NO_DOOR);
        }

        if (!transparent)
            _mask_vault(place, MMT_OPAQUE);
    }

    if (place.map.has_tag("no_monster_gen"))
        _mask_vault(place, MMT_NO_MONS);

    if (place.map.has_tag("no_item_gen"))
        _mask_vault(place, MMT_NO_ITEM);

    if (place.map.has_tag("no_pool_fixup"))
        _mask_vault(place, MMT_NO_POOL);

    if (place.map.has_tag("no_wall_fixup"))
        _mask_vault(place, MMT_NO_WALL);

    if (place.map.has_tag("no_shop_gen"))
        _mask_vault(place, MMT_NO_SHOP);

    if (place.map.has_tag("no_trap_gen"))
        _mask_vault(place, MMT_NO_TRAP);

    // Now do per-square by-symbol masking.
    for (int y = place.pos.y + place.size.y - 1; y >= place.pos.y; --y)
        for (int x = place.pos.x + place.size.x - 1; x >= place.pos.x; --x)
            if (place.map.in_map(coord_def(x - place.pos.x, y - place.pos.y)))
            {
                coord_def c(x - place.pos.x, y - place.pos.y);
                const keyed_mapspec* spec = place.map.mapspec_at(c);

                if (spec != NULL)
                {
                    env.level_map_mask[x][y] |= (short)spec->map_mask.flags_set;
                    env.level_map_mask[x][y] &=
                        ~((short)spec->map_mask.flags_unset);
                }
            }

    set_branch_flags(place.map.branch_flags.flags_set, true);
    unset_branch_flags(place.map.branch_flags.flags_unset, true);

    set_level_flags(place.map.level_flags.flags_set, true);
    unset_level_flags(place.map.level_flags.flags_unset, true);

    if (place.map.floor_colour != BLACK)
        env.floor_colour = place.map.floor_colour;

    if (place.map.rock_colour != BLACK)
        env.rock_colour = place.map.rock_colour;

#ifdef USE_TILE
    if (place.map.rock_tile != 0)
        env.tile_default.wall = place.map.rock_tile;

    if (place.map.floor_tile != 0)
        env.tile_default.floor = place.map.floor_tile;
#endif

    env.level_vaults.push_back(new vault_placement(place));
    if (register_vault)
    {
        remember_vault_placement(place.map.has_tag("extra")
                                 ? LEVEL_EXTRAS_KEY: LEVEL_VAULTS_KEY,
                                 place);
    }
}

bool dgn_ensure_vault_placed(bool vault_success,
                             bool disable_further_vaults)
{
    if (!vault_success)
        dgn_level_vetoed = true;
    else if (disable_further_vaults)
        can_create_vault = false;
    return (vault_success);
}

static bool _ensure_vault_placed_ex(bool vault_success, const map_def *vault)
{
    return dgn_ensure_vault_placed(vault_success,
                                    (!vault->has_tag("extra")
                                     && vault->orient == MAP_ENCOMPASS));
}

static coord_def _find_level_feature(int feat)
{
    for (int y = 1; y < GYM; ++y)
        for (int x = 1; x < GXM; ++x)
        {
            if (grd[x][y] == feat)
                return coord_def(x, y);
        }

    return coord_def(0, 0);
}

static bool _has_connected_stone_stairs_from(const coord_def &c)
{

    flood_find<feature_grid, coord_predicate> ff(env.grid, in_bounds);
    ff.add_feat(DNGN_STONE_STAIRS_DOWN_I);
    ff.add_feat(DNGN_STONE_STAIRS_DOWN_II);
    ff.add_feat(DNGN_STONE_STAIRS_DOWN_III);
    ff.add_feat(DNGN_STONE_STAIRS_UP_I);
    ff.add_feat(DNGN_STONE_STAIRS_UP_II);
    ff.add_feat(DNGN_STONE_STAIRS_UP_III);

    coord_def where = ff.find_first_from(c, env.level_map_mask);
    return (where.x || !ff.did_leave_vault());
}

static bool _has_connected_downstairs_from(const coord_def &c)
{
    flood_find<feature_grid, coord_predicate> ff(env.grid, in_bounds);
    ff.add_feat(DNGN_STONE_STAIRS_DOWN_I);
    ff.add_feat(DNGN_STONE_STAIRS_DOWN_II);
    ff.add_feat(DNGN_STONE_STAIRS_DOWN_III);
    ff.add_feat(DNGN_ESCAPE_HATCH_DOWN);

    coord_def where = ff.find_first_from(c, env.level_map_mask);
    return (where.x || !ff.did_leave_vault());
}

static bool _is_level_stair_connected()
{
    coord_def up = _find_level_feature(DNGN_STONE_STAIRS_UP_I);
    if (up.x && up.y)
        return _has_connected_downstairs_from(up);

    return (false);
}

static bool _valid_dungeon_level(int level_number, level_area_type level_type)
{
    if (level_number == 0 && level_type == LEVEL_DUNGEON)
        return _is_level_stair_connected();

    return (true);
}

static void _dgn_init_vault_excavatable_feats()
{
    dgn_Vault_Excavatable_Feats.clear();
    dgn_Vault_Excavatable_Feats.insert(DNGN_ROCK_WALL);
}

void dgn_veto_level()
{
    dgn_level_vetoed = true;
}

void dgn_reset_level(bool enable_random_maps)
{
    dgn_level_vetoed = false;
    env.level_uniq_maps.clear();
    env.level_uniq_map_tags.clear();

    you.unique_creatures = temp_unique_creatures;
    you.unique_items = temp_unique_items;

    _portal_vault_map_name.clear();
    _you_vault_list.clear();
    env.level_build_method.clear();
    env.level_layout_type.clear();
    level_clear_vault_memory();
    dgn_colour_grid.reset(NULL);

    _dgn_init_vault_excavatable_feats();

    can_create_vault = true;
    use_random_maps  = enable_random_maps;
    dgn_check_connectivity = false;
    dgn_zones        = 0;

    _temple_altar_list.clear();
    _current_temple_hash = NULL;

    // Forget level properties.
    env.properties.clear();
    env.heightmap.reset(NULL);

    // Set up containers for storing some level generation info.
    env.properties[LEVEL_VAULTS_KEY].new_table();
    env.properties[LEVEL_EXTRAS_KEY].new_vector(SV_STR);

    // Blank level with DNGN_ROCK_WALL.
    env.grid.init(DNGN_ROCK_WALL);
    env.pgrid.init(0);
    env.grid_colours.init(BLACK);
    env.map_knowledge.init(map_cell());

    // Delete all traps.
    for (int i = 0; i < MAX_TRAPS; i++)
        env.trap[i].type = TRAP_UNASSIGNED;

    // Initialise all items.
    for (int i = 0; i < MAX_ITEMS; i++)
        init_item(i);

    // Reset all monsters.
    for (int i = 0; i < MAX_MONSTERS; i++)
        menv[i].reset();

    env.mons_alloc.init(MONS_NO_MONSTER);

    // Zap clouds
    env.cgrid.init(EMPTY_CLOUD);

    const cloud_struct empty;
    env.cloud.init(empty);

    mgrd.init(NON_MONSTER);
    igrd.init(NON_ITEM);
    env.tgrid.init(NON_ENTITY);

    // Reset all shops.
    for (int shcount = 0; shcount < MAX_SHOPS; shcount++)
        env.shop[shcount].type = SHOP_UNASSIGNED;

    // Clear all markers.
    env.markers.clear();

    // Lose all listeners.
    dungeon_events.clear();

    // Set default level flags.
    if (player_in_level_area(LEVEL_DUNGEON))
        env.level_flags = branches[you.where_are_you].default_level_flags;
    else if (player_in_level_area(LEVEL_LABYRINTH)
             || player_in_level_area(LEVEL_ABYSS))
    {
        env.level_flags = LFLAG_NO_TELE_CONTROL | LFLAG_NO_MAGIC_MAP;

        // Labyrinths are now mappable, but come with heavy map rot. (jpeg)
        if (player_in_level_area(LEVEL_ABYSS))
            env.level_flags |= LFLAG_NOT_MAPPABLE;
    }
    else
        env.level_flags = 0;

    // Set default random monster generation rate (smaller is more often,
    // except that 0 == no random monsters).
    if (you.level_type == LEVEL_DUNGEON)
    {
        if (you.where_are_you == BRANCH_ECUMENICAL_TEMPLE
            || crawl_state.game_is_tutorial())
        {
            // No random monsters in tutorial or ecu temple
            env.spawn_random_rate = 0;
        }
        else
            env.spawn_random_rate = 240;
    }
    else if (player_in_level_area(LEVEL_ABYSS)
             || player_in_level_area(LEVEL_PANDEMONIUM))
    {
        // Abyss spawn rate is set for those characters that start out in the
        // Abyss; otherwise the number is ignored in the Abyss.
        env.spawn_random_rate = 50;
    }
    else
        // No random monsters in Labyrinths and portal vaults.
        env.spawn_random_rate = 0;
    env.density = 0;

    env.floor_colour = BLACK;
    env.rock_colour  = BLACK;

    // Clear exclusions
    clear_excludes();

#ifdef USE_TILE
    // Clear custom tile settings from vaults
    tile_init_default_flavour();
    tile_clear_flavour();
#endif

    lua_special_room_spec.created = false;
    lua_special_room_spec.tl.set(-1, -1);
    lua_special_room_level = -1;
}

static void _build_layout_skeleton(int level_number, level_area_type level_type,
                                   spec_room &sr)
{
    if (!_builder_by_type(level_number, level_type))
        return;

    if (!_builder_by_branch(level_number) || dgn_level_vetoed)
        return;

    if (!_builder_normal(level_number, sr) || dgn_level_vetoed)
        return;

    if (!_builder_basic(level_number) || dgn_level_vetoed)
        return;

    _builder_extras(level_number);
}

static int _num_items_wanted(int level_number)
{
    if (level_number > 5 && one_chance_in(500 - 5 * level_number))
        return (10 + random2avg(90, 2)); // rich level!
    else
        return (3 + roll_dice(3, 11));
}


static int _num_mons_wanted(level_area_type level_type)
{
    if (level_type == LEVEL_ABYSS
        || player_in_branch(BRANCH_ECUMENICAL_TEMPLE))
    {
        return 0;
    }

    int mon_wanted = roll_dice(3, 10);

    if (player_in_hell())
        mon_wanted += roll_dice(3, 8);
    else if (player_in_branch(BRANCH_HALL_OF_BLADES))
        mon_wanted += roll_dice(6, 8);

    if (mon_wanted > 60)
        mon_wanted = 60;

    return mon_wanted;
}

static void _fixup_walls()
{
    // If level part of Dis -> all walls metal.
    // If part of vaults -> walls depend on level.
    // If part of crypt -> all walls stone.

    dungeon_feature_type wall_type = DNGN_ROCK_WALL;

    switch (you.where_are_you)
    {
    case BRANCH_DIS:
        wall_type = DNGN_METAL_WALL;
        break;

    case BRANCH_VAULTS:
    {
        const int bdepth = player_branch_depth();

        if (bdepth > 6 && one_chance_in(10))
            wall_type = DNGN_GREEN_CRYSTAL_WALL;
        else if (bdepth > 4)
            wall_type = DNGN_METAL_WALL;
        else if (bdepth > 2)
            wall_type = DNGN_STONE_WALL;

        break;
    }

    case BRANCH_CRYPT:
        wall_type = DNGN_STONE_WALL;
        break;

    case BRANCH_SLIME_PITS:
        wall_type = DNGN_SLIMY_WALL;
        break;

    default:
        return;
    }

    dgn_replace_area(0, 0, GXM-1, GYM-1, DNGN_ROCK_WALL, wall_type,
                     MMT_NO_WALL);
}

// Remove any items that are on squares that items should not be on.
// link_items() must be called after this function.
static void _fixup_misplaced_items()
{
    for (int i = 0; i < MAX_ITEMS; i++)
    {
        item_def& item(mitm[i]);
        if (!item.defined() || (item.pos.x == 0)
            || item.held_by_monster())
        {
            continue;
        }

        if (in_bounds(item.pos))
        {
            dungeon_feature_type feat = grd(item.pos);
            if (feat >= DNGN_MINITEM)
                continue;

            dprf("Item buggily placed in feature at (%d, %d).",
                 item.pos.x, item.pos.y);
        }
        else
        {
            dprf("Item buggily placed out of bounds at (%d, %d).",
                 item.pos.x, item.pos.y);
        }

        // Can't just unlink item because it might not have been linked yet.
        item.base_type = OBJ_UNASSIGNED;
        item.quantity = 0;
        item.pos.reset();
    }
}

static void _fixup_branch_stairs()
{
    // Top level of branch levels - replaces up stairs
    // with stairs back to dungeon or wherever:
    if (your_branch().exit_stairs != NUM_FEATURES
        && player_branch_depth() == 1
        && you.level_type == LEVEL_DUNGEON)
    {
        const dungeon_feature_type exit = your_branch().exit_stairs;
        for (rectangle_iterator ri(1); ri; ++ri)
        {
            if (grd(*ri) >= DNGN_STONE_STAIRS_UP_I
                && grd(*ri) <= DNGN_ESCAPE_HATCH_UP)
            {
                if (grd(*ri) == DNGN_STONE_STAIRS_UP_I)
                    env.markers.add(new map_feature_marker(*ri, grd(*ri)));

                grd(*ri) = exit;
            }
        }
    }

    if (at_branch_bottom() && you.level_type == LEVEL_DUNGEON)
    {
        // Bottom level of branch - wipes out down stairs.
        for (rectangle_iterator ri(1); ri; ++ri)
        {
            if (grd(*ri) >= DNGN_STONE_STAIRS_DOWN_I
                && grd(*ri) <= DNGN_ESCAPE_HATCH_DOWN)
            {
                grd(*ri) = DNGN_FLOOR;
            }
        }
    }
}

static bool _fixup_stone_stairs(bool preserve_vault_stairs)
{
    // This function ensures that there is exactly one each up and down
    // stone stairs I, II, and III.  More than three stairs will result in
    // turning additional stairs into escape hatches (with an attempt to keep
    // level connectivity).  Fewer than three stone stairs will result in
    // random placement of new stairs.

    const unsigned int max_stairs = 20;
    FixedVector<coord_def, max_stairs> up_stairs;
    FixedVector<coord_def, max_stairs> down_stairs;
    unsigned int num_up_stairs   = 0;
    unsigned int num_down_stairs = 0;

    for (int x = 1; x < GXM; ++x)
        for (int y = 1; y < GYM; ++y)
        {
            const coord_def c(x,y);
            if (grd(c) >= DNGN_STONE_STAIRS_DOWN_I
                && grd(c) <= DNGN_STONE_STAIRS_DOWN_III
                && num_down_stairs < max_stairs)
            {
                down_stairs[num_down_stairs++] = c;
            }
            else if (grd(c) >= DNGN_STONE_STAIRS_UP_I
                     && grd(c) <= DNGN_STONE_STAIRS_UP_III
                     && num_up_stairs < max_stairs)
            {
                up_stairs[num_up_stairs++] = c;
            }
        }

    bool success = true;

    for (unsigned int i = 0; i < 2; i++)
    {
        FixedVector<coord_def, max_stairs>& stair_list = (i == 0 ? up_stairs
                                                                 : down_stairs);

        unsigned int num_stairs;
        dungeon_feature_type base;
        dungeon_feature_type replace;
        if (i == 0)
        {
            num_stairs = num_up_stairs;
            replace = DNGN_FLOOR;
            base = DNGN_STONE_STAIRS_UP_I;
        }
        else
        {
            num_stairs = num_down_stairs;
            replace = DNGN_FLOOR;
            base = DNGN_STONE_STAIRS_DOWN_I;
        }

        // In Zot, don't create extra escape hatches, in order to force
        // the player through vaults that use all three down stone stairs.
        if (player_in_branch(BRANCH_HALL_OF_ZOT))
            replace = DNGN_GRANITE_STATUE;

        if (num_stairs > 3)
        {
            // Find pairwise stairs that are connected and turn one of them
            // into an escape hatch of the appropriate type.
            for (unsigned int s1 = 0; s1 < num_stairs; s1++)
            {
                if (num_stairs <= 3)
                    break;

                for (unsigned int s2 = s1 + 1; s2 < num_stairs; s2++)
                {
                    if (num_stairs <= 3)
                        break;

                    if (preserve_vault_stairs
                        && (env.level_map_mask(stair_list[s2]) & MMT_VAULT))
                    {
                        continue;
                    }

                    flood_find<feature_grid, coord_predicate> ff(env.grid,
                                                                 in_bounds);

                    ff.add_feat(grd(stair_list[s2]));

                    // Ensure we're not searching for the feature at s1.
                    dungeon_feature_type save = grd(stair_list[s1]);
                    grd(stair_list[s1]) = DNGN_FLOOR;

                    const coord_def where =
                        ff.find_first_from(stair_list[s1],
                                           env.level_map_mask);
                    if (where.x)
                    {
                        grd(stair_list[s2]) = replace;
                        num_stairs--;
                        stair_list[s2] = stair_list[num_stairs];
                        s2--;
                    }

                    grd(stair_list[s1]) = save;
                }
            }

            // If that doesn't work, remove random stairs.
            while (num_stairs > 3)
            {
                int remove = random2(num_stairs);
                if (preserve_vault_stairs)
                {
                    int start = remove;
                    do
                    {
                        if (!(env.level_map_mask(stair_list[remove])
                              & MMT_VAULT))
                            break;
                        remove = (remove + 1) % num_stairs;
                    }
                    while (start != remove);

                    // If we looped through all possibilities, then it
                    // means that there are more than 3 stairs in vaults and
                    // we can't preserve vault stairs.
                    if (start == remove)
                        break;
                }
                grd(stair_list[remove]) = replace;

                stair_list[remove] = stair_list[--num_stairs];
            }
        }

        if (num_stairs > 3 && preserve_vault_stairs)
        {
            success = false;
            continue;
        }

        // If there are no stairs, it's either a branch entrance or exit.
        // If we somehow have ended up in a catastrophic "no stairs" state,
        // the level will not be validated, so we do not need to catch it here.
        if (num_stairs == 0)
            continue;

        // Add extra stairs to get to exactly three.
        for (int s = num_stairs; s < 3; s++)
        {
            coord_def gc;
            do
            {
                gc.x = random2(GXM);
                gc.y = random2(GYM);
            }
            while (grd(gc) != DNGN_FLOOR);
            dprf("add stair %d at pos(%d, %d)", s, gc.x, gc.y);
            // base gets fixed up to be the right stone stair below...
            grd(gc) = base;
            stair_list[num_stairs++] = gc;
        }

        ASSERT(num_stairs == 3);

        // Ensure uniqueness of three stairs.
        for (int s = 0; s < 4; s++)
        {
            int s1 = s % num_stairs;
            int s2 = (s1 + 1) % num_stairs;
            ASSERT(grd(stair_list[s2]) >= base
                   && grd(stair_list[s2]) < base + 3);

            if (grd(stair_list[s1]) == grd(stair_list[s2]))
            {
                grd(stair_list[s2]) = (dungeon_feature_type)
                    (base + (grd(stair_list[s2])-base+1) % 3);
            }
        }
    }

    return success;
}

static bool _add_feat_if_missing(bool (*iswanted)(const coord_def &),
    dungeon_feature_type feat)
{
    memset(travel_point_distance, 0, sizeof(travel_distance_grid_t));
    int nzones = 0;
    for (int y = 0; y < GYM; ++y)
        for (int x = 0; x < GXM; ++x)
        {
            // [ds] Use dgn_square_is_passable instead of
            // dgn_square_travel_ok here, for we'll otherwise
            // fail on floorless isolated pocket in vaults (like the
            // altar surrounded by deep water), and trigger the assert
            // downstairs.
            const coord_def gc(x, y);
            if (!map_bounds(x, y)
                || travel_point_distance[x][y]
                || !dgn_square_is_passable(gc))
            {
                continue;
            }

            if (_dgn_fill_zone(gc, ++nzones, _dgn_point_record_stub,
                               dgn_square_is_passable, iswanted))
            {
                continue;
            }

            bool found_feature = false;
            for (int y2 = 0; y2 < GYM && !found_feature; ++y2)
                for (int x2 = 0; x2 < GXM && !found_feature; ++x2)
                {
                    if (grd[x2][y2] == feat)
                        found_feature = true;
                }

            if (found_feature)
                continue;

            int i = 0;
            while (i++ < 2000)
            {
                coord_def rnd(random2(GXM), random2(GYM));
                if (grd(rnd) != DNGN_FLOOR)
                    continue;

                if (travel_point_distance[rnd.x][rnd.y] != nzones)
                    continue;

                grd(rnd) = feat;
                return (true);
            }

            for (int y2 = 0; y2 < GYM; ++y2)
                for (int x2 = 0; x2 < GXM; ++x2)
                {
                    coord_def rnd(x2, y2);
                    if (grd(rnd) != DNGN_FLOOR)
                        continue;

                    if (travel_point_distance[rnd.x][rnd.y] != nzones)
                        continue;

                    grd(rnd) = feat;
                    return (true);
                }

#ifdef DEBUG_DIAGNOSTICS
            dump_map("debug.map", true, true);
#endif
            // [ds] Too many normal cases trigger this ASSERT, including
            // rivers that surround a stair with deep water.
            // ASSERT(!"Couldn't find region.");
            return (false);
        }

    return (true);
}

static bool _add_connecting_escape_hatches()
{
    // For any regions without a down stone stair case, add an
    // escape hatch.  This will always allow (downward) progress.

    if (branches[you.where_are_you].branch_flags & BFLAG_ISLANDED)
        return (true);
    if (you.level_type != LEVEL_DUNGEON)
        return (true);

    if (at_branch_bottom())
        return (dgn_count_disconnected_zones(true) == 0);

    return (_add_feat_if_missing(_is_perm_down_stair, DNGN_ESCAPE_HATCH_DOWN));
}

static bool _branch_entrances_are_connected()
{
    // Returns true if all branch entrances on the level are connected to
    // stone stairs.
    for (int y = 0; y < GYM; ++y)
        for (int x = 0; x < GXM; ++x)
        {
            coord_def gc(x,y);
            if (!feat_is_branch_stairs(grd(gc)))
                continue;
            if (!_has_connected_stone_stairs_from(gc))
                return (false);
        }

    return (true);
}

static void _dgn_verify_connectivity(unsigned nvaults)
{
    if (dgn_level_vetoed)
        return;

    // After placing vaults, make sure parts of the level have not been
    // disconnected.
    if (dgn_zones && nvaults != env.level_vaults.size())
    {
        const int newzones = dgn_count_disconnected_zones(false);

#ifdef DEBUG_DIAGNOSTICS
        std::ostringstream vlist;
        for (unsigned i = nvaults; i < env.level_vaults.size(); ++i)
        {
            if (i > nvaults)
                vlist << ", ";
            vlist << env.level_vaults[i]->map.name;
        }
        mprf(MSGCH_DIAGNOSTICS, "Dungeon has %d zones after placing %s.",
             newzones, vlist.str().c_str());
#endif
        if (newzones > dgn_zones)
        {
            dgn_level_vetoed = true;
#ifdef DEBUG_DIAGNOSTICS
            mprf(MSGCH_DIAGNOSTICS,
                 "VETO: %s broken by [%s] (had %d zones, "
                 "now have %d zones.",
                 level_id::current().describe().c_str(),
                 vlist.str().c_str(), dgn_zones, newzones);
#endif
            return;
        }
    }

    // Also check for isolated regions that have no stairs.
    if (you.level_type == LEVEL_DUNGEON
        && !(branches[you.where_are_you].branch_flags & BFLAG_ISLANDED)
        && dgn_count_disconnected_zones(true) > 0)
    {
        dgn_level_vetoed = true;
#ifdef DEBUG_DIAGNOSTICS
        mprf(MSGCH_DIAGNOSTICS,
             "VETO: %s has isolated areas with no stairs.",
             level_id::current().describe().c_str());
#endif
        return;
    }

    if (!_fixup_stone_stairs(true))
    {
        dprf("Warning: failed to preserve vault stairs.");
        if (!_fixup_stone_stairs(false))
        {
            dgn_level_vetoed = true;
#ifdef DEBUG_DIAGNOSTICS
            mprf(MSGCH_DIAGNOSTICS,
                 "VETO: Failed to fix stone stairs: %s.",
                 level_id::current().describe().c_str());
#endif
            return;
        }
    }

    if (!_branch_entrances_are_connected())
    {
        dgn_level_vetoed = true;
#ifdef DEBUG_DIAGNOSTICS
        mprf(MSGCH_DIAGNOSTICS,
             "VETO: %s has a disconnected branch entrance.",
             level_id::current().describe().c_str());
#endif
        return;
    }

    if (!_add_connecting_escape_hatches())
    {
        dgn_level_vetoed = true;
#ifdef DEBUG_DIAGNOSTICS
        mprf(MSGCH_DIAGNOSTICS,
             "VETO: %s failed to get connecting escape hatches.",
             level_id::current().describe().c_str());
#endif
        return;
    }

    // XXX: Interlevel connectivity fixup relies on being the last
    //      point at which a level may be vetoed.
    if (!_fixup_interlevel_connectivity())
    {
        dgn_level_vetoed = true;
#ifdef DEBUG_DIAGNOSTICS
        mprf(MSGCH_DIAGNOSTICS,
             "VETO: %s failed to ensure interlevel connectivity.",
             level_id::current().describe().c_str());
#endif
        return;
    }
}

// Structure of OVERFLOW_TEMPLES:
//
// * A vector, with one cell per dungeon level (unset if there's no
//   overflow temples on that level).
//
// * The cell of the previous vector is a vector, with one overflow
//   temple definition per cell.
//
// * The cell of the previous vector is a hash table, containing the
//   list of gods for the overflow temple and (optionally) the name of
//   the vault to use for the temple.  If no map name is supplied,
//   it will randomly pick from vaults tagged "temple_overflow_num",
//   where "num" is the number of gods in the temple.  Gods are listed
//   in the order their altars are placed.
static void _build_overflow_temples(int level_number)
{
    if (!you.props.exists(OVERFLOW_TEMPLES_KEY))
        // Levels built while in testing mode.
        return;

    CrawlVector &levels = you.props[OVERFLOW_TEMPLES_KEY].get_vector();

    // Are we deeper than the last overflow temple?
    if (level_number >= levels.size())
        return;

    CrawlStoreValue &val = levels[level_number];

    // Does this level have an overflow temple?
    if (val.get_flags() & SFLAG_UNSET)
        return;

    CrawlVector &temples = val.get_vector();

    if (temples.size() == 0)
        return;

    if (!can_create_vault)
    {
        mpr("WARNING: Overriding can_create_vault",
            MSGCH_DIAGNOSTICS);
        can_create_vault = true;
    }

    for (unsigned int i = 0; i < temples.size(); i++)
    {
        CrawlHashTable &temple = temples[i].get_table();

        const int num_gods = _setup_temple_altars(temple);

        const map_def *vault = NULL;

        if (temple.exists(TEMPLE_MAP_KEY))
        {
            std::string name = temple[TEMPLE_MAP_KEY].get_string();

            vault = find_map_by_name(name);
            if (vault == NULL)
            {
                mprf(MSGCH_ERROR,
                     "Couldn't find overflow temple map '%s'!",
                     name.c_str());
            }
        }
        else
        {
            std::string vault_tag;

            // For a single-altar temple, first try to find a temple specialized
            // for that god.
            if (num_gods == 1 && coinflip())
            {
                CrawlVector &god_vec = temple[TEMPLE_GODS_KEY];
                god_type     god     = (god_type) god_vec[0].get_byte();

                std::string name = god_name(god);
                name = replace_all(name, " ", "_");
                lowercase(name);

                if (you.uniq_map_tags.find("uniq_altar_" + name)
                    != you.uniq_map_tags.end())
                {
                    // We've already placed a specialized temple for this
                    // god, so do nothing.
#ifdef DEBUG_TEMPLES
                    mprf(MSGCH_DIAGNOSTICS, "Already placed specialized "
                         "single-altar temple for %s", name.c_str());
#endif
                    continue;
                }

                vault_tag = make_stringf("temple_overflow_%s", name.c_str());

                vault = random_map_for_tag(vault_tag, true);
#ifdef DEBUG_TEMPLES
                if (vault == NULL)
                    mprf(MSGCH_DIAGNOSTICS, "Couldn't find overflow temple "
                         "for god %s", name.c_str());
#endif
            }

            if (vault == NULL)
            {
                vault_tag = make_stringf("temple_overflow_%d", num_gods);

                vault = random_map_for_tag(vault_tag, true);
                if (vault == NULL)
                {
                    mprf(MSGCH_ERROR,
                         "Couldn't find overflow temple tag '%s'!",
                         vault_tag.c_str());
                }
            }
        }

        if (vault == NULL)
            // Might as well build the rest of the level if we couldn't
            // find the overflow temple map, so don't veto the level.
            return;

        if (!dgn_ensure_vault_placed(
                _build_secondary_vault(level_number, vault),
                false))
        {
#ifdef DEBUG_TEMPLES
            mprf(MSGCH_DIAGNOSTICS, "Couldn't place overflow temple '%s', "
                 "vetoing level.", vault->name.c_str());
#endif
            return;
        }
#ifdef DEBUG_TEMPLES
        mprf(MSGCH_DIAGNOSTICS, "Placed overflow temple %s",
             vault->name.c_str());
#endif
    }
    _current_temple_hash = NULL; // XXX: hack!
}

template <typename Iterator>
static void _ruin_level(Iterator ri,
                        unsigned vault_mask = MMT_VAULT,
                        int ruination = 10,
                        int plant_density = 5)
{
    std::vector<coord_def> to_replace;

    for (; ri; ++ri)
    {
        /* only try to replace wall and door tiles */
        if (!feat_is_wall(grd(*ri)) && !feat_is_door(grd(*ri)))
        {
            continue;
        }

        /* don't mess with permarock */
        if (grd(*ri) == DNGN_PERMAROCK_WALL)
        {
            continue;
        }

        /* or vaults */
        if (!unforbidden(*ri, vault_mask))
        {
            continue;
        }

        int floor_count = 0;
        for (adjacent_iterator ai(*ri); ai; ++ai)
        {
            if (!feat_is_wall(grd(*ai)) && !feat_is_door(grd(*ai)))
            {
                floor_count++;
            }
        }

        /* chance of removing the tile is dependent on the number of adjacent
         * floor tiles */
        if (x_chance_in_y(floor_count, ruination))
        {
            to_replace.push_back(*ri);
        }
    }

    for (std::vector<coord_def>::const_iterator it = to_replace.begin();
         it != to_replace.end();
         ++it)
    {
        /* only remove some doors, to preserve tactical options */
        /* XXX: should this pick a random adjacent floor type, rather than
         * just hardcoding DNGN_FLOOR? */
        if (feat_is_wall(grd(*it)) ||
            (coinflip() && feat_is_door(grd(*it))))
        {
            grd(*it) = DNGN_FLOOR;
        }

        /* but remove doors if we've removed all adjacent walls */
        for (adjacent_iterator wai(*it); wai; ++wai)
        {
            if (feat_is_door(grd(*wai)))
            {
                bool remove = true;
                for (adjacent_iterator dai(*wai); dai; ++dai)
                {
                    if (feat_is_wall(grd(*dai)))
                    {
                        remove = false;
                    }
                }
                if (remove)
                {
                    grd(*wai) = DNGN_FLOOR;
                }
            }
        }

        /* replace some ruined walls with plants/fungi/bushes */
        if (plant_density && one_chance_in(plant_density))
        {
            mgen_data mg;
            mg.cls = one_chance_in(20) ? MONS_BUSH  :
                     coinflip()        ? MONS_PLANT :
                     MONS_FUNGUS;
            mg.pos = *it;
            mons_place(mgen_data(mg));
        }
    }
}

static void _build_dungeon_level(int level_number, level_area_type level_type)
{
    spec_room sr;

    _build_layout_skeleton(level_number, level_type, sr);

    if (you.level_type == LEVEL_LABYRINTH
        || you.level_type == LEVEL_PORTAL_VAULT
        || dgn_level_vetoed)
    {
        return;
    }

    // Hook up the special room (if there is one, and it hasn't
    // been hooked up already in roguey_level()).
    if (sr.created && !sr.hooked_up
        && !crawl_state.game_is_sprint()
        && !crawl_state.game_is_zotdef()
        && !crawl_state.game_is_tutorial())
    {
        _specr_2(sr);
    }

    // Now place items, mons, gates, etc.
    // Stairs must exist by this point (except in Shoals where they are
    // yet to be placed). Some items and monsters already exist.

#ifdef OLD_SWAMP_LAYOUT
    // Time to make the swamp or shoals {dlb}:
    if (player_in_branch(BRANCH_SWAMP))
        dgn_prepare_swamp();
#endif

    if (dgn_level_vetoed)
        return;

    _check_doors();

    if (!player_in_branch(BRANCH_DIS) && !player_in_branch(BRANCH_VAULTS))
        _hide_doors();

    if (player_in_branch(BRANCH_LAIR))
    {
        int depth = player_branch_depth() + 1;
        do
        {
            _ruin_level(rectangle_iterator(1), MMT_VAULT,
                        20 - depth, depth / 2 + 5);
            _add_plant_clumps(12 - depth, 18 - depth / 4, depth / 4 + 2);
            depth -= 3;
        } while (depth > 0);
    }

    // Change pre-rock to rock, and pre-floor to floor.
    dgn_replace_area(0, 0, GXM-1, GYM-1, DNGN_BUILDER_SPECIAL_WALL,
                     DNGN_ROCK_WALL);
    dgn_replace_area(0, 0, GXM-1, GYM-1, DNGN_BUILDER_SPECIAL_FLOOR,
                     DNGN_FLOOR);

    const unsigned nvaults = env.level_vaults.size();

    // Any further vaults must make sure not to disrupt level layout.
    dgn_check_connectivity = !player_in_branch(BRANCH_SHOALS);

    if (player_in_branch(BRANCH_MAIN_DUNGEON)
        && !crawl_state.game_is_tutorial())
    {
        _build_overflow_temples(level_number);

        if (dgn_level_vetoed)
            return;
    }

    // Try to place minivaults that really badly want to be placed. Still
    // no guarantees, seeing this is a minivault.
    if (!crawl_state.game_is_sprint()
        && !crawl_state.game_is_zotdef()
        && !crawl_state.game_is_tutorial())
    {
        _place_chance_vaults();
        _place_minivaults();
        _place_branch_entrances(level_number, level_type);
        _place_extra_vaults();
    }

    // XXX: Moved this here from builder_monsters so that connectivity can be
    //      ensured
    _place_uniques(level_number, level_type);

    // Place shops, if appropriate. This must be protected by the connectivity
    // check.
    if (level_type == LEVEL_DUNGEON)
        _place_shops(level_number);

    // Any vault-placement activity must happen before this check.
    if (!crawl_state.game_is_sprint()
        && !crawl_state.game_is_zotdef()
        && !crawl_state.game_is_tutorial())
        _dgn_verify_connectivity(nvaults);

    if (dgn_level_vetoed && !crawl_state.game_is_sprint() && !crawl_state.game_is_zotdef())
        return;

    if (level_type != LEVEL_ABYSS && !crawl_state.game_is_zotdef())
        _place_traps(level_number);

    _place_fog_machines(level_number);

    // Place items.
    if (!crawl_state.game_is_sprint()
        && !crawl_state.game_is_zotdef()
        && !crawl_state.game_is_tutorial())
    {
        _builder_items(level_number, level_type,
                       _num_items_wanted(level_number));
    }

    // Place monsters.
    if (!crawl_state.game_is_zotdef())
    _builder_monsters(level_number, level_type, _num_mons_wanted(level_type));

    if (!crawl_state.game_is_sprint()
        && !crawl_state.game_is_zotdef()
        && !crawl_state.game_is_tutorial())
    {
        _fixup_walls();
        _fixup_branch_stairs();
    }

    _place_altars();

    _fixup_misplaced_items();

    link_items();

    if (!player_in_branch(BRANCH_COCYTUS)
        && !player_in_branch(BRANCH_SWAMP)
        && !player_in_branch(BRANCH_SHOALS))
    {
        _prepare_water(level_number);
    }

    // Translate stairs for pandemonium levels.
    if (level_type == LEVEL_PANDEMONIUM)
        _fixup_pandemonium_stairs();

    if (player_in_hell())
        _fixup_hell_stairs();
}

static uint8_t _fix_black_colour(uint8_t incol)
{
    if (incol == BLACK)
        return LIGHTGREY;
    else
        return incol;
}

void dgn_set_colours_from_monsters()
{
    if (env.mons_alloc[9] < 0 || env.mons_alloc[9] == MONS_NO_MONSTER
        || env.mons_alloc[9] >= NUM_MONSTERS)
    {
        if (env.floor_colour == BLACK)
            env.floor_colour = LIGHTGREY;
    }
    else
    {
        env.floor_colour =
            _fix_black_colour(mons_class_colour(env.mons_alloc[9]));
    }

    if (env.mons_alloc[8] < 0 || env.mons_alloc[8] == MONS_NO_MONSTER
        || env.mons_alloc[8] >= NUM_MONSTERS)
    {
        if (env.rock_colour == BLACK)
            env.rock_colour = BROWN;
    }
    else
    {
        env.rock_colour =
            _fix_black_colour(mons_class_colour(env.mons_alloc[8]));
    }
}

static void _dgn_set_floor_colours()
{
    uint8_t old_floor_colour = env.floor_colour;
    uint8_t old_rock_colour  = env.rock_colour;

    if (you.level_type == LEVEL_PANDEMONIUM || you.level_type == LEVEL_ABYSS)
        dgn_set_colours_from_monsters();
    else if (you.level_type == LEVEL_DUNGEON)
    {
        // level_type == LEVEL_DUNGEON
        // Hall of Zot colours handled in dat/zot.des
        const int youbranch = you.where_are_you;
        env.floor_colour    = branches[youbranch].floor_colour;
        env.rock_colour     = branches[youbranch].rock_colour;
    }

    if (old_floor_colour != BLACK)
        env.floor_colour = old_floor_colour;
    if (old_rock_colour != BLACK)
        env.rock_colour = old_rock_colour;

    if (env.floor_colour == BLACK)
        env.floor_colour = LIGHTGREY;
    if (env.rock_colour == BLACK)
        env.rock_colour  = BROWN;
}

static void _check_doors()
{
    for (int x = 1; x < GXM-1; x++)
        for (int y = 1; y < GYM-1; y++)
        {
            if (!feat_is_closed_door(grd[x][y]))
                continue;

            int solid_count = 0;

            if (feat_is_solid(grd[x - 1][y]))
                solid_count++;

            if (feat_is_solid(grd[x + 1][y]))
                solid_count++;

            if (feat_is_solid(grd[x][y - 1]))
                solid_count++;

            if (feat_is_solid(grd[x][y + 1]))
                solid_count++;

            grd[x][y] = (solid_count < 2 ? DNGN_FLOOR
                                         : DNGN_CLOSED_DOOR);
        }
}

static void _hide_doors()
{
    unsigned int dx = 0, dy = 0;     // loop variables
    unsigned int wall_count = 0;     // clarifies inner loop {dlb}

    for (dx = 1; dx < GXM-1; dx++)
        for (dy = 1; dy < GYM-1; dy++)
        {
            // Only one out of four doors are candidates for hiding. {gdl}
            if (grd[dx][dy] == DNGN_CLOSED_DOOR && one_chance_in(4)
                && unforbidden(coord_def(dx, dy), MMT_NO_DOOR))
            {
                wall_count = 0;

                if (grd[dx - 1][dy] == DNGN_ROCK_WALL)
                    wall_count++;

                if (grd[dx + 1][dy] == DNGN_ROCK_WALL)
                    wall_count++;

                if (grd[dx][dy - 1] == DNGN_ROCK_WALL)
                    wall_count++;

                if (grd[dx][dy + 1] == DNGN_ROCK_WALL)
                    wall_count++;

                // If door is attached to more than one wall, hide it. {dlb}
                if (wall_count > 1)
                    grd[dx][dy] = DNGN_SECRET_DOOR;
            }
        }
}

int count_feature_in_box(int x0, int y0, int x1, int y1,
                         dungeon_feature_type feat)
{
    int result = 0;
    for (int i = x0; i < x1; ++i)
        for (int j = y0; j < y1; ++j)
        {
            if (grd[i][j] == feat)
                ++result;
        }

    return result;
}

int count_antifeature_in_box(int x0, int y0, int x1, int y1,
                             dungeon_feature_type feat)
{
    return (x1-x0)*(y1-y0) - count_feature_in_box(x0, y0, x1, y1, feat);
}

// Count how many neighbours of grd[x][y] are the feature feat.
int count_neighbours(int x, int y, dungeon_feature_type feat)
{
    return count_feature_in_box(x-1, y-1, x+2, y+2, feat);
}

// Gives water which is next to ground/shallow water a chance of being
// shallow. Checks each water space.
static void _prepare_water(int level_number)
{
    int i, j, k, l;                    // loop variables {dlb}
    dungeon_feature_type which_grid;   // code compaction {dlb}

    for (i = 1; i < (GXM - 1); i++)
        for (j = 1; j < (GYM - 1); j++)
        {
            if (!unforbidden(coord_def(i, j), MMT_NO_POOL))
                continue;

            if (grd[i][j] == DNGN_DEEP_WATER)
            {
                for (k = -1; k < 2; k++)
                    for (l = -1; l < 2; l++)
                        if (k != 0 || l != 0)
                        {
                            which_grid = grd[i + k][j + l];

                            // must come first {dlb}
                            if (which_grid == DNGN_SHALLOW_WATER
                                && one_chance_in(8 + level_number))
                            {
                                grd[i][j] = DNGN_SHALLOW_WATER;
                            }
                            else if (which_grid >= DNGN_FLOOR
                                     && x_chance_in_y(80 - level_number * 4,
                                                      100))
                            {
                                grd[i][j] = DNGN_SHALLOW_WATER;
                            }
                        }
            }
        }
}                               // end prepare_water()

static bool _find_in_area(int sx, int sy, int ex, int ey,
                          dungeon_feature_type feature)
{
    int x,y;

    if (feature != 0)
    {
        for (x = sx; x <= ex; x++)
            for (y = sy; y <= ey; y++)
            {
                if (grd[x][y] == feature)
                    return (true);
            }
    }

    return (false);
}

// Stamp a box. Can avoid a possible type, and walls and floors can
// be different (or not stamped at all).
// Note that the box boundaries are INclusive.
static bool _make_box(int room_x1, int room_y1, int room_x2, int room_y2,
                      dungeon_feature_type floor,
                      dungeon_feature_type wall,
                      dungeon_feature_type avoid)
{
    int bx,by;

    // Check for avoidance.
    if (_find_in_area(room_x1, room_y1, room_x2, room_y2, avoid))
        return (false);

    // Draw walls.
    if (wall != 0)
    {
        for (bx = room_x1; bx <= room_x2; bx++)
        {
            grd[bx][room_y1] = wall;
            grd[bx][room_y2] = wall;
        }
        for (by = room_y1+1; by < room_y2; by++)
        {
            grd[room_x1][by] = wall;
            grd[room_x2][by] = wall;
        }
    }

    // Draw floor.
    if (floor != 0)
    {
        for (bx = room_x1 + 1; bx < room_x2; bx++)
            for (by = room_y1 + 1; by < room_y2; by++)
                grd[bx][by] = floor;
    }

    return (true);
}

// Take care of labyrinth, abyss, pandemonium. Returns false if we should skip
// further generation, and true otherwise.
static bool _builder_by_type(int level_number, level_area_type level_type)
{
    if (level_type == LEVEL_PORTAL_VAULT)
    {
        _portal_vault_level(level_number);
        return (false);
    }

    if (level_type == LEVEL_LABYRINTH)
    {
        _labyrinth_level(level_number);
        return (false);
    }

    if (level_type == LEVEL_ABYSS)
    {
        generate_abyss();
        return (false);
    }

    if (level_type == LEVEL_PANDEMONIUM)
    {
        int which_demon = -1;
        // Could do spotty_level, but that doesn't always put all paired
        // stairs reachable from each other which isn't a problem in normal
        // dungeon but could be in Pandemonium.
        if (one_chance_in(4))
        {
            do
            {
                which_demon = random2(4);

                // Makes these things less likely as you find more.
                if (one_chance_in(4))
                {
                    which_demon = -1;
                    break;
                }
            }
            while (you.unique_creatures[MONS_MNOLEG + which_demon]);
        }

        if (which_demon >= 0)
        {
            const char *pandemon_level_names[] =
            {
                "mnoleg", "lom_lobon", "cerebov", "gloorx_vloq"
            };

            const map_def *vault =
                random_map_for_tag(pandemon_level_names[which_demon], false);

            ASSERT(vault);
            if (!vault)
            {
                end(1, false, "Failed to find Pandemonium level %s!\n",
                    pandemon_level_names[which_demon]);
            }

            dgn_ensure_vault_placed(_build_primary_vault(level_number, vault),
                                     true);
        }
        else
        {
            _plan_main(level_number, 0);
            const map_def *vault = random_map_for_tag("pan", true);
            ASSERT(vault);

            _build_secondary_vault(level_number, vault);
        }

        return false;
    }

    // Must be normal dungeon.
    return true;
}

static void _portal_vault_level(int level_number)
{
    env.level_build_method += make_stringf(" portal_vault_level [%d]",
                                     level_number);
    env.level_layout_type   = "portal vault";

    // level_type_tag may contain spaces for human readability, but the
    // corresponding vault tag name cannot use spaces, so force spaces to
    // _ when searching for the tag.
    const std::string trimmed_name =
        replace_all(trimmed_string(you.level_type_tag), " ", "_");

    ASSERT(!trimmed_name.empty());

    const char* level_name = trimmed_name.c_str();

    const map_def *vault = random_map_for_place(level_id::current(), false);

#ifdef WIZARD
    if (!vault && you.wizard && map_count_for_tag(level_name, false) > 1)
    {
        char buf[80];

        do
        {
            mprf(MSGCH_PROMPT, "Which %s (ESC or ENTER for random): ",
                 level_name);
            if (cancelable_get_line(buf, sizeof buf))
                break;

            std::string name = buf;
            trim_string(name);

            if (name.empty())
                break;

            lowercase(name);
            name = replace_all(name, " ", "_");

            vault = find_map_by_name(you.level_type_tag + "_" + name);

            if (!vault)
                mprf(MSGCH_DIAGNOSTICS, "No such %s, try again.",
                     level_name);
        }
        while (!vault);
    }
#endif

    if (!vault)
        vault = random_map_for_tag(level_name, false);

    if (!vault)
        vault = find_map_by_name("broken_portal");

    if (vault)
    {
        // XXX: This is pretty hackish, I confess.
        if (vault->border_fill_type != DNGN_ROCK_WALL)
            dgn_replace_area(0, 0, GXM-1, GYM-1, DNGN_ROCK_WALL,
                             vault->border_fill_type);

        dgn_ensure_vault_placed(_build_primary_vault(level_number, vault),
                                 true);
    }
    else
    {
        mprf(MSGCH_ERROR, "No maps or tags named '%s', and no backup either.",
             level_name);
        ASSERT(false);
        end(-1);
    }

    link_items();

    // TODO: Let portal vault map have arbitrary properties which can
    // be passed onto the callback.
    callback_map::const_iterator
        i = level_type_post_callbacks.find(you.level_type_tag);

    if (i != level_type_post_callbacks.end())
        dlua.callfn(i->second.c_str(), 0, 0);
}

static const map_def *_random_portal_vault(const std::string &tag)
{
    return random_map_for_tag(tag, true);
}

static bool _place_portal_vault(int stair, const std::string &tag, int dlevel)
{
    const map_def *vault = _random_portal_vault(tag);
    if (!vault)
        return (false);

    return _build_secondary_vault(dlevel, vault, stair);
}

static const map_def *_dgn_random_map_for_place(bool minivault)
{
    if (!minivault && player_in_branch(BRANCH_ECUMENICAL_TEMPLE))
    {
        // Temple vault determined at new game time.
        const std::string name = you.props[TEMPLE_MAP_KEY];

        // Tolerate this for a little while, for old games.
        if (!name.empty())
        {
            const map_def *vault = find_map_by_name(name);

            if (vault)
                return (vault);

            mprf(MSGCH_ERROR, "Unable to find Temple vault '%s'",
                 name.c_str());

            // Fall through and use a different Temple map instead.
        }
    }

    const level_id lid = level_id::current();

    const map_def *vault = random_map_for_place(lid, minivault);

    if (!vault
        && lid.branch == BRANCH_MAIN_DUNGEON
        && lid.depth == 1)
    {
        if (crawl_state.game_is_sprint())
        {
            vault = find_map_by_name(get_sprint_map());
            if (vault == NULL)
            {
                end(1, false, "Couldn't find selected Sprint map '%s'.",
                    get_sprint_map().c_str());
            }
        }
        else if (crawl_state.game_is_tutorial())
        {
            vault = find_map_by_name("tutorial_basic_1");
            if (vault == NULL)
                end(1, false, "Couldn't find tutorial map.");
        }
        else if (crawl_state.game_is_zotdef())
        {
            vault = random_map_for_tag("zotdef");
        }
        else
            vault = random_map_for_tag("entry");
    }

    return (vault);
}

static int _setup_temple_altars(CrawlHashTable &temple)
{
    _current_temple_hash = &temple; // XXX: hack!

    CrawlVector god_list = temple[TEMPLE_GODS_KEY].get_vector();

    _temple_altar_list.clear();

    for (unsigned int i = 0; i < god_list.size(); i++)
        _temple_altar_list.push_back((god_type) god_list[i].get_byte());

    return ((int) god_list.size());
}

// Returns false if we should skip further generation, and true
// otherwise.
static bool _builder_by_branch(int level_number)
{
    const map_def *vault = _dgn_random_map_for_place(false);

    if (vault)
    {
        env.level_build_method += " random_map_for_place";
        _ensure_vault_placed_ex(_build_primary_vault(level_number, vault),
                                 vault);
        if (!dgn_level_vetoed && player_in_branch(BRANCH_SWAMP))
            dgn_build_swamp_level(level_number);
        return false;
    }

    switch (you.where_are_you)
    {
    case BRANCH_HIVE:
    case BRANCH_SLIME_PITS:
    case BRANCH_ORCISH_MINES:
    {
        int iterations;
        if (at_branch_bottom())
            iterations = 600 + random2(600);
        else
            iterations = 100 + random2(500);
        spotty_level(false, iterations, false);
        return false;
    }

    case BRANCH_SHOALS:
        dgn_build_shoals_level(level_number);
        return false;

    case BRANCH_SWAMP:
        dgn_build_swamp_level(level_number);
        return false;

    case BRANCH_DIS:
        _city_level(level_number);
        return false;

    case BRANCH_VAULTS:
        if (one_chance_in(3))
            _city_level(level_number);
        else
            _plan_main(level_number, 4);
        return false;

    default:
        break;
    }
    return true;
}

// Place vaults with CHANCE: that want to be placed on this level.
static void _place_chance_vaults()
{
    const mapref_vector maps = random_chance_maps_in_depth(level_id::current());
    for (int i = 0, size = maps.size(); i < size; ++i)
    {
        const map_def *map = maps[i];
        dprf("Placing CHANCE vault: %s (%d:%d)",
             map->name.c_str(), map->chance_priority, map->chance);
        _build_secondary_vault(you.absdepth0, map);
    }
}

static void _place_minivaults(const std::string &tag, int lo, int hi,
                              bool force)
{
    const level_id curr = level_id::current();

    if (lo == -1)
        lo = hi = 1;

    int nvaults = random_range(lo, hi);
    if (!tag.empty())
    {
        for (int i = 0; i < nvaults; ++i)
        {
            const map_def *vault = random_map_for_tag(tag, true);
            if (!vault)
                return;

            _build_secondary_vault(you.absdepth0, vault);
        }
        return;
    }

    if (use_random_maps)
    {
        const map_def *vault = NULL;

        if ((vault = random_map_for_place(level_id::current(), true)))
            _build_secondary_vault(you.absdepth0, vault);

        int tries = 0;
        do
        {
            vault = random_map_in_depth(level_id::current(), true);
            if (vault)
                _build_secondary_vault(you.absdepth0, vault);
        } // if ALL maps eligible are "extra" but fail to place, we'd be screwed
        while (vault && vault->has_tag("extra") && tries++ < 10000);
    }
}

// Returns false if we should dispense with city building, true otherwise.  Also
// sets special_room if one is generated so that we can link it up later.
static bool _builder_normal(int level_number, spec_room &sr)
{
    bool skipped = false;
    const map_def *vault = _dgn_random_map_for_place(false);

    // Can't have vaults on you.where_are_you != BRANCH_MAIN_DUNGEON levels.
    if (!vault && use_random_maps && can_create_vault)
    {
        vault = random_map_in_depth(level_id::current());

        // We'll accept any kind of primary vault in the main dungeon,
        // but only ORIENT: encompass primary vaults in other
        // branches. Other kinds of vaults can still be placed in
        // other branches as secondary vaults.

        if (vault && !player_in_branch(BRANCH_MAIN_DUNGEON)
            && vault->orient != MAP_ENCOMPASS)
        {
            vault = NULL;
        }
    }

    if (vault)
    {
        env.level_build_method += " normal_random_map_for_place";
        _ensure_vault_placed_ex(_build_primary_vault(level_number, vault),
                                 vault);
        return false;
    }

    if (level_number > 7 && level_number < 23)
    {
        if (one_chance_in(16))
        {
            spotty_level(false, 0, coinflip());
            return false;
        }

        if (one_chance_in(16))
        {
            _bigger_room();
            return false;
        }
    }

    if (level_number > 2 && level_number < 23 && one_chance_in(3))
    {
        _plan_main(level_number, 0);
        return false;
    }

    if (one_chance_in(3))
        skipped = true;

    //V was 3
    if (!skipped && one_chance_in(7))
    {
        // Sometimes do just a rogue level, sometimes override with
        // the basic builder for something more interesting.
        bool just_roguey = coinflip();

        // Sometimes _roguey_level() generates a special room.
        _roguey_level(level_number, sr, just_roguey);

        if (just_roguey)
            return false;
    }
    else
    {
        if (!skipped && level_number > 13 && one_chance_in(8))
        {
            if (one_chance_in(3))
                _city_level(level_number);
            else
                _plan_main(level_number, 4);

            return false;
        }
    }

    // maybe create a special room, if roguey_level hasn't done it
    // already.
#ifdef DEBUG_SPECIAL_ROOMS
    if (!sr.created)
#else
    if (!sr.created && one_chance_in(5))
#endif
    {
        const map_def *sroom = random_map_for_tag("special_room", true);

        // Might not be any special room definitions appropriate for
        // this branch and depth.
        if (sroom != NULL)
            _special_room(level_number, sr, sroom);
    }

    return true;
}

// Returns false if we should skip extras(), otherwise true.
static bool _builder_basic(int level_number)
{
    env.level_build_method += make_stringf(" basic [%d]", level_number);
    env.level_layout_type  = "basic";

    int temp_rand;
    int doorlevel  = random2(11);
    int corrlength = 2 + random2(14);
    int roomsize   = 4 + random2(5) + random2(6);
    int no_corr = (one_chance_in(100) ? 500 + random2(500)
                                      : 30 + random2(200));
    int intersect_chance = (one_chance_in(20) ? 400 : random2(20));

    int xbegin = -1, ybegin = -1, xend = -1, yend = -1;

    _make_trail(35, 30, 35, 20, corrlength, intersect_chance, no_corr,
                 xbegin, ybegin, xend, yend);

    grd[xbegin][ybegin] = DNGN_STONE_STAIRS_DOWN_I;
    grd[xend][yend]     = DNGN_STONE_STAIRS_UP_I;

    xbegin = -1, ybegin = -1, xend = -1, yend = -1;

    _make_trail(10, 15, 10, 15, corrlength, intersect_chance, no_corr,
                 xbegin, ybegin, xend, yend);

    grd[xbegin][ybegin] = DNGN_STONE_STAIRS_DOWN_III;
    grd[xend][yend]     = DNGN_STONE_STAIRS_UP_III;

    xbegin = -1, ybegin = -1, xend = -1, yend = -1;

    _make_trail(50, 20, 10, 15, corrlength, intersect_chance, no_corr,
                 xbegin, ybegin, xend, yend);

    grd[xbegin][ybegin] = DNGN_STONE_STAIRS_DOWN_III;
    grd[xend][yend]     = DNGN_STONE_STAIRS_UP_III;

    // Generate a random dead-end that /may/ have a shaft.  Good luck!
    if (is_valid_shaft_level() && !one_chance_in(4)) // 3/4 times
    {
        // This is kinda hack-ish.  We're still early in the dungeon
        // generation process, and we know that there will be no other
        // traps.  If we promise to make /just one/, we can get away
        // with making this trap the first trap.
        // If we aren't careful, we'll trigger an assert in _place_traps().

        xbegin = -1, ybegin = -1, xend = -1, yend = -1;

        _make_trail(50, 20, 40, 20, corrlength, intersect_chance, no_corr,
                     xbegin, ybegin, xend, yend);

        dprf("Placing shaft trail...");
        if (!one_chance_in(3) && unforbidden(coord_def(xend, yend), MMT_NO_TRAP)) // 2/3 chance it ends in a shaft
        {
            trap_def& ts(env.trap[0]);
            ts.type = TRAP_SHAFT;
            ts.pos.x = xend;
            ts.pos.y = yend;
            grd[xend][yend] = DNGN_UNDISCOVERED_TRAP;
            env.tgrid[xend][yend] = 0;
            if (shaft_known(level_number, false))
                ts.reveal();
            dprf("Trail ends in shaft.");
        }
        else
        {
            grd[xend][yend] = DNGN_FLOOR;
            dprf("Trail does not end in shaft.");
        }
    }

    if (level_number > 1 && one_chance_in(16))
        _big_room(level_number);

    if (random2(level_number) > 6 && one_chance_in(3))
        _diamond_rooms(level_number);

    // make some rooms:
    int i, no_rooms, max_doors;
    int sx,sy,ex,ey, time_run;

    temp_rand = random2(750);
    time_run = 0;

    no_rooms = ((temp_rand > 63) ? (5 + random2avg(29, 2)) : // 91.47% {dlb}
                (temp_rand > 14) ? 100                       //  6.53% {dlb}
                                 : 1);                       //  2.00% {dlb}

    max_doors = 2 + random2(8);

    for (i = 0; i < no_rooms; i++)
    {
        sx = 8 + random2(50);
        sy = 8 + random2(40);
        ex = sx + 2 + random2(roomsize);
        ey = sy + 2 + random2(roomsize);

        if (!_make_room(sx,sy,ex,ey,max_doors, doorlevel))
        {
            time_run++;
            i--;
        }

        if (time_run > 30)
        {
            time_run = 0;
            i++;
        }
    }

    // Make some more rooms.
    no_rooms = 1 + random2(3);
    max_doors = 1;

    for (i = 0; i < no_rooms; i++)
    {
        sx = 8 + random2(55);
        sy = 8 + random2(45);
        ex = sx + 5 + random2(6);
        ey = sy + 5 + random2(6);

        if (!_make_room(sx,sy,ex,ey,max_doors, doorlevel))
        {
            time_run++;
            i--;
        }

        if (time_run > 30)
        {
            time_run = 0;
            i++;
        }
    }

    return true;
}

static void _builder_extras(int level_number)
{
    if (level_number > 6 && one_chance_in(10))
    {
        dungeon_feature_type pool_type = (level_number < 11
                                          || coinflip()) ? DNGN_DEEP_WATER
                                                         : DNGN_LAVA;
        if (one_chance_in(15))
            pool_type = DNGN_TREE;

        _many_pools(pool_type);
        return;
    }

    //mv: It's better to be here so other dungeon features are not overridden
    //    by water.
    dungeon_feature_type river_type
        = (one_chance_in(5 + level_number) ? DNGN_SHALLOW_WATER
                                             : DNGN_DEEP_WATER);

    if (level_number > 11
        && (one_chance_in(5) || (level_number > 15 && !one_chance_in(5))))
    {
        river_type = DNGN_LAVA;
    }

    if (player_in_branch(BRANCH_GEHENNA))
    {
        river_type = DNGN_LAVA;

        if (coinflip())
            _build_river(river_type);
        else
            _build_lake(river_type);
    }
    else if (player_in_branch(BRANCH_COCYTUS))
    {
        river_type = DNGN_DEEP_WATER;

        if (coinflip())
            _build_river(river_type);
        else
            _build_lake(river_type);
    }

    if (level_number > 8 && one_chance_in(16))
        _build_river(river_type);
    else if (level_number > 8 && one_chance_in(12))
    {
        _build_lake((river_type != DNGN_SHALLOW_WATER) ? river_type
                                                        : DNGN_DEEP_WATER);
    }
}

// Used to nuke shafts placed in corridors on low levels - it's just too
// nasty otherwise.
static bool _shaft_is_in_corridor(const coord_def& c)
{
    const coord_def adjs[] = { coord_def(-1,0), coord_def(1,0),
                               coord_def(0,-1), coord_def(0,1) };

    for (unsigned int i = 0; i < ARRAYSZ(adjs); ++i)
    {
        const coord_def spot = c + adjs[i];
        if (!in_bounds(spot) || grd(spot) < DNGN_SHALLOW_WATER)
            return (true);
    }
    return (false);
}

static void _place_traps(int level_number)
{
    const int num_traps = num_traps_for_place(level_number);

    ASSERT(num_traps >= 0);
    ASSERT(num_traps <= MAX_TRAPS);

    for (int i = 0; i < num_traps; i++)
    {
        trap_def& ts(env.trap[i]);
        if (ts.type != TRAP_UNASSIGNED)
            continue;

        int tries;
        for (tries = 0; tries < 200; ++tries)
        {
            ts.pos.x = random2(GXM);
            ts.pos.y = random2(GYM);
            if (in_bounds(ts.pos)
                && grd(ts.pos) == DNGN_FLOOR
                && unforbidden(ts.pos, MMT_NO_TRAP))
            {
                break;
            }
        }

        if (tries == 200)
            break;

        while (ts.type >= NUM_TRAPS)
            ts.type = random_trap_for_place(level_number);

        if (ts.type == TRAP_SHAFT && level_number <= 7)
        {
            // Disallow shaft construction in corridors!
            if (_shaft_is_in_corridor(ts.pos))
            {
                // Choose again!
                ts.type = random_trap_for_place(level_number);

                // If we get shaft a second time, turn it into an alarm trap, or
                // if we got nothing.
                if (ts.type == TRAP_SHAFT || ts.type >= NUM_TRAPS)
                    ts.type = TRAP_ALARM;
            }
        }

        grd(ts.pos) = DNGN_UNDISCOVERED_TRAP;
        env.tgrid(ts.pos) = i;
        if (ts.type == TRAP_SHAFT && shaft_known(level_number, true))
            ts.reveal();
        ts.prepare_ammo();
    }
}

static void _place_fog_machines(int level_number)
{
    int i;
    int num_fogs = num_fogs_for_place(level_number);

    ASSERT(num_fogs >= 0);

    for (i = 0; i < num_fogs; i++)
    {
        fog_machine_data data = random_fog_for_place(level_number);

        if (!valid_fog_machine_data(data))
        {
            mpr("Invalid fog machine data, bailing.", MSGCH_DIAGNOSTICS);
            return;
        }

        int tries = 200;
        int x, y;
        dungeon_feature_type feat;
        do
        {
            x = random2(GXM);
            y = random2(GYM);
            feat = grd[x][y];
        }
        while (feat <= DNGN_MAXWALL && --tries > 0);

        if (tries <= 0)
            break;

        place_fog_machine(data, x, y);
    }
}

void dgn_place_feature_at_random_floor_square(dungeon_feature_type feat,
                                              unsigned mask = MMT_VAULT)
{
    const coord_def place =
        dgn_random_point_in_bounds(DNGN_FLOOR, mask, DNGN_FLOOR);
    if (place.origin())
        dgn_veto_level();
    else
        grd(place) = feat;
}

// Create randomly-placed stone stairs.
void dgn_place_stone_stairs()
{
    for (int i = 0; i < 3; ++i)
    {
        dgn_place_feature_at_random_floor_square(
            static_cast<dungeon_feature_type>(DNGN_STONE_STAIRS_DOWN_I + i));
        dgn_place_feature_at_random_floor_square(
            static_cast<dungeon_feature_type>(DNGN_STONE_STAIRS_UP_I + i));
    }
}

bool dgn_has_adjacent_feat(coord_def c, dungeon_feature_type feat)
{
    for (adjacent_iterator ai(c); ai; ++ai)
        if (grd(*ai) == feat)
            return true;
    return false;
}

coord_def dgn_random_point_in_margin(int margin)
{
    return coord_def(random_range(margin, GXM - margin - 1),
                     random_range(margin, GYM - margin - 1));
}

static inline bool _point_matches_feat(coord_def c,
                                       dungeon_feature_type searchfeat,
                                       uint32_t mapmask,
                                       dungeon_feature_type adjacent_feat,
                                       bool monster_free)
{
    return (grd(c) == searchfeat
            && (!monster_free || !monster_at(c))
            && unforbidden(c, mapmask)
            && (adjacent_feat == DNGN_UNSEEN ||
                dgn_has_adjacent_feat(c, adjacent_feat)));
}

// Returns a random point in map bounds matching the given search feature,
// and respecting the map mask (a map mask of MMT_VAULT ensures that
// positions inside vaults will not be returned).
//
// If adjacent_feat is not DNGN_UNSEEN, the chosen square will be
// adjacent to a square containing adjacent_feat.
//
// If monster_free is true, the chosen square will never be occupied by
// a monster.
//
// If tries is set to anything other than -1, this function will make tries
// attempts to find a suitable square, and may fail if the map is crowded.
// If tries is set to -1, this function will examine the entire map and
// guarantees to find a suitable point if available.
//
// If a suitable point is not available (or was not found in X tries),
// returns coord_def(0,0)
//
coord_def dgn_random_point_in_bounds(dungeon_feature_type searchfeat,
                                     uint32_t mapmask,
                                     dungeon_feature_type adjacent_feat,
                                     bool monster_free,
                                     int tries)
{
    if (tries == -1)
    {
        // Try a quick and dirty random search:
        int n = 10;
        if (searchfeat == DNGN_FLOOR)
            n = 500;
        coord_def chosen = dgn_random_point_in_bounds(searchfeat,
                                                      mapmask,
                                                      adjacent_feat,
                                                      monster_free,
                                                      n);
        if (!chosen.origin())
            return chosen;

        // Exhaustive search; will never fail if a suitable place is
        // available, but is also far more expensive.
        int nfound = 0;
        for (rectangle_iterator ri(1); ri; ++ri)
        {
            const coord_def c(*ri);
            if (_point_matches_feat(c, searchfeat, mapmask, adjacent_feat,
                                    monster_free)
                && one_chance_in(++nfound))
            {
                chosen = c;
            }
        }
        return (chosen);
    }
    else
    {
        // Random search.
        while (--tries >= 0)
        {
            const coord_def c = random_in_bounds();
            if (_point_matches_feat(c, searchfeat, mapmask, adjacent_feat,
                                    monster_free))
                return c;
        }
        return (coord_def(0, 0));
    }
}

static void _place_specific_feature(dungeon_feature_type feat)
{
    coord_def c = dgn_random_point_in_bounds(DNGN_FLOOR, 0, DNGN_UNSEEN, true);
    if (in_bounds(c))
        env.grid(c) = feat;
    else
        dgn_veto_level();
}

static void _place_specific_stair(dungeon_feature_type stair,
                                  const std::string &tag,
                                  int dlevel,
                                  bool vault_only)
{
    if ((tag.empty() || !_place_portal_vault(stair, tag, dlevel))
        && !vault_only)
    {
        _place_specific_feature(stair);
    }
}

static void _place_extra_vaults()
{
    while (true)
    {
        if (!player_in_branch(BRANCH_MAIN_DUNGEON)
            && use_random_maps
            && can_create_vault)
        {
            const map_def *vault = random_map_in_depth(level_id::current());

            // Encompass vaults can't be used as secondaries.
            if (!vault || vault->orient == MAP_ENCOMPASS)
                break;

            if (vault && _build_secondary_vault(you.absdepth0, vault, -1))
            {
                const map_def &map(*vault);
                if (map.has_tag("extra"))
                    continue;
                can_create_vault = false;
            }
        }
        break;
    }
}

static void _place_branch_entrances(int dlevel, level_area_type level_type)
{
    int sx, sy;

    if (level_type != LEVEL_DUNGEON)
        return;

    if (player_in_branch(BRANCH_MAIN_DUNGEON))
    {
        // stair to HELL
        if (dlevel >= 20 && dlevel <= 27)
            _place_specific_stair(DNGN_ENTER_HELL, "hell_entry", dlevel);

        // stair to PANDEMONIUM
        if (dlevel >= 20 && dlevel <= 50 && (dlevel == 23 || one_chance_in(4)))
            _place_specific_stair(DNGN_ENTER_PANDEMONIUM, "pan_entry", dlevel);

        // stairs to ABYSS
        if (dlevel >= 20 && dlevel <= 30 && (dlevel == 24 || one_chance_in(3)))
            _place_specific_stair(DNGN_ENTER_ABYSS, "abyss_entry", dlevel);

        // level 26: replaces all down stairs with staircases to Zot:
        if (dlevel == 26)
        {
            for (sx = 1; sx < GXM; sx++)
                for (sy = 1; sy < GYM; sy++)
                    if (grd[sx][sy] >= DNGN_STONE_STAIRS_DOWN_I
                        && grd[sx][sy] <= DNGN_ESCAPE_HATCH_DOWN)
                    {
                        grd[sx][sy] = DNGN_ENTER_ZOT;
                    }
        }
    }

    // Place actual branch entrances.
    for (int i = 0; i < NUM_BRANCHES; ++i)
    {
        if (branches[i].entry_stairs != NUM_FEATURES
            && player_in_branch(branches[i].parent_branch)
            && player_branch_depth() == branches[i].startdepth)
        {
            // Place a stair.
            dprf("Placing stair to %s", branches[i].shortname);

            std::string entry_tag = std::string(branches[i].abbrevname);
            entry_tag += "_entry";
            lowercase(entry_tag);

            _place_specific_stair(branches[i].entry_stairs, entry_tag, dlevel);
        }
    }
}

static void _make_trail(int xs, int xr, int ys, int yr, int corrlength,
                        int intersect_chance, int no_corr,
                        int &xbegin, int &ybegin,
                        int &xend, int &yend)
{
    int x_start, y_start;                   // begin point
    int x_ps, y_ps;                         // end point
    int finish = 0;
    int length = 0;
    int temp_rand;

    // temp positions
    int dir_x = 0;
    int dir_y = 0;
    int dir_x2, dir_y2;

    do
    {
        x_start = xs + random2(xr);
        y_start = ys + random2(yr);
    }
    while (grd[x_start][y_start] != DNGN_ROCK_WALL
           && grd[x_start][y_start] != DNGN_FLOOR);

    // assign begin position
    xbegin = x_start; ybegin = y_start;

    x_ps = x_start;
    y_ps = y_start;

    // wander
    do                          // (while finish < no_corr)
    {
        dir_x2 = ((x_ps < 15) ? 1 : 0);

        if (x_ps > 65)
            dir_x2 = -1;

        dir_y2 = ((y_ps < 15) ? 1 : 0);

        if (y_ps > 55)
            dir_y2 = -1;

        temp_rand = random2(10);

        // Put something in to make it go to parts of map it isn't in now.
        if (coinflip())
        {
            if (dir_x2 != 0 && temp_rand < 6)
                dir_x = dir_x2;

            if (dir_x2 == 0 || temp_rand >= 6)
                dir_x = (coinflip()? -1 : 1);

            dir_y = 0;
        }
        else
        {
            if (dir_y2 != 0 && temp_rand < 6)
                dir_y = dir_y2;

            if (dir_y2 == 0 || temp_rand >= 6)
                dir_y = (coinflip()? -1 : 1);

            dir_x = 0;
        }

        if (dir_x == 0 && dir_y == 0)
            continue;

        if (x_ps < X_BOUND_1 + 3)
        {
            dir_x = 1;
            dir_y = 0;
        }

        if (y_ps < Y_BOUND_1 + 3)
        {
            dir_y = 1;
            dir_x = 0;
        }

        if (x_ps > (X_BOUND_2 - 3))
        {
            dir_x = -1;
            dir_y = 0;
        }

        if (y_ps > (Y_BOUND_2 - 3))
        {
            dir_y = -1;
            dir_x = 0;
        }

        // Corridor length... change only when going vertical?
        if (dir_x == 0 || length == 0)
            length = random2(corrlength) + 2;

        int bi = 0;

        for (bi = 0; bi < length; bi++)
        {
            // Below, I've changed the values of the unimportant variable from
            // 0 to random2(3) - 1 to avoid getting stuck on the "stuck!" bit.
            if (x_ps < X_BOUND_1 + 4)
            {
                dir_y = 0;      //random2(3) - 1;
                dir_x = 1;
            }

            if (x_ps > (X_BOUND_2 - 4))
            {
                dir_y = 0;      //random2(3) - 1;
                dir_x = -1;
            }

            if (y_ps < Y_BOUND_1 + 4)
            {
                dir_y = 1;
                dir_x = 0;      //random2(3) - 1;
            }

            if (y_ps > (Y_BOUND_2 - 4))
            {
                dir_y = -1;
                dir_x = 0;      //random2(3) - 1;
            }

            // Don't interfere with special rooms.
            if (grd[x_ps + dir_x][y_ps + dir_y] == DNGN_BUILDER_SPECIAL_WALL)
                break;

            // See if we stop due to intersection with another corridor/room.
            if (grd[x_ps + 2 * dir_x][y_ps + 2 * dir_y] == DNGN_FLOOR
                && !one_chance_in(intersect_chance))
            {
                break;
            }

            x_ps += dir_x;
            y_ps += dir_y;

            if (grd[x_ps][y_ps] == DNGN_ROCK_WALL)
                grd[x_ps][y_ps] = DNGN_FLOOR;
        }

        if (finish == no_corr - 1 && grd[x_ps][y_ps] != DNGN_FLOOR)
            finish -= 2;

        finish++;
    }
    while (finish < no_corr);

    // assign end position
    xend = x_ps, yend = y_ps;
}

static int _good_door_spot(int x, int y)
{
    if (!feat_is_solid(grd[x][y]) && grd[x][y] < DNGN_ENTER_PANDEMONIUM
        || feat_is_closed_door(grd[x][y]))
    {
        return 1;
    }

    return 0;
}

// Returns TRUE if a room was made successfully.
static bool _make_room(int sx,int sy,int ex,int ey,int max_doors, int doorlevel)
{
    int find_door = 0;
    int diag_door = 0;
    int rx, ry;

    // Check top & bottom for possible doors.
    for (rx = sx; rx <= ex; rx++)
    {
        find_door += _good_door_spot(rx,sy);
        find_door += _good_door_spot(rx,ey);
    }

    // Check left and right for possible doors.
    for (ry = sy + 1; ry < ey; ry++)
    {
        find_door += _good_door_spot(sx,ry);
        find_door += _good_door_spot(ex,ry);
    }

    diag_door += _good_door_spot(sx,sy);
    diag_door += _good_door_spot(ex,sy);
    diag_door += _good_door_spot(sx,ey);
    diag_door += _good_door_spot(ex,ey);

    if ((diag_door + find_door) > 1 && max_doors == 1)
        return (false);

    if (find_door == 0 || find_door > max_doors)
        return (false);

    // Look for 'special' rock walls - don't interrupt them.
    if (_find_in_area(sx, sy, ex, ey, DNGN_BUILDER_SPECIAL_WALL))
        return (false);

    // Convert the area to floor.
    for (rx = sx; rx <= ex; rx++)
        for (ry = sy; ry <= ey; ry++)
        {
            if (grd[rx][ry] <= DNGN_FLOOR)
                grd[rx][ry] = DNGN_FLOOR;
        }

    // Put some doors on the sides (but not in corners),
    // where it makes sense to do so.
    for (ry = sy + 1; ry < ey; ry++)
    {
        // left side
        if (grd[sx-1][ry] == DNGN_FLOOR
            && feat_is_solid(grd[sx-1][ry-1])
            && feat_is_solid(grd[sx-1][ry+1]))
        {
            if (x_chance_in_y(doorlevel, 10))
                grd[sx-1][ry] = DNGN_CLOSED_DOOR;
        }

        // right side
        if (grd[ex+1][ry] == DNGN_FLOOR
            && feat_is_solid(grd[ex+1][ry-1])
            && feat_is_solid(grd[ex+1][ry+1]))
        {
            if (x_chance_in_y(doorlevel, 10))
                grd[ex+1][ry] = DNGN_CLOSED_DOOR;
        }
    }

    // Put some doors on the top & bottom.
    for (rx = sx + 1; rx < ex; rx++)
    {
        // top
        if (grd[rx][sy-1] == DNGN_FLOOR
            && feat_is_solid(grd[rx-1][sy-1])
            && feat_is_solid(grd[rx+1][sy-1]))
        {
            if (x_chance_in_y(doorlevel, 10))
                grd[rx][sy-1] = DNGN_CLOSED_DOOR;
        }

        // bottom
        if (grd[rx][ey+1] == DNGN_FLOOR
            && feat_is_solid(grd[rx-1][ey+1])
            && feat_is_solid(grd[rx+1][ey+1]))
        {
            if (x_chance_in_y(doorlevel, 10))
                grd[rx][ey+1] = DNGN_CLOSED_DOOR;
        }
    }

    return (true);
}

static bool _place_unique_map(const map_def *uniq_map)
{
    // If the unique map is guaranteed to not affect connectivity,
    // allow it to overwrite existing vaults by temporarily
    // suppressing dgn_Map_Mask.
    const bool transparent = uniq_map->has_tag("transparent");
    std::auto_ptr<map_mask> backup_mask;
    if (transparent)
    {
        backup_mask.reset(new map_mask(env.level_map_mask));
        env.level_map_mask.init(0);
    }

    bool placed = false;
    for (int i = 0; i < 4; i++)
    {
        if (dgn_place_map(uniq_map, false, false))
        {
            placed = true;
            break;
        }
    }

    if (transparent)
        env.level_map_mask = *backup_mask;

    return (placed);
}

// Place uniques on the level.
// There is a hidden dependency on the player's actual
// location (through your_branch()).
// Return the number of uniques placed.
static int _place_uniques(int level_number, level_area_type level_type)
{
    // Unique beasties:
    if (level_number <= 0 || level_type != LEVEL_DUNGEON
        || !your_branch().has_uniques)
    {
        return 0;
    }

#ifdef DEBUG_UNIQUE_PLACEMENT
    FILE *ostat = fopen("unique_placement.log", "a");
    fprintf(ostat, "--- Looking to place uniques on: Level %d of %s ---\n", level_number, your_branch().shortname);
#endif

    int num_placed = 0;

    // Magic numbers for dpeg's unique system.
    int A = 2;
    const int B = 5;
    while (one_chance_in(A))
    {
        // In dpeg's unique placement system, chances is always 1 in A of even
        // starting to place a unique; reduced if there are less uniques to be
        // placed or available. Then there is a chance of uniques_available /
        // B; this only triggers on levels that have less than B uniques to be
        // placed.
        const mapref_vector uniques_available =
            find_maps_for_tag("place_unique", true, true);

        if (random2(B) >= std::min(B, int(uniques_available.size())))
            break;

        const map_def *uniq_map = random_map_for_tag("place_unique", true);
        if (!uniq_map)
        {
#ifdef DEBUG_UNIQUE_PLACEMENT
            fprintf(ostat, "Dummy balance or no uniques left.\n");
#endif
            break;
        }

        const bool map_placed = _place_unique_map(uniq_map);
        if (map_placed)
        {
            num_placed++;
            // Make the placement chance drop steeply after
            // some have been placed, to reduce chance of
            // many uniques per level.
            if (num_placed >= 3)
                A++;
#ifdef DEBUG_UNIQUE_PLACEMENT
            fprintf(ostat, "Placed valid unique map: %s.\n",
                    uniq_map->name.c_str());
#endif
#ifdef DEBUG_DIAGNOSTICS
            mprf(MSGCH_DIAGNOSTICS, "Placed %s.",
                 uniq_map->name.c_str());
#endif
        }
#ifdef DEBUG_UNIQUE_PLACEMENT
        else
        {
            fprintf(ostat, "Didn't place valid map: %s\n",
                    uniq_map->name.c_str());
        }
#endif
    }

#ifdef DEBUG_UNIQUE_PLACEMENT
    fprintf(ostat, "--- Finished this set, placed %d uniques.\n", num_placed);
    fclose(ostat);
#endif
    return num_placed;
}

static int _place_monster_vector(std::vector<monster_type> montypes,
                                 int level_number, int num_to_place)
{
    int result = 0;

    mgen_data mg;
    mg.power     = level_number;
    mg.behaviour = BEH_SLEEP;
    mg.flags    |= MG_PERMIT_BANDS;
    mg.map_mask |= MMT_NO_MONS;

    for (int i = 0; i < num_to_place; i++)
    {
        mg.cls = montypes[random2(montypes.size())];

        if (player_in_branch(BRANCH_COCYTUS) &&
            mons_class_can_be_zombified(mg.cls))
        {
            static const monster_type lut[3][2] =
            {
                { MONS_SKELETON_SMALL, MONS_SKELETON_LARGE },
                { MONS_ZOMBIE_SMALL, MONS_ZOMBIE_LARGE },
                { MONS_SIMULACRUM_SMALL, MONS_SIMULACRUM_LARGE },
            };

            mg.base_type = mg.cls;
            int s = mons_skeleton(mg.cls) ? 2 : 0;
            mg.cls = lut[random_choose_weighted(s, 0, 8, 1, 1, 2, 0)]
                        [mons_zombie_size(mg.base_type) == Z_BIG];
        }

        else
            mg.base_type = MONS_NO_MONSTER;
        if (place_monster(mg) != -1)
            ++result;
    }

    return result;
}


static void _place_aquatic_monsters(int level_number, level_area_type level_type)
{
    int lava_spaces = 0, water_spaces = 0;
    std::vector<monster_type> swimming_things(4u, MONS_NO_MONSTER);

    // [ds] Shoals relies on normal monster generation to place its monsters.
    // Given the amount of water area in the Shoals, placing water creatures
    // explicitly explodes the Shoals' xp budget.
    //
    // Also disallow water creatures below D:6.
    //
    if (player_in_branch(BRANCH_SHOALS)
        || (player_in_branch(BRANCH_MAIN_DUNGEON)
            && you.absdepth0 < 5))
    {
        return;
    }

    // Count the number of lava and water tiles {dlb}:
    for (int x = 0; x < GXM; x++)
        for (int y = 0; y < GYM; y++)
        {
            if (grd[x][y] == DNGN_LAVA)
                lava_spaces++;

            if (feat_is_water(grd[x][y]))
                water_spaces++;
        }

    if (lava_spaces > 49 && level_number > 6)
    {
        for (int i = 0; i < 4; i++)
        {
            swimming_things[i] = static_cast<monster_type>(
                                     MONS_LAVA_WORM + random2(3));

            if (one_chance_in(30))
                swimming_things[i] = MONS_SALAMANDER;
        }

        _place_monster_vector(swimming_things, level_number,
                              std::min(random2avg(9, 2)
                                       + (random2(lava_spaces) / 10), 15));
    }

    if (water_spaces > 49)
    {
        // This can probably be done in a better way with something
        // like water_monster_rarity().
        for (int i = 0; i < 4; i++)
        {
            swimming_things[i] =
                static_cast<monster_type>(MONS_BIG_FISH + random2(4));

            if (player_in_branch(BRANCH_SWAMP) && !one_chance_in(3))
                swimming_things[i] = MONS_SWAMP_WORM;
            else if (player_in_branch(BRANCH_COCYTUS))
            {
                // Eels are useless when zombified
                if (swimming_things[i] == MONS_ELECTRIC_EEL)
                {
                    swimming_things[i] = one_chance_in(4) ? MONS_KRAKEN :
                                             MONS_WATER_ELEMENTAL;
                }
            }
        }

        // Don't place sharks in the Swamp.
        if (!player_in_branch(BRANCH_SWAMP)
            && level_number >= 9 && one_chance_in(4))
        {
            swimming_things[3] = MONS_SHARK;
        }

        if (level_number >= 25 && one_chance_in(5))
            swimming_things[0] = MONS_WATER_ELEMENTAL;

        _place_monster_vector(swimming_things, level_number,
                              std::min(random2avg(9, 2)
                                + (random2(water_spaces) / 10), 15));
    }
}


static void _builder_monsters(int level_number, level_area_type level_type, int mon_wanted)
{
    if (level_type == LEVEL_PANDEMONIUM
        || player_in_branch(BRANCH_ECUMENICAL_TEMPLE))
    {
        return;
    }

    // Try to place Shoals monsters on floor where possible instead of
    // letting all the merfolk be generated in the middle of the
    // water.
    const dungeon_feature_type preferred_grid_feature =
        player_in_branch(BRANCH_SHOALS)? DNGN_FLOOR : DNGN_UNSEEN;

    dprf("_builder_monsters: Generating %d monsters", mon_wanted);
    for (int i = 0; i < mon_wanted; i++)
    {
        mgen_data mg;
        mg.behaviour              = BEH_SLEEP;
        mg.power                  = level_number;
        mg.flags                 |= MG_PERMIT_BANDS;
        mg.map_mask              |= MMT_NO_MONS;
        mg.preferred_grid_feature = preferred_grid_feature;

        place_monster(mg);
    }

    if (!player_in_branch(BRANCH_CRYPT)) // No water creatures in the Crypt.
        _place_aquatic_monsters(level_number, level_type);
    else
    {
        if (one_chance_in(3))
            mons_place(mgen_data(MONS_CURSE_SKULL, BEH_SLEEP));

        if (one_chance_in(7))
            mons_place(mgen_data(MONS_CURSE_SKULL, BEH_SLEEP));
    }
}

static void _builder_items(int level_number, level_area_type level_type, int items_wanted)
{
    UNUSED(level_type);

    int i = 0;
    object_class_type specif_type = OBJ_RANDOM;
    int items_levels = level_number;
    int item_no;

    if (player_in_branch(BRANCH_VAULTS))
    {
        items_levels *= 15;
        items_levels /= 10;
    }
    else if (player_in_branch(BRANCH_ORCISH_MINES))
        specif_type = OBJ_GOLD;  // Lots of gold in the orcish mines.

    if (player_in_branch(BRANCH_VESTIBULE_OF_HELL)
        || player_in_hell()
        || player_in_branch(BRANCH_SLIME_PITS)
        || player_in_branch(BRANCH_HALL_OF_BLADES)
        || player_in_branch(BRANCH_ECUMENICAL_TEMPLE))
    {
        // No random items in hell, the slime pits, the temple, the hall.
        return;
    }
    else
    {
        for (i = 0; i < items_wanted; i++)
        {
            // porridge in the dwarf hall
            if (player_in_branch(BRANCH_DWARF_HALL))
            {
                const int it = random2(100);
                if (it == 1)
                {
                    items(1, OBJ_POTIONS, POT_PORRIDGE, false, 0, 250,
                          MMT_NO_ITEM);
                }
                else if (it < 10)
                {
                    items(1, specif_type, OBJ_RANDOM, false, items_levels, 250,
                          MMT_NO_ITEM);
                }
            }
            else
            {
                items(1, specif_type, OBJ_RANDOM, false, items_levels, 250,
                      MMT_NO_ITEM);
            }
        }

        // Make sure there's a very good chance of a knife being placed
        // in the first five levels, but not a guarantee of one.  The
        // intent of this is to reduce the advantage that "cutting"
        // starting weapons have.  -- bwr
        if (player_in_branch(BRANCH_MAIN_DUNGEON)
            && level_number < 5 && coinflip())
        {
            item_no = items(0, OBJ_WEAPONS, WPN_KNIFE, false, 0, 250,
                             MMT_NO_ITEM);

            // Guarantee that the knife is uncursed and non-special.
            if (item_no != NON_ITEM)
            {
                mitm[item_no].plus    = 0;
                mitm[item_no].plus2   = 0;
                mitm[item_no].flags   = 0; // no id, no race/desc, no curse
                mitm[item_no].special = 0; // no ego type
            }
        }
    }
}

// The entire intent of this function is to find a
// hallway from a special room to a floor space somewhere,
// changing the special room wall (DNGN_BUILDER_SPECIAL_WALL)
// to a closed door, and normal rock wall to pre-floor.
// Anything that might otherwise block the hallway is changed
// to pre-floor.
static void _specr_2(spec_room &sr)
{
    coord_def c, delta;
    int i = 0;

    // Paranoia -- how did we get here if there's no actual special room??
    if (!sr.created)
        return;

    bool is_ok = false;
    for (int tries = 0; tries < 100 && !is_ok; ++tries)
    {
        is_ok = true;

        // Set direction.
        switch (random2(4))
        {
        case 0:
            // go up from north edge
            c.set(random_range(sr.tl.x, sr.br.x - 1), sr.tl.y);
            delta.set(0, -1);
            break;
        case 1:
            // go down from south edge
            c.set(random_range(sr.tl.x, sr.br.x - 1), sr.br.y);
            delta.set(0, 1);
            break;
        case 2:
            // go left from west edge
            c.set(sr.tl.x, random_range(sr.tl.y, sr.br.y - 1));
            delta.set(-1, 0);
            break;
        case 3:
            // go right from east edge
            c.set(sr.br.x, random_range(sr.tl.y, sr.br.y - 1));
            delta.set(1, 0);
            break;
        }

        coord_def s = c;

        // Note that we need to remember the value of i when we break out.
        for (i = 0; i < 100; i++)
        {
            s += delta;

            // Quit if we run off the map before finding floor.
            if (!in_bounds(s))
            {
                is_ok = false;
                break;
            }

            if (i > 0)
            {
                // look around for floor
                bool found_floor = false;
                for (int j = 0; j < 4; ++j)
                {
                    const coord_def spot = s + OrthCompass[j];
                    if (!in_bounds(spot))
                        is_ok = false;
                    else if (grd(spot) == DNGN_FLOOR)
                        found_floor = true;
                }

                if (found_floor)
                    break;
            }
        }
    }

    if (!is_ok)
        return;

    coord_def s = c;

    for (int j = 0; j < i + 2; j++)
    {
        if (grd(s) == DNGN_BUILDER_SPECIAL_WALL)
            grd(s) = DNGN_CLOSED_DOOR;

        if (j > 0
            && grd(s + delta) > DNGN_MINWALL
            && grd(s + delta) < DNGN_FLOOR)
        {
            grd(s) = DNGN_BUILDER_SPECIAL_FLOOR;
        }

        if (grd(s) == DNGN_ROCK_WALL)
            grd(s) = DNGN_BUILDER_SPECIAL_FLOOR;

        s += delta;
    }

    sr.hooked_up = true;
}

static void _special_room(int level_number, spec_room &sr,
                          const map_def *vault)
{
    ASSERT(vault);

    std::string extra = make_stringf("special room [%s %d]",
                                     vault->name.c_str(), level_number);
    env.properties[LEVEL_EXTRAS_KEY].get_vector().push_back(extra);

    // Overwrites anything: this function better be called early on during
    // creation.
    int room_x1 = 8 + random2(55);
    int room_y1 = 8 + random2(45);
    int room_x2 = room_x1 + 4 + random2avg(6,2);
    int room_y2 = room_y1 + 4 + random2avg(6,2);

    // Do special walls & floor.
    _make_box(room_x1, room_y1, room_x2, room_y2,
              DNGN_BUILDER_SPECIAL_FLOOR, DNGN_BUILDER_SPECIAL_WALL);

    // Set up passed in spec_room structure.
    sr.created   = true;
    sr.hooked_up = false;
    sr.tl.set(room_x1 + 1, room_y1 + 1);
    sr.br.set(room_x2 - 1, room_y2 - 1);

    lua_special_room_spec  = sr;
    lua_special_room_level = level_number;

    _build_secondary_vault(level_number, vault, false, false, sr.tl);

    lua_special_room_spec.created = false;
    lua_special_room_spec.tl.set(-1, -1);
    lua_special_room_level = -1;
}                               // end special_room()

// Used for placement of rivers/lakes.
static bool _may_overwrite_pos(coord_def c)
{
    const dungeon_feature_type grid = grd(c);

    // Don't overwrite any stairs or branch entrances.
    if (grid >= DNGN_ENTER_SHOP && grid <= DNGN_EXIT_PORTAL_VAULT
        || grid == DNGN_EXIT_HELL)
    {
        return (false);
    }

    // Don't overwrite feature if there's a monster or item there.
    // Otherwise, items/monsters might end up stuck in deep water.
    return (!monster_at(c) && igrd(c) == NON_ITEM);
}

static void _build_rooms(const dgn_region_list &excluded,
                         const std::vector<coord_def> &connections_needed,
                         int nrooms)
{
    int which_room = 0;
    const bool exclusive = !one_chance_in(10);

    // Where did this magic number come from?
    const int maxrooms = 30;
    dgn_region rom[maxrooms];

    std::vector<coord_def> connections = connections_needed;

    for (int i = 0; i < nrooms; i++)
    {
        dgn_region &myroom = rom[which_room];

        int overlap_tries = 200;
        do
        {
            myroom.size.set(3 + random2(8), 3 + random2(8));
            myroom.pos.set(
                random_range(MAPGEN_BORDER,
                             GXM - MAPGEN_BORDER - 1 - myroom.size.x),
                random_range(MAPGEN_BORDER,
                             GYM - MAPGEN_BORDER - 1 - myroom.size.y));
        }
        while (myroom.overlaps(excluded, env.level_map_mask)
               && overlap_tries-- > 0);

        if (overlap_tries < 0)
            continue;

        if (connections.size())
        {
            const coord_def c = connections[0];
            if (join_the_dots(c, myroom.random_edge_point(), MMT_VAULT))
                connections.erase(connections.begin());
        }

        if (i > 0 && exclusive)
        {
            const coord_def end = myroom.end();
            bool found_collision = false;
            for (int cnx = myroom.pos.x - 1;
                 cnx < end.x && !found_collision; cnx++)
            {
                for (int cny = myroom.pos.y - 1;
                     cny < end.y; cny++)
                {
                    if (grd[cnx][cny] != DNGN_ROCK_WALL)
                    {
                        found_collision = true;
                        break;
                    }
                }
            }

            if (found_collision)
                continue;
        }

        const coord_def end = myroom.end();
        dgn_replace_area(myroom.pos.x, myroom.pos.y, end.x, end.y,
                         DNGN_ROCK_WALL, DNGN_FLOOR);

        if (which_room > 0)
        {
            _join_the_dots_rigorous(myroom.random_edge_point(),
                                    rom[which_room - 1].random_edge_point(),
                                    MMT_VAULT);
        }

        which_room++;

        if (which_room >= maxrooms)
            break;
    }
}

static int _away_from_edge(int x, int left_edge, int right_edge)
{
    if (x < left_edge)
        return (1);
    else if (x > right_edge)
        return (-1);
    else
        return (coinflip()? 1 : -1);
}

static coord_def _dig_away_dir(const vault_placement &place,
                               const coord_def &pos)
{
    // Figure out which way we need to go to dig our way out of the vault.
    bool x_edge =
        pos.x == place.pos.x || pos.x == place.pos.x + place.size.x - 1;
    bool y_edge =
        pos.y == place.pos.y || pos.y == place.pos.y + place.size.y - 1;

    // Handle exits in non-rectangular areas.
    if (!x_edge && !y_edge)
    {
        const coord_def rel = pos - place.pos;
        for (int yi = -1; yi <= 1; ++yi)
            for (int xi = -1; xi <= 1; ++xi)
            {
                if (!xi == !yi)
                    continue;

                const coord_def mv(rel.x + xi, rel.y + yi);
                if (!place.map.in_map(mv))
                    return (mv - rel);
            }
    }

    if (x_edge && y_edge)
    {
        if (coinflip())
            x_edge = false;
        else
            y_edge = false;
    }

    coord_def dig_dir;
    if (x_edge)
    {
        if (place.size.x == 1)
        {
            dig_dir.x = _away_from_edge(pos.x, MAPGEN_BORDER * 2,
                                        GXM - MAPGEN_BORDER * 2);
        }
        else
            dig_dir.x = pos.x == place.pos.x? -1 : 1;
    }

    if (y_edge)
    {
        if (place.size.y == 1)
        {
            dig_dir.y = _away_from_edge(pos.y, MAPGEN_BORDER * 2,
                                        GYM - MAPGEN_BORDER * 2);
        }
        else
            dig_dir.y = pos.y == place.pos.y? -1 : 1;
    }

    return (dig_dir);
}

// Returns true if the feature can be ovewritten by floor when digging a path
// from a vault to its surroundings.
bool dgn_vault_excavatable_feat(dungeon_feature_type feat)
{
    return (dgn_Vault_Excavatable_Feats.find(feat) !=
            dgn_Vault_Excavatable_Feats.end());
}

coord_def dgn_random_direction()
{
    return Compass[random2(8)];
}

void dgn_excavate(coord_def dig_at, coord_def dig_dir)
{
    bool dug = false;
    for (int i = 0; i < GXM; i++)
    {
        dig_at += dig_dir;

        if (!map_bounds_with_margin(dig_at, MAPGEN_BORDER))
            break;

        const dungeon_feature_type dig_feat(grd(dig_at));
        if (dgn_vault_excavatable_feat(dig_feat))
        {
            grd(dig_at) = DNGN_FLOOR;
            dug = true;
        }
        else if (dig_feat == DNGN_FLOOR && i > 0)
        {
            // If the floor square has at least two neighbouring
            // non-solid squares, we're done.
            int adjacent_count = 0;

            for (int yi = -1; yi <= 1; ++yi)
                for (int xi = -1; xi <= 1; ++xi)
                {
                    if (!xi && !yi)
                        continue;
                    if (!cell_is_solid(dig_at + coord_def(xi, yi))
                        && ++adjacent_count >= 2)
                    {
                        return;
                    }
                }
        }
    }
}

static void _dig_away_from(vault_placement &place, const coord_def &pos)
{
    coord_def dig_dir = _dig_away_dir(place, pos);
    coord_def dig_at  = pos;
    dgn_excavate(dig_at, dig_dir);
}

static void _dig_vault_loose(vault_placement &place,
                              std::vector<coord_def> &targets)
{
    for (int i = 0, size = targets.size(); i < size; ++i)
        _dig_away_from(place, targets[i]);
}

static bool _grid_needs_exit(int x, int y)
{
    return (!cell_is_solid(x, y)
            || feat_is_closed_door(grd[x][y])
            || grd[x][y] == DNGN_SECRET_DOOR);
}

static bool _map_feat_is_on_edge(const vault_placement &place,
                                 const coord_def &c)
{
    for (int xi = c.x - 1; xi <= c.x + 1; ++xi)
        for (int yi = c.y - 1; yi <= c.y + 1; ++yi)
        {
            if (!place.map.in_map(coord_def(xi, yi) - place.pos))
                return (true);
        }

    return (false);
}

static void _pick_internal_float_exits(const vault_placement &place,
                                       std::vector<coord_def> &exits)
{
    for (int y = place.pos.y + 1; y < place.pos.y + place.size.y - 1; ++y)
        for (int x = place.pos.x + 1; x < place.pos.x + place.size.x - 1; ++x)
            if (_grid_needs_exit(x, y)
                && _map_feat_is_on_edge(place, coord_def(x, y)))
            {
                exits.push_back(coord_def(x, y));
            }
}

static void _pick_float_exits(vault_placement &place,
                              std::vector<coord_def> &targets)
{
    std::vector<coord_def> possible_exits;
    for (int y = place.pos.y; y < place.pos.y + place.size.y; ++y)
    {
        if (_grid_needs_exit(place.pos.x, y))
            possible_exits.push_back(coord_def(place.pos.x, y));

        if (_grid_needs_exit(place.pos.x + place.size.x - 1, y))
        {
            possible_exits.push_back(
                coord_def(place.pos.x + place.size.x - 1, y));
        }
    }

    for (int x = place.pos.x + 1; x < place.pos.x + place.size.x - 1; ++x)
    {
        if (_grid_needs_exit(x, place.pos.y))
            possible_exits.push_back(coord_def(x, place.pos.y));

        if (_grid_needs_exit(x, place.pos.y + place.size.y - 1))
        {
            possible_exits.push_back(
                coord_def(x, place.pos.y + place.size.y - 1));
        }
    }

    _pick_internal_float_exits(place, possible_exits);

    if (possible_exits.empty())
    {
#ifdef DEBUG_DIAGNOSTICS
        mprf(MSGCH_ERROR, "Unable to find exit from %s",
             place.map.name.c_str());
#endif
        return;
    }

    const int npoints = possible_exits.size();
    int nexits = npoints < 6? npoints : npoints / 8 + 1;

    if (nexits > 10)
        nexits = 10;

    while (nexits-- > 0)
    {
        int which_exit = random2(possible_exits.size());
        targets.push_back(possible_exits[which_exit]);
        possible_exits.erase(possible_exits.begin() + which_exit);
    }
}

static std::vector<coord_def> _external_connection_points(
                               const vault_placement &place,
                               const std::vector<coord_def> &target_connections)
{
    std::vector<coord_def> ex_connection_points;

    // Giving target_connections directly to build_rooms causes
    // problems with long, skinny vaults where paths to the exit
    // tend to cut through the vault. By backing out of the vault
    // one square, we improve connectibility.
    for (int i = 0, size = target_connections.size(); i < size; ++i)
    {
        const coord_def &p = target_connections[i];
        ex_connection_points.push_back(p + _dig_away_dir(place, p));
    }

    return (ex_connection_points);
}

static coord_def _find_random_grid(int grid, unsigned mask)
{
    for (int i = 0; i < 100; ++i)
    {
        coord_def c(random_range(MAPGEN_BORDER,
                                  GXM - MAPGEN_BORDER - 1),
                     random_range(MAPGEN_BORDER,
                                  GYM - MAPGEN_BORDER - 1));

        if (unforbidden(c, mask) && grd(c) == grid)
            return c;
    }
    return coord_def(0, 0);
}

static bool _connect_spotty(const coord_def& from);

static void _connect_vault(const vault_placement &vp)
{
    std::vector<coord_def> exc = _external_connection_points(vp, vp.exits);
    for (int i = 0, size = exc.size(); i < size; ++i)
    {
        const coord_def &p = exc[i];

        // Try to connect vaults in a spotty fashion in the mines.
        if (player_in_branch(BRANCH_ORCISH_MINES) && _connect_spotty(p))
            continue;

        const coord_def floor = _find_random_grid(DNGN_FLOOR, MMT_VAULT);

        if (!floor.x && !floor.y)
            continue;

        join_the_dots(p, floor, MMT_VAULT, true);
    }
}

static void _fixup_after_vault()
{
    _dgn_set_floor_colours();

    link_items();
    env.markers.activate_all();

    // Force teleport to place the player somewhere sane.
    you_teleport_now(false, false);

    setup_environment_effects();
}

// Places a map on the current level (minivault or regular vault).
//
// You can specify the centre of the map using "where" for floating vaults
// and minivaults. "where" is ignored for other vaults. XXX: it might be
// nice to specify a square that is not the centre, but is identified by
// a marker in the vault to be placed.
//
// NOTE: encompass maps will destroy the existing level!
//
// clobber: If true, assumes the newly placed vault can clobber existing
//          items and monsters (items may be destroyed, monsters may be
//          teleported).
//
// Non-dungeon code should generally use dgn_safe_place_map instead of
// this function to recover from map_load_exceptions.
bool dgn_place_map(const map_def *mdef,
                   bool clobber,
                   bool make_no_exits,
                   const coord_def &where)
{
    if (!mdef)
        return (false);

    const dgn_colour_override_manager colour_man;

    bool did_map = false;
    if (mdef->orient == MAP_ENCOMPASS && !Generating_Level)
    {
        if (clobber)
        {
            // For encompass maps, clear the entire level.
            unwind_bool levgen(Generating_Level, true);
            dgn_reset_level();
            dungeon_events.clear();
            const bool res = dgn_place_map(mdef, clobber, make_no_exits, where);
            _fixup_after_vault();
            return (res);
        }
        else
        {
            mprf(MSGCH_DIAGNOSTICS,
                 "Cannot generate encompass map '%s' without clobber=true",
                 mdef->name.c_str());

            return (false);
        }
    }

<<<<<<< HEAD
    if (rune_subst == -1 && mdef->has_tag_suffix("_entry"))
        rune_subst = _dgn_find_rune_subst_tags(mdef->tags);
    if (!crawl_state.game_is_sprint()
        && !crawl_state.game_is_zotdef()
        && !crawl_state.game_is_tutorial())
=======
    if (!crawl_state.game_is_sprint() && !crawl_state.game_is_tutorial())
>>>>>>> c6bb1de8
    {
        did_map = _build_secondary_vault(you.absdepth0, mdef, clobber,
                                                        make_no_exits, where);
    }

    // Activate any markers within the map.
    if (did_map && !Generating_Level)
    {
        const vault_placement &vp =
            *env.level_vaults[env.level_vaults.size() - 1];
        for (vault_place_iterator vpi(vp); vpi; ++vpi)
        {
            const coord_def p = *vpi;
            env.markers.activate_markers_at(p);
            if (!you.see_cell(p))
                set_terrain_changed(p);
        }
        env.markers.clear_need_activate();

        setup_environment_effects();
        dgn_postprocess_level();
    }

    return (did_map);
}

// Identical to dgn_place_map, but recovers gracefully from
// map_load_exceptions. Prefer this function if placing maps *not*
// during level generation time.
//
// Returns the map actually placed if the map was placed successfully.
// This is usually the same as the map passed in, unless map load
// failed and maps had to be reloaded.
const map_def *dgn_safe_place_map(const map_def *mdef,
                                  bool clobber,
                                  bool make_no_exits,
                                  const coord_def &where)
{
    const std::string mapname(mdef->name);
    int retries = 10;
    while (true)
    {
        try
        {
            const bool placed =
                dgn_place_map(mdef, clobber, make_no_exits, where);
            return (placed? mdef : NULL);
        }
        catch (map_load_exception &mload)
        {
            if (retries-- > 0)
            {
                mprf(MSGCH_ERROR,
                     "Failed to load map %s in dgn_safe_place_map, "
                     "reloading all maps",
                     mload.what());
                reread_maps();

                mdef = find_map_by_name(mapname);
            }
            else
            {
                return (NULL);
            }
        }
    }
}

vault_placement *dgn_vault_at(coord_def p)
{
    const int map_index = env.level_map_ids(p);
    return (map_index == INVALID_MAP_INDEX? NULL : env.level_vaults[map_index]);
}

void dgn_seen_vault_at(coord_def p)
{
    if (vault_placement *vp = dgn_vault_at(p))
    {
        if (!vp->seen)
        {
            dprf("Vault %s (%d,%d)-(%d,%d) seen",
                 vp->map.name.c_str(), vp->pos.x, vp->pos.y,
                 vp->size.x, vp->size.y);
            vp->seen = true;
        }
    }
}

void dgn_dig_vault_loose(vault_placement &vp)
{
    _dig_vault_loose(vp, vp.exits);
}

static bool _vault_wants_damage(const vault_placement &vp)
{
    const map_def &map = vp.map;
    if (map.has_tag("ruin"))
        return (true);

    // Some vaults may want to be ruined only in certain places with
    // tags like "ruin_abyss" or "ruin_lair"
    std::string place_desc = level_id::current().describe(false, false);
    lowercase(place_desc);
    return (map.has_tag("ruin_" + place_desc));
}

static void _ruin_vault(const vault_placement &vp)
{
    _ruin_level(vault_place_iterator(vp), 0, 12, 0);
}

// Places a vault somewhere in an already built level if possible.
// Returns true if the vault was successfully placed.
static bool _build_secondary_vault(int level_number, const map_def *vault,
                                   bool clobber, bool no_exits,
                                   const coord_def &where)
{
    if (_build_vault_impl(level_number, vault, true, !clobber, no_exits, where))
    {
        if (!no_exits)
        {
            const vault_placement &vp =
                *env.level_vaults[ env.level_vaults.size() - 1 ];
            _connect_vault(vp);
        }
        return (true);
    }
    return (false);
}

// Builds a primary vault - i.e. a vault that is built before anything
// else on the level. After placing the vault, rooms and corridors
// will be constructed on the level and the vault exits will be
// connected to corridors.
//
// If portions of the level are already generated at this point, use
// _build_secondary_vault or dgn_place_map instead.
//
// NOTE: minivaults can never be placed as primary vaults.
//
static bool _build_primary_vault(int level_number, const map_def *vault)
{
    return _build_vault_impl(level_number, vault);
}

// Builds a vault or minivault. Do not use this function directly: always
// prefer _build_secondary_vault or _build_primary_vault.
static bool _build_vault_impl(int level_number, const map_def *vault,
                              bool build_only, bool check_collisions,
                              bool make_no_exits, const coord_def &where)
{
    FixedVector < bool, 10 > stair_exist;
    int stx, sty;

    if (dgn_check_connectivity && !dgn_zones)
        dgn_zones = dgn_count_disconnected_zones(false);

    vault_placement place;

    place.level_number = level_number;

    if (map_bounds(where))
        place.pos = where;

    const int gluggy = vault_main(place, vault, check_collisions);

    dprf("Map: %s; placed ok: %s; place: (%d,%d), size: (%d,%d)",
         vault->name.c_str(), gluggy != MAP_NONE? "yes" : "no",
         place.pos.x, place.pos.y, place.size.x, place.size.y);

    if (gluggy == MAP_NONE)
        return (false);

    // XXX: Moved this out of dgn_register_place so that vault-set monsters can
    // be accessed with the '9' and '8' glyphs. (due)
    if (place.map.random_mons.size() > 0)
    {
        ASSERT(you.level_type == LEVEL_PORTAL_VAULT);
        set_vault_mon_list(place.map.random_mons);
    }

    place.apply_grid();

    if (_vault_wants_damage(place))
        _ruin_vault(place);

    std::vector<coord_def> &target_connections = place.exits;
    if (target_connections.empty() && gluggy != MAP_ENCOMPASS
        && (!place.map.is_minivault() || place.map.has_tag("mini_float")))
    {
        _pick_float_exits(place, target_connections);
    }

    if (make_no_exits)
        target_connections.clear();

    // Must do this only after target_connections is finalised, or the vault
    // exits will not be correctly set.
    dgn_register_place(place, true);

#ifdef DEBUG_DIAGNOSTICS
    if (crawl_state.map_stat_gen)
        mapgen_report_map_use(place.map);
#endif

    const bool is_layout = place.map.has_tag("layout");

    // If the map takes the whole screen or we were only requested to
    // build the vault, our work is done.
    if (gluggy == MAP_ENCOMPASS && !is_layout || build_only)
        return (true);

    // Does this level require Dis treatment (metal wallification)?
    // XXX: Change this so the level definition can explicitly state what
    // kind of wallification it wants.
    const bool dis_wallify = place.map.has_tag("dis");

    const int v1x = place.pos.x;
    const int v1y = place.pos.y;
    const int v2x = place.pos.x + place.size.x - 1;
    const int v2y = place.pos.y + place.size.y - 1;

#ifdef DEBUG_DIAGNOSTICS
    mprf(MSGCH_DIAGNOSTICS,
            "Vault: (%d,%d)-(%d,%d); Dis: %s",
            v1x, v1y, v2x, v2y,
            dis_wallify? "yes" : "no");
#endif

    if (dis_wallify)
    {
        _plan_4(v1x, v1y, v2x, v2y, DNGN_METAL_WALL);
    }
    else if (!is_layout)
    {
        dgn_region_list excluded_regions;
        excluded_regions.push_back(dgn_region::absolute(v1x, v1y, v2x, v2y));

        int nrooms = random_range(15, 90);

        // Try harder for floating vaults, which tend to complicate room
        // building somewhat.
        if (gluggy == MAP_FLOAT)
            nrooms += 10;

        std::vector<coord_def> ex_connection_points =
            _external_connection_points(place, target_connections);

        _build_rooms(excluded_regions, ex_connection_points, nrooms);

        // Excavate and connect the vault to the rest of the level.
        _dig_vault_loose(place, target_connections);
    }

    coord_def pos;

    for (stx = 0; stx < 10; stx++)
        stair_exist[stx] = false;

    for (stx = 0; stx < GXM; stx++)
        for (sty = 0; sty < GYM; sty++)
            if (grd[stx][sty] >= DNGN_STONE_STAIRS_DOWN_I
                && grd[stx][sty] <= DNGN_ESCAPE_HATCH_UP)
            {
                stair_exist[grd[stx][sty] - DNGN_STONE_STAIRS_DOWN_I] = true;
            }

    for (int j = 0; j < (coinflip()? 4 : 3); j++)
        for (int i = 0; i < 2; i++)
        {
            const dungeon_feature_type stair
                = static_cast<dungeon_feature_type>(
                   j + ((i == 0) ? DNGN_STONE_STAIRS_DOWN_I
                                 : DNGN_STONE_STAIRS_UP_I));

            if (stair_exist[stair - DNGN_STONE_STAIRS_DOWN_I])
                continue;

            int tries = 10000;
            do
                pos = random_in_bounds();
            while ((grd(pos) != DNGN_FLOOR
                    || (!is_layout && pos.x >= v1x && pos.x <= v2x
                        && pos.y >= v1y && pos.y <= v2y))
                   && tries-- > 0);


            if (tries <= 0)
            {
#ifdef DEBUG_DIAGNOSTICS
                dump_map("debug.map", true);
                end(1, false,
                    "Failed to create level: vault stairs for %s "
                    "(layout: %s) failed",
                    place.map.name.c_str(), is_layout? "yes" : "no");
#endif
                pos = you.pos();
            }

            grd(pos) = stair;
        }

    return (true);
}                               // end build_vaults()

static const object_class_type _acquirement_item_classes[] = {
    OBJ_WEAPONS,
    OBJ_ARMOUR,
    OBJ_WEAPONS,
    OBJ_JEWELLERY,
    OBJ_BOOKS,
    OBJ_STAVES,
    OBJ_MISCELLANY
};

int dgn_place_item(const item_spec &spec,
                   const coord_def &where,
                   int level)
{
    // Dummy object?
    if (spec.base_type == OBJ_UNASSIGNED)
        return (NON_ITEM);

    if (level == INVALID_ABSDEPTH)
        level = you.absdepth0;

    object_class_type base_type = spec.base_type;
    bool acquire = false;

    if (spec.level >= 0)
        level = spec.level;
    else
    {
        bool adjust_type = true;
        switch (spec.level)
        {
        case ISPEC_DAMAGED:
        case ISPEC_BAD:
        case ISPEC_RANDART:
            level = spec.level;
            break;
        case ISPEC_GOOD:
            level = 5 + level * 2;
            break;
        case ISPEC_SUPERB:
            level = MAKE_GOOD_ITEM;
            break;
        case ISPEC_ACQUIREMENT:
            acquire = true;
            break;
        default:
            adjust_type = false;
            break;
        }

        if (adjust_type && base_type == OBJ_RANDOM)
            base_type = RANDOM_ELEMENT(_acquirement_item_classes);
    }

    int useless_tries = 0;
retry:

    const monster_type corpse_mons =
        spec.corpselike()?
        resolve_corpse_monster_type(static_cast<monster_type>(spec.plus),
                                    grd(where),
                                    spec.place)
        : MONS_NO_MONSTER;

    const int item_made =
        (acquire ?
         acquirement_create_item(base_type, spec.acquirement_source,
                                 true, where)
         : spec.corpselike() ? item_corpse(corpse_mons, spec)
         : items(spec.allow_uniques, base_type,
                  spec.sub_type, true, level, spec.race, 0,
                  spec.ego));

    if (item_made != NON_ITEM && item_made != -1)
    {
        item_def &item(mitm[item_made]);
        item.pos = where;
        CrawlHashTable props = spec.props;

        if (props.exists("make_book_theme_randart"))
        {
            make_book_theme_randart(item,
                props["randbook_disc1"].get_short(),
                props["randbook_disc2"].get_short(),
                props["randbook_num_spells"].get_short(),
                props["randbook_slevels"].get_short(),
                spell_by_name(props["randbook_spell"].get_string()),
                props["randbook_owner"].get_string());
        }

        // Remove unsuitable inscriptions such as {god gift}.
        item.inscription.clear();
        // And wipe item origin to remove "this is a god gift!" from there,
        // unless we're dealing with a corpse.
        if (!spec.corpselike())
            origin_reset(item);
        if (is_stackable_item(item) && spec.qty > 0)
        {
            item.quantity = spec.qty;
            if (is_blood_potion(item))
                init_stack_blood_potions(item);
        }

        if (spec.item_special)
            item.special = spec.item_special;

        if (spec.plus >= 0
            && (item.base_type == OBJ_BOOKS
                && item.sub_type == BOOK_MANUAL)
            || (item.base_type == OBJ_MISCELLANY
                && item.sub_type == MISC_RUNE_OF_ZOT))
        {
            item.plus = spec.plus;
            item_colour(item);
        }

        if (props.exists("uncursed"))
            do_uncurse_item(item, false);
        if (props.exists("useful") && (useless_tries++ < 10)
            && is_useless_item(item, false))
        {
            destroy_item(item, true);
            goto retry;
        }
        return (item_made);
    }

    return (NON_ITEM);
}

void dgn_place_multiple_items(item_list &list,
                              const coord_def& where, int level)
{
    const int size = list.size();
    for (int i = 0; i < size; ++i)
        dgn_place_item(list.get_item(i), where, level);
}

static void _dgn_place_item_explicit(int index, const coord_def& where,
                                     vault_placement &place,
                                     int level)
{
    item_list &sitems = place.map.items;

    if ((index < 0 || index >= static_cast<int>(sitems.size())) &&
        !crawl_state.game_is_sprint())
    {
        return;
    }

    const item_spec spec = sitems.get_item(index);
    dgn_place_item(spec, where, level);
}

static void _dgn_give_mon_spec_items(mons_spec &mspec,
                                     const int mindex,
                                     const int mid,
                                     const int monster_level)
{
    monster& mon(menv[mindex]);

    unwind_var<int> save_speedinc(mon.speed_increment);

    // Get rid of existing equipment.
    for (int i = 0; i < NUM_MONSTER_SLOTS; i++)
        if (mon.inv[i] != NON_ITEM)
        {
            item_def &item(mitm[mon.inv[i]]);
            mon.unequip(item, i, 0, true);
            destroy_item(mon.inv[i], true);
            mon.inv[i] = NON_ITEM;
        }

    item_make_species_type racial = MAKE_ITEM_RANDOM_RACE;

    if (mons_genus(mid) == MONS_ORC)
        racial = MAKE_ITEM_ORCISH;
    else if (mons_genus(mid) == MONS_DWARF)
        racial = MAKE_ITEM_DWARVEN;
    else if (mons_genus(mid) == MONS_ELF)
        racial = MAKE_ITEM_ELVEN;

    item_list &list = mspec.items;

    const int size = list.size();
    for (int i = 0; i < size; ++i)
    {
        item_spec spec = list.get_item(i);

        if (spec.base_type == OBJ_UNASSIGNED)
            continue;

        // Don't give monster a randart, and don't randomly give
        // monster an ego item.
        if (spec.base_type == OBJ_ARMOUR || spec.base_type == OBJ_WEAPONS
            || spec.base_type == OBJ_MISSILES)
        {
            spec.allow_uniques = 0;
            if (spec.ego == 0)
                spec.ego = SP_FORBID_EGO;
        }

        // Gives orcs and elves appropriate racial gear, unless
        // otherwise specified.
        if (spec.race == MAKE_ITEM_RANDOM_RACE)
        {
            // But don't automatically give elves elven boots or
            // elven cloaks, or the same for dwarves.
            if ((racial != MAKE_ITEM_ELVEN
                    && racial != MAKE_ITEM_DWARVEN)
                || spec.base_type != OBJ_ARMOUR
                || (spec.sub_type != ARM_CLOAK
                    && spec.sub_type != ARM_BOOTS))
            {
                spec.race = racial;
            }
        }

        int item_level = monster_level;

        if (spec.level >= 0)
            item_level = spec.level;
        else
        {
            switch (spec.level)
            {
            case ISPEC_GOOD:
                item_level = 5 + item_level * 2;
                break;
            case ISPEC_SUPERB:
                item_level = MAKE_GOOD_ITEM;
                break;
            }
        }

        int useless_tries = 0;
    retry:

        const int item_made = items(spec.allow_uniques, spec.base_type,
                                     spec.sub_type, true, item_level,
                                     spec.race, 0, spec.ego);

        if (item_made != NON_ITEM && item_made != -1)
        {
            item_def &item(mitm[item_made]);

            if (spec.props.exists("useful") && (useless_tries++ < 10)
                && is_useless_item(item, false))
            {
                destroy_item(item_made, true);
                goto retry;
            }

            // Mark items on summoned monsters as such.
            if (mspec.abjuration_duration != 0)
                item.flags |= ISFLAG_SUMMONED;

            if (!mon.pickup_item(item, 0, true))
                destroy_item(item_made, true);
        }
    }

    // Pre-wield ranged weapons.
    if (mon.inv[MSLOT_WEAPON] == NON_ITEM
        && mon.inv[MSLOT_ALT_WEAPON] != NON_ITEM)
    {
        mon.swap_weapons(false);
    }
}


int dgn_place_monster(mons_spec &mspec,
                      int monster_level, const coord_def& where,
                      bool force_pos, bool generate_awake, bool patrolling)
{
    if (mspec.mid != -1)
    {
        const monster_type mid = static_cast<monster_type>(mspec.mid);
        const bool m_generate_awake = (generate_awake || mspec.generate_awake);
        const bool m_patrolling     = (patrolling || mspec.patrolling);
        const bool m_band           = mspec.band;

        const int mlev = mspec.mlevel;
        if (mlev)
        {
            if (mlev > 0)
                monster_level = mlev;
            else if (mlev == -8)
                monster_level = 4 + monster_level * 2;
            else if (mlev == -9)
                monster_level += 5;
        }

        if (mid != RANDOM_MONSTER && mid < NUM_MONSTERS)
        {
            // Don't place a unique monster a second time.
            // (Boris is handled specially.)
            if (mons_is_unique(mid) && you.unique_creatures[mid]
                && !crawl_state.game_is_arena())
            {
                return (-1);
            }

            const monster_type montype = mons_class_is_zombified(mid)
                                                             ? mspec.monbase
                                                             : mid;

            const habitat_type habitat = mons_class_primary_habitat(montype);

            if (!monster_habitable_grid(montype, grd(where)))
                dungeon_terrain_changed(where, habitat2grid(habitat));
        }

        mgen_data mg(mid);

        if (mg.cls == RANDOM_MONSTER && mspec.place.is_valid())
        {
            const monster_type mon =
                pick_random_monster_for_place(mspec.place, mspec.monbase,
                                              mlev == -9,
                                              mlev == -8,
                                              false);
            mg.cls = mon == MONS_NO_MONSTER? RANDOM_MONSTER : mon;
        }

        mg.power     = monster_level;
        mg.behaviour = (m_generate_awake) ? BEH_WANDER : BEH_SLEEP;
        switch (mspec.attitude)
        {
        case ATT_FRIENDLY:
            mg.behaviour = BEH_FRIENDLY;
            break;
        case ATT_NEUTRAL:
            mg.behaviour = BEH_NEUTRAL;
            break;
        case ATT_GOOD_NEUTRAL:
            mg.behaviour = BEH_GOOD_NEUTRAL;
            break;
        case ATT_STRICT_NEUTRAL:
            mg.behaviour = BEH_STRICT_NEUTRAL;
            break;
        default:
            break;
        }
        mg.base_type = mspec.monbase;
        mg.number    = mspec.number;
        mg.colour    = mspec.colour;

        if (mspec.god != GOD_NO_GOD)
            mg.god   = mspec.god;

        mg.mname     = mspec.monname;
        mg.hd        = mspec.hd;
        mg.hp        = mspec.hp;
        mg.props     = mspec.props;

        // Marking monsters as summoned
        mg.abjuration_duration = mspec.abjuration_duration;
        mg.summon_type         = mspec.summon_type;
        mg.non_actor_summoner  = mspec.non_actor_summoner;

        // XXX: hack (also, never hand out darkgrey)
        if (mg.colour == -1)
            mg.colour = random_monster_colour();

        coord_def place(where);
        if (!force_pos && monster_at(place)
            && (mg.cls < NUM_MONSTERS || mg.cls == RANDOM_MONSTER))
        {
            const monster_type habitat_target =
                mg.cls == RANDOM_MONSTER ? MONS_GIANT_BAT : mg.cls;
            place = find_newmons_square_contiguous(habitat_target, where, 0);
        }

        mg.pos = place;

        if (mons_class_is_zombified(mg.base_type))
        {
            if (mons_class_is_zombified(mg.cls))
                mg.base_type = MONS_NO_MONSTER;
            else
                std::swap(mg.base_type, mg.cls);
        }

        if (m_patrolling)
            mg.flags |= MG_PATROLLING;

        if (m_band)
            mg.flags |= MG_PERMIT_BANDS;

        // Store any extra flags here.
        mg.extra_flags |= mspec.extra_monster_flags;

        // have to do this before the monster is created, so things are
        // initialized properly
        if (mspec.props.exists("serpent_of_hell_flavour"))
            mg.props["serpent_of_hell_flavour"] =
                mspec.props["serpent_of_hell_flavour"].get_int();

        const int mindex = place_monster(mg, true);
        if (mindex != -1)
        {
            monster& mons(menv[mindex]);

            if (!mspec.items.empty())
                _dgn_give_mon_spec_items(mspec, mindex, mid, monster_level);

            if (mspec.explicit_spells)
                mons.spells = mspec.spells;

            if (mspec.props.exists("monster_tile"))
                mons.props["monster_tile"] =
                    mspec.props["monster_tile"].get_short();

            if (mspec.props.exists("always_corpse"))
                mons.props["always_corpse"] = true;

            // These are applied earlier to prevent issues with renamed monsters
            // and "<monster> comes into view" (see delay.cc:_monster_warning).
            //mons.flags |= mspec.extra_monster_flags;

            // Monsters with gods set by the spec aren't god gifts
            // unless they have the "god_gift" tag.  place_monster(),
            // by default, marks any monsters with gods as god gifts,
            // so unmark them here.
            if (mspec.god != GOD_NO_GOD && !mspec.god_gift)
                mons.flags &= ~MF_GOD_GIFT;

            if (mons.is_priest() && mons.god == GOD_NO_GOD)
                mons.god = GOD_NAMELESS;
        }
        return (mindex);
    }
    return (-1);
}

static bool _dgn_place_monster(const vault_placement &place, mons_spec &mspec,
                                int monster_level, const coord_def& where)
{
    const bool generate_awake
        = mspec.generate_awake || place.map.has_tag("generate_awake");

    const bool patrolling
        = mspec.patrolling || place.map.has_tag("patrolling");

    return (-1 != dgn_place_monster(mspec, monster_level, where, false,
                                    generate_awake, patrolling));
}

static bool _dgn_place_one_monster(const vault_placement &place,
                                    mons_list &mons, int monster_level,
                                    const coord_def& where)
{
    for (int i = 0, size = mons.size(); i < size; ++i)
    {
        mons_spec spec = mons.get_monster(i);
        if (_dgn_place_monster(place, spec, monster_level, where))
            return (true);
    }
    return (false);
}

/* "Oddball grids" are handled in _vault_grid. 'B' is arguably oddball, too, as
 * it depends on the place where the vault is. Maybe handling it here is not
 * such a good idea. */
static dungeon_feature_type _glyph_to_feat(int glyph,
                                           vault_placement *place = NULL)
{
    return ((glyph == 'x') ? DNGN_ROCK_WALL :
            (glyph == 'X') ? DNGN_PERMAROCK_WALL :
            (glyph == 'c') ? DNGN_STONE_WALL :
            (glyph == 'v') ? DNGN_METAL_WALL :
            (glyph == 'b') ? DNGN_GREEN_CRYSTAL_WALL :
            (glyph == 'a') ? DNGN_WAX_WALL :
            (glyph == 'm') ? DNGN_CLEAR_ROCK_WALL :
            (glyph == 'n') ? DNGN_CLEAR_STONE_WALL :
            (glyph == 'o') ? DNGN_CLEAR_PERMAROCK_WALL :
            (glyph == 't') ? DNGN_TREE :
            (glyph == '+') ? DNGN_CLOSED_DOOR :
            (glyph == '=') ? DNGN_SECRET_DOOR :
            (glyph == 'w') ? DNGN_DEEP_WATER :
            (glyph == 'W') ? DNGN_SHALLOW_WATER :
            (glyph == 'l') ? DNGN_LAVA :
            (glyph == '>') ? DNGN_ESCAPE_HATCH_DOWN :
            (glyph == '<') ? DNGN_ESCAPE_HATCH_UP :
            (glyph == '}') ? DNGN_STONE_STAIRS_DOWN_I :
            (glyph == '{') ? DNGN_STONE_STAIRS_UP_I :
            (glyph == ')') ? DNGN_STONE_STAIRS_DOWN_II :
            (glyph == '(') ? DNGN_STONE_STAIRS_UP_II :
            (glyph == ']') ? DNGN_STONE_STAIRS_DOWN_III :
            (glyph == '[') ? DNGN_STONE_STAIRS_UP_III :
            (glyph == 'A') ? DNGN_STONE_ARCH :
            (glyph == 'B') ? (place ? _pick_temple_altar(*place)
                                    : DNGN_ALTAR_ZIN) :
            (glyph == 'C') ? _pick_an_altar() :   // f(x) elsewhere {dlb}
            (glyph == 'F') ? DNGN_GRANITE_STATUE :
            (glyph == 'I') ? DNGN_ORCISH_IDOL :
            (glyph == 'G') ? DNGN_GRANITE_STATUE :
            (glyph == 'T') ? DNGN_FOUNTAIN_BLUE :
            (glyph == 'U') ? DNGN_FOUNTAIN_SPARKLING :
            (glyph == 'V') ? DNGN_PERMADRY_FOUNTAIN :
            (glyph == 'Y') ? DNGN_FOUNTAIN_BLOOD :
            (glyph == '\0')? DNGN_ROCK_WALL
                           : DNGN_FLOOR); // includes everything else
}

dungeon_feature_type map_feature_at(map_def *map, const coord_def &c,
                                    int rawfeat)
{
    if (rawfeat == -1)
        rawfeat = map->glyph_at(c);

    if (rawfeat == ' ')
        return (NUM_FEATURES);

    keyed_mapspec *mapsp = map? map->mapspec_at(c) : NULL;
    if (mapsp)
    {
        feature_spec f = mapsp->get_feat();
        if (f.trap >= 0)
        {
            // f.feat == 1 means trap is generated known.
            if (f.feat == 1)
                return trap_category(static_cast<trap_type>(f.trap));
            else
                return (DNGN_UNDISCOVERED_TRAP);
        }
        else if (f.feat >= 0)
            return static_cast<dungeon_feature_type>(f.feat);
        else if (f.glyph >= 0)
            return map_feature_at(NULL, c, f.glyph);
        else if (f.shop >= 0)
            return (DNGN_ENTER_SHOP);

        return (DNGN_FLOOR);
    }

    return _glyph_to_feat(rawfeat);
}

static void _vault_grid(vault_placement &place,
                        int vgrid,
                        const coord_def& where,
                        keyed_mapspec *mapsp)
{
    if (!mapsp)
    {
        _vault_grid(place, vgrid, where);
        return;
    }

    const feature_spec f = mapsp->get_feat();
    if (f.trap >= 0)
    {
        const trap_type trap =
            (f.trap == TRAP_INDEPTH)
                ? random_trap_for_place(place.level_number)
                : static_cast<trap_type>(f.trap);

        place_specific_trap(where, trap);

        // f.feat == 1 means trap is generated known.
        if (f.feat == 1)
            grd(where) = trap_category(trap);
    }
    else if (f.feat >= 0)
    {
        grd(where) = static_cast<dungeon_feature_type>(f.feat);
        vgrid = -1;
    }
    else if (f.glyph >= 0)
    {
        _vault_grid(place, f.glyph, where);
    }
    else if (f.shop >= 0)
        place_spec_shop(place.level_number, where, f.shop);
    else
        grd(where) = DNGN_FLOOR;

    mons_list &mons = mapsp->get_monsters();
    _dgn_place_one_monster(place, mons, place.level_number, where);

    item_list &items = mapsp->get_items();
    dgn_place_multiple_items(items, where, place.level_number);
}

static void _vault_grid(vault_placement &place,
                         int vgrid,
                         const coord_def& where)
{
    // First, set base tile for grids {dlb}:
    if (vgrid != -1)
        grd(where) = _glyph_to_feat(vgrid, &place);

    if (grd(where) == DNGN_ALTAR_JIYVA && jiyva_is_dead())
        grd(where) = DNGN_FLOOR;

    // then, handle oddball grids {dlb}:
    switch (vgrid)
    {
    case '@':
        place.exits.push_back(where);
        break;
    case '^':
        place_specific_trap(where, TRAP_RANDOM);
        break;
    case '~':
        place_specific_trap(where, random_trap_for_place(place.level_number));
        break;
    }

    if ((vgrid == '=' || vgrid == '+')
        && (where.x == place.pos.x || where.y == place.pos.y
            || where.x == place.pos.x + place.size.x - 1
            || where.y == place.pos.y + place.size.y - 1))
    {
        place.exits.push_back(where);
    }

    // Then, handle grids that place "stuff" {dlb}:
    if (vgrid == '$' || vgrid == '%' || vgrid == '*' || vgrid == '|')
    {
        int item_made = NON_ITEM;
        object_class_type which_class = OBJ_RANDOM;
        uint8_t which_type = OBJ_RANDOM;
        int which_depth = place.level_number;
        int spec = 250;

        if (vgrid == '$')
        {
            which_class = OBJ_GOLD;
        }
        else if (vgrid == '|')
        {
            which_class = RANDOM_ELEMENT(_acquirement_item_classes);
            which_depth = MAKE_GOOD_ITEM;
        }
        else if (vgrid == '*')
            which_depth = 5 + (place.level_number * 2);

        item_made = items(1, which_class, which_type, true,
                           which_depth, spec);

        if (item_made != NON_ITEM)
        {
            mitm[item_made].pos = where;
        }
    }

    // defghijk - items
    if (map_def::valid_item_array_glyph(vgrid))
    {
        int slot = map_def::item_array_glyph_to_slot(vgrid);
        _dgn_place_item_explicit(slot, where, place, place.level_number);
    }

    // Finally, handle grids that place monsters {dlb}:
    if (map_def::valid_monster_glyph(vgrid))
    {
        int monster_level;
        mons_spec monster_type_thing(RANDOM_MONSTER);

        monster_level = place.level_number;
        if (vgrid == '8')
            monster_level = 4 + (place.level_number * 2);
        else if (vgrid == '9')
            monster_level = 5 + place.level_number;

        if (monster_level > 30) // very high level monsters more common here
            monster_level = 30;

        if (vgrid != '8' && vgrid != '9' && vgrid != '0')
        {
            int slot = map_def::monster_array_glyph_to_slot(vgrid);
            monster_type_thing = place.map.mons.get_monster(slot);
            monster_type mt = static_cast<monster_type>(monster_type_thing.mid);
            // Is a map for a specific place trying to place a unique which
            // somehow already got created?
            if (place.map.place.is_valid()
                && !invalid_monster_type(mt)
                && mons_is_unique(mt)
                && you.unique_creatures[mt])
            {
                mprf(MSGCH_ERROR, "ERROR: %s already generated somewhere "
                     "else; please file a bug report.",
                     mons_type_name(mt, DESC_CAP_THE).c_str());
                // Force it to be generated anyway.
                you.unique_creatures[mt] = false;
            }
        }

        _dgn_place_monster(place, monster_type_thing, monster_level, where);
    }
}

// Currently only used for Slime: branch end
// where it will turn the stone walls into clear rock walls
// once the royal jelly has been killed.
bool seen_replace_feat(dungeon_feature_type old_feat,
                       dungeon_feature_type new_feat)
{
    ASSERT(old_feat != new_feat);

    coord_def p1(0, 0);
    coord_def p2(GXM - 1, GYM - 1);

    bool seen = false;
    for (rectangle_iterator ri(p1, p2); ri; ++ri)
    {
        if (grd(*ri) == old_feat)
        {
            grd(*ri) = new_feat;
            set_terrain_changed(*ri);
            if (you.see_cell(*ri))
                seen = true;
        }
    }

    return (seen);
}

void dgn_replace_area(int sx, int sy, int ex, int ey,
                      dungeon_feature_type replace,
                      dungeon_feature_type feature,
                      unsigned mmask, bool needs_update)
{
    dgn_replace_area(coord_def(sx, sy), coord_def(ex, ey),
                      replace, feature, mmask, needs_update);
}

void dgn_replace_area(const coord_def& p1, const coord_def& p2,
                       dungeon_feature_type replace,
                       dungeon_feature_type feature, uint32_t mapmask,
                       bool needs_update)
{
    for (rectangle_iterator ri(p1, p2); ri; ++ri)
    {
        if (grd(*ri) == replace && unforbidden(*ri, mapmask))
        {
            grd(*ri) = feature;
            if (needs_update && env.map_knowledge(*ri).seen())
            {
                env.map_knowledge(*ri).set_feature(feature);
#ifdef USE_TILE
                env.tile_bk_bg(*ri) = feature;
#endif
            }
        }
    }
}


// With apologies to Metallica.
bool unforbidden(const coord_def &c, unsigned mask)
{
    return (!mask || !(env.level_map_mask(c) & mask));
}

struct coord_comparator
{
    coord_def target;
    coord_comparator(const coord_def &t) : target(t) { }

    static int dist(const coord_def &a, const coord_def &b)
    {
        const coord_def del = a - b;
        return std::abs(del.x) * GYM + std::abs(del.y);
    }

    bool operator () (const coord_def &a, const coord_def &b) const
    {
        return dist(a, target) < dist(b, target);
    }
};

typedef std::set<coord_def, coord_comparator> coord_set;

static void _jtd_init_surrounds(coord_set &coords, uint32_t mapmask,
                                const coord_def &c)
{
    for (int yi = -1; yi <= 1; ++yi)
        for (int xi = -1; xi <= 1; ++xi)
        {
            if (!xi == !yi)
                continue;

            const coord_def cx(c.x + xi, c.y + yi);
            if (!in_bounds(cx) || travel_point_distance[cx.x][cx.y]
                || !unforbidden(cx, mapmask))
            {
                continue;
            }
            coords.insert(cx);

            travel_point_distance[cx.x][cx.y] = (-xi + 2) * 4 + (-yi + 2);
        }
}

static bool _join_the_dots_pathfind(coord_set &coords,
                                    const coord_def &from, const coord_def &to,
                                    uint32_t mapmask, bool early_exit)
{
    coord_def curr = from;
    while (true)
    {
        int &tpd = travel_point_distance[curr.x][curr.y];
        tpd = !tpd? -1000 : -tpd;

        if (curr == to)
            break;

        _jtd_init_surrounds(coords, mapmask, curr);

        if (coords.empty())
            break;

        curr = *coords.begin();
        coords.erase(coords.begin());
    }

    if (curr != to)
        return (false);

    while (curr != from)
    {
        if (unforbidden(curr, mapmask))
            grd(curr) = DNGN_FLOOR;

        const int dist = travel_point_distance[curr.x][curr.y];
        ASSERT(dist < 0 && dist != -1000);
        curr += coord_def(-dist / 4 - 2, (-dist % 4) - 2);
    }
    if (unforbidden(curr, mapmask))
        grd(curr) = DNGN_FLOOR;

    return (true);
}

static bool _join_the_dots_rigorous(const coord_def &from,
                                    const coord_def &to,
                                    uint32_t mapmask,
                                    bool early_exit)
{
    memset(travel_point_distance, 0, sizeof(travel_distance_grid_t));

    const coord_comparator comp(to);
    coord_set coords(comp);
    const bool found = _join_the_dots_pathfind(coords, from, to, mapmask,
                                               early_exit);

    return (found);
}

bool join_the_dots(const coord_def &from, const coord_def &to,
                   uint32_t mapmask, bool early_exit)
{
    if (from == to || !in_bounds(from))
        return (true);

    int join_count = 0;

    coord_def at = from;
    do
    {
        if (!in_bounds(at))
            return (false);

        join_count++;

        const dungeon_feature_type feat = grd(at);
        if (early_exit && at != from && feat_is_traversable(feat))
            return (true);

        if (unforbidden(at, MMT_VAULT) && !feat_is_traversable(feat))
            grd(at) = DNGN_FLOOR;

        if (join_count > 10000) // just insurance
            return (false);

        if (at.x < to.x
            && unforbidden(coord_def(at.x + 1, at.y), mapmask))
        {
            at.x++;
            continue;
        }

        if (at.x > to.x
            && unforbidden(coord_def(at.x - 1, at.y), mapmask))
        {
            at.x--;
            continue;
        }

        if (at.y > to.y
            && unforbidden(coord_def(at.x, at.y - 1), mapmask))
        {
            at.y--;
            continue;
        }

        if (at.y < to.y
            && unforbidden(coord_def(at.x, at.y + 1), mapmask))
        {
            at.y++;
            continue;
        }

        // If we get here, no progress can be made anyway. Why use the
        // join_count insurance?
        break;
    }
    while (at != to && in_bounds(at));

    if (in_bounds(at) && unforbidden(at, mapmask))
        grd(at) = DNGN_FLOOR;

    return (at == to);
}                               // end join_the_dots()

static void _place_pool(dungeon_feature_type pool_type, uint8_t pool_x1,
                        uint8_t pool_y1, uint8_t pool_x2,
                        uint8_t pool_y2)
{
    int i, j;
    uint8_t left_edge, right_edge;

    // Don't place LAVA pools in crypt... use shallow water instead.
    if (pool_type == DNGN_LAVA
        && (player_in_branch(BRANCH_CRYPT) || player_in_branch(BRANCH_TOMB)))
    {
        pool_type = DNGN_SHALLOW_WATER;
    }

    if (pool_x1 >= pool_x2 - 4 || pool_y1 >= pool_y2 - 4)
        return;

    left_edge  = pool_x1 + 2 + random2(pool_x2 - pool_x1);
    right_edge = pool_x2 - 2 - random2(pool_x2 - pool_x1);

    for (j = pool_y1 + 1; j < pool_y2 - 1; j++)
    {
        for (i = pool_x1 + 1; i < pool_x2 - 1; i++)
        {
            if (i >= left_edge && i <= right_edge && grd[i][j] == DNGN_FLOOR)
                grd[i][j] = pool_type;
        }

        if (j - pool_y1 < (pool_y2 - pool_y1) / 2 || one_chance_in(4))
        {
            if (left_edge > pool_x1 + 1)
                left_edge -= random2(3);

            if (right_edge < pool_x2 - 1)
                right_edge += random2(3);
        }

        if (left_edge < pool_x2 - 1
            && (j - pool_y1 >= (pool_y2 - pool_y1) / 2
                || left_edge <= pool_x1 + 2 || one_chance_in(4)))
        {
            left_edge += random2(3);
        }

        if (right_edge > pool_x1 + 1
            && (j - pool_y1 >= (pool_y2 - pool_y1) / 2
                || right_edge >= pool_x2 - 2 || one_chance_in(4)))
        {
            right_edge -= random2(3);
        }
    }
}                               // end place_pool()

static void _many_pools(dungeon_feature_type pool_type)
{
    if (player_in_branch(BRANCH_COCYTUS))
        pool_type = DNGN_DEEP_WATER;
    else if (player_in_branch(BRANCH_GEHENNA))
        pool_type = DNGN_LAVA;

    const int num_pools = 20 + random2avg(9, 2);
    int pools = 0;

    std::string extra = make_stringf("many pools [%d %d]", (int) pool_type,
                                     num_pools);
    env.properties[LEVEL_EXTRAS_KEY].get_vector().push_back(extra);

    for (int timeout = 0; pools < num_pools && timeout < 30000; ++timeout)
    {
        const int i = random_range(X_BOUND_1 + 1, X_BOUND_2 - 21);
        const int j = random_range(Y_BOUND_1 + 1, Y_BOUND_2 - 21);
        const int k = i + 2 + roll_dice(2, 9);
        const int l = j + 2 + roll_dice(2, 9);

        if (count_antifeature_in_box(i, j, k, l, DNGN_FLOOR) == 0)
        {
            _place_pool(pool_type, i, j, k, l);
            pools++;
        }
    }
}                               // end many_pools()

static dungeon_feature_type _pick_temple_altar(vault_placement &place)
{
    if (_temple_altar_list.empty())
    {
        if (_current_temple_hash != NULL)
        {
            mprf("Ran out of altars for temple!", MSGCH_ERROR);
            return (DNGN_FLOOR);
        }
        // Randomized altar list for mini-temples.
        _temple_altar_list = temple_god_list();
        std::random_shuffle(_temple_altar_list.begin(), _temple_altar_list.end());
    }

    const god_type god = _temple_altar_list.back();

    _temple_altar_list.pop_back();

    return altar_for_god(god);
}

//jmf: Generate altar based on where you are, or possibly randomly.
static dungeon_feature_type _pick_an_altar()
{
    dungeon_feature_type altar_type;
    int temp_rand;              // probability determination {dlb}

    if (player_in_branch(BRANCH_ECUMENICAL_TEMPLE)
        || you.level_type == LEVEL_LABYRINTH)
    {
        // No extra altars in Temple, none at all in Labyrinth.
        altar_type = DNGN_FLOOR;
    }
    else if (you.level_type == LEVEL_DUNGEON && !one_chance_in(5))
    {
        switch (you.where_are_you)
        {
        case BRANCH_CRYPT:
            altar_type = (coinflip() ? DNGN_ALTAR_KIKUBAAQUDGHA
                                     : DNGN_ALTAR_YREDELEMNUL);
            break;

        case BRANCH_DWARF_HALL:
            temp_rand = random2(7);

            altar_type = ((temp_rand == 0) ? DNGN_ALTAR_KIKUBAAQUDGHA :
                          (temp_rand == 1) ? DNGN_ALTAR_YREDELEMNUL :
                          (temp_rand == 2) ? DNGN_ALTAR_MAKHLEB :
                          (temp_rand == 3) ? DNGN_ALTAR_TROG :
                          (temp_rand == 4) ? DNGN_ALTAR_CHEIBRIADOS:
                          (temp_rand == 5) ? DNGN_ALTAR_ELYVILON
                                           : DNGN_ALTAR_OKAWARU);
            break;

        case BRANCH_ORCISH_MINES:    // violent gods
            temp_rand = random2(10); // 50% chance of Beogh

            altar_type = ((temp_rand == 0) ? DNGN_ALTAR_VEHUMET :
                          (temp_rand == 1) ? DNGN_ALTAR_MAKHLEB :
                          (temp_rand == 2) ? DNGN_ALTAR_OKAWARU :
                          (temp_rand == 3) ? DNGN_ALTAR_TROG :
                          (temp_rand == 4) ? DNGN_ALTAR_XOM
                                           : DNGN_ALTAR_BEOGH);
            break;

        case BRANCH_VAULTS: // "lawful" gods
            temp_rand = random2(7);

            altar_type = ((temp_rand == 0) ? DNGN_ALTAR_ELYVILON :
                          (temp_rand == 1) ? DNGN_ALTAR_SIF_MUNA :
                          (temp_rand == 2) ? DNGN_ALTAR_SHINING_ONE :
                          (temp_rand == 3
                              || temp_rand == 4) ? DNGN_ALTAR_OKAWARU
                                                 : DNGN_ALTAR_ZIN);
            break;

        case BRANCH_HALL_OF_BLADES:
            altar_type = DNGN_ALTAR_OKAWARU;
            break;

        case BRANCH_ELVEN_HALLS:    // "magic" gods
            temp_rand = random2(4);

            altar_type = ((temp_rand == 0) ? DNGN_ALTAR_VEHUMET :
                          (temp_rand == 1) ? DNGN_ALTAR_SIF_MUNA :
                          (temp_rand == 2) ? DNGN_ALTAR_XOM
                                           : DNGN_ALTAR_MAKHLEB);
            break;

        case BRANCH_SLIME_PITS:
            altar_type = jiyva_is_dead() ? DNGN_FLOOR : DNGN_ALTAR_JIYVA;
            break;

        case BRANCH_TOMB:
            altar_type = DNGN_ALTAR_KIKUBAAQUDGHA;
            break;

        default:
            do
            {
                altar_type =
                    static_cast<dungeon_feature_type>(DNGN_ALTAR_FIRST_GOD +
                                                      random2(NUM_GODS - 1));
            }
            while (altar_type == DNGN_ALTAR_NEMELEX_XOBEH
                   || altar_type == DNGN_ALTAR_LUGONU
                   || altar_type == DNGN_ALTAR_BEOGH
                   || altar_type == DNGN_ALTAR_JIYVA);
            break;
        }
    }
    else
    {
        // Note: this case includes Pandemonium or the Abyss.
        temp_rand = random2(9);

        altar_type = ((temp_rand == 0) ? DNGN_ALTAR_ZIN :
                      (temp_rand == 1) ? DNGN_ALTAR_SHINING_ONE :
                      (temp_rand == 2) ? DNGN_ALTAR_KIKUBAAQUDGHA :
                      (temp_rand == 3) ? DNGN_ALTAR_XOM :
                      (temp_rand == 4) ? DNGN_ALTAR_OKAWARU :
                      (temp_rand == 5) ? DNGN_ALTAR_MAKHLEB :
                      (temp_rand == 6) ? DNGN_ALTAR_SIF_MUNA :
                      (temp_rand == 7) ? DNGN_ALTAR_TROG
                                       : DNGN_ALTAR_ELYVILON);
    }

    return (altar_type);
}

static void _place_altars()
{
    // No altars before level 5.
    if (you.absdepth0 < 4)
        return;

    if (you.level_type == LEVEL_DUNGEON)
    {
        int prob = your_branch().altar_chance;
        while (prob)
        {
            if (random2(100) >= prob)
                break;

            dprf("Placing an altar");
            _place_altar();
            // Reduce the chance and try to place another.
            prob /= 5;
        }
    }
}

static void _place_altar()
{
    for (int numtry = 0; numtry < 5000; ++numtry)
    {
        int px = 15 + random2(55);
        int py = 15 + random2(45);

        const int numfloors = count_feature_in_box(px-2, py-2, px+3, py+3,
                                                   DNGN_FLOOR);
        const int numgood =
            count_feature_in_box(px-2, py-2, px+3, py+3, DNGN_ROCK_WALL) +
            count_feature_in_box(px-2, py-2, px+3, py+3, DNGN_CLOSED_DOOR) +
            count_feature_in_box(px-2, py-2, px+3, py+3, DNGN_SECRET_DOOR) +
            count_feature_in_box(px-2, py-2, px+3, py+3, DNGN_FLOOR);

        if (numgood < 5*5 || numfloors == 0)
            continue;

        bool mon_there = false;

        for (int i = px - 2; i <= px + 2; i++)
            for (int j = py - 2; j <= py + 2; j++)
            {
                if (monster_at(coord_def(i, j)))
                    mon_there = true;
            }

        if (mon_there)
            continue;

        for (int i = px - 2; i <= px + 2; i++)
            for (int j = py - 2; j <= py + 2; j++)
                grd[i][j] = DNGN_FLOOR;

        grd[px][py] = _pick_an_altar();
        break;
    }
}

// If a level gets shops, how many there are.
// Just one most of the time; expected value is 1.42.
static int _num_shops()
{
    if (x_chance_in_y(5, 6))
        return (1);
    else
        return (random_range(2, MAX_RANDOM_SHOPS));
}

static void _place_shops(int level_number)
{
    coord_def shop_place;

    int nshops;
    bool allow_bazaars = true;

#ifdef DEBUG_SHOPS
    nshops = MAX_SHOPS;
#else
    if (level_number < 3)
        return;
    if (!x_chance_in_y(your_branch().shop_chance, 100))
        return;
    nshops = _num_shops();
#endif

    for (int i = 0; i < nshops; i++)
    {
        int timeout = 0;

        do
        {
            shop_place = random_in_bounds();

            timeout++;

            if (timeout > 10000)
                return;
        }
        while (grd(shop_place) != DNGN_FLOOR
               && unforbidden(shop_place, MMT_NO_SHOP));

        if (allow_bazaars && level_number > 9 && level_number < 27
            && one_chance_in(30 - level_number))
        {
            _place_specific_stair(DNGN_ENTER_PORTAL_VAULT,
                                 "bzr_entry", level_number, true);
            allow_bazaars = false;
        }
        else
            place_spec_shop(level_number, shop_place, SHOP_RANDOM);
    }
}

static bool _need_varied_selection(shop_type shop)
{
    return (shop == SHOP_BOOK);
}

void place_spec_shop(int level_number,
                      const coord_def& where,
                      int force_s_type, bool representative)
{
    int orb = 0;
    int i = 0;
    int j = 0;                  // loop variable
    int item_level;

    bool note_status = notes_are_active();
    activate_notes(false);

    if (!unforbidden(where, MMT_NO_SHOP))
        return;

    for (i = 0; i < MAX_SHOPS; i++)
        if (env.shop[i].type == SHOP_UNASSIGNED)
            break;

    if (i == MAX_SHOPS)
        return;

    for (j = 0; j < 3; j++)
        env.shop[i].keeper_name[j] = 1 + random2(200);

    env.shop[i].level = level_number * 2;

    env.shop[i].type = static_cast<shop_type>(
        (force_s_type != SHOP_RANDOM) ? force_s_type
                                      : random2(NUM_SHOPS));

    if (env.shop[i].type == SHOP_FOOD)
    {
        env.shop[i].greed = 10 + random2(5);
    }
    else if (env.shop[i].type != SHOP_WEAPON_ANTIQUE
             && env.shop[i].type != SHOP_ARMOUR_ANTIQUE
             && env.shop[i].type != SHOP_GENERAL_ANTIQUE)
    {
        env.shop[i].greed = 10 + random2(5) + random2(level_number / 2);
    }
    else
        env.shop[i].greed = 15 + random2avg(19, 2) + random2(level_number);

    // Allow bargains in bazaars, prices randomly between 60% and 95%.
    if (you.level_type == LEVEL_PORTAL_VAULT && you.level_type_tag == "bazaar")
    {
        // Need to calculate with factor as greed (uint8_t)
        // is capped at 255.
        int factor = random2(8) + 12;
#ifdef DEBUG_DIAGNOSTICS
        mprf(MSGCH_DIAGNOSTICS, "shop type %d: original greed = %d, factor = %d",
                                env.shop[i].type, env.shop[i].greed, factor);
        mprf(MSGCH_DIAGNOSTICS, "discount at shop %d is %d%%", i, (20-factor)*5);
#endif
        factor *= env.shop[i].greed;
        factor /= 20;
        env.shop[i].greed = factor;
    }

    int plojy = 5 + random2avg(12, 3);
    if (representative)
        plojy = env.shop[i].type == SHOP_WAND? NUM_WANDS : 16;

    // For books shops, store how many copies of a given book are on display.
    // This increases the diversity of books in a shop.
    int stocked[NUM_BOOKS];
    if (_need_varied_selection(env.shop[i].type))
    {
        for (int k = 0; k < NUM_BOOKS; k++)
             stocked[k] = 0;
    }

    for (j = 0; j < plojy; j++)
    {
        if (env.shop[i].type != SHOP_WEAPON_ANTIQUE
            && env.shop[i].type != SHOP_ARMOUR_ANTIQUE
            && env.shop[i].type != SHOP_GENERAL_ANTIQUE)
        {
            item_level = level_number + random2((level_number + 1) * 2);
        }
        else
        {
            item_level = level_number + random2((level_number + 1) * 3);
        }

        // Make bazaar items more valuable (up to double value).
        if (you.level_type == LEVEL_PORTAL_VAULT
            && you.level_type_tag == "bazaar")
        {
            int help = random2(item_level) + 1;
            item_level += help;

            if (item_level > level_number * 5)
                item_level = level_number * 5;
        }

        // Don't generate gold in shops! This used to be possible with
        // general stores (see item_in_shop() below)   (GDL)
        while (true)
        {
            const int subtype = representative? j : OBJ_RANDOM;
            orb = items(1, _item_in_shop(env.shop[i].type), subtype, true,
                         one_chance_in(4)? MAKE_GOOD_ITEM : item_level,
                         MAKE_ITEM_RANDOM_RACE);

            // Try for a better selection.
            if (orb != NON_ITEM && _need_varied_selection(env.shop[i].type))
            {
                if (!one_chance_in(stocked[mitm[orb].sub_type] + 1))
                {
                    mitm[orb].clear();
                    orb = NON_ITEM; // try again
                }
            }

            if (orb != NON_ITEM
                && mitm[orb].base_type != OBJ_GOLD
                && (env.shop[i].type != SHOP_GENERAL_ANTIQUE
                    || (mitm[orb].base_type != OBJ_MISSILES
                        && mitm[orb].base_type != OBJ_FOOD)))
            {
                break;
            }

            // Reset object and try again.
            if (orb != NON_ITEM)
                mitm[orb].clear();
        }

        if (orb == NON_ITEM)
            break;

        item_def& item(mitm[orb]);

        // Increase stock of this subtype by 1, unless it is an artefact
        // (allow for several artefacts of the same underlying subtype)
        // - the latter is currently unused but would apply to e.g. jewellery.
        if (_need_varied_selection(env.shop[i].type) && !is_artefact(item))
            stocked[item.sub_type]++;

        if (representative && item.base_type == OBJ_WANDS)
            item.plus = 7;

        // Set object 'position' (gah!) & ID status.
        item.pos.set(0, 5+i);

        if (env.shop[i].type != SHOP_WEAPON_ANTIQUE
            && env.shop[i].type != SHOP_ARMOUR_ANTIQUE
            && env.shop[i].type != SHOP_GENERAL_ANTIQUE)
        {
            set_ident_flags(item, ISFLAG_IDENT_MASK);
        }
    }

    env.shop[i].pos = where;
    env.tgrid(where) = i;

    grd(where) = DNGN_ENTER_SHOP;

    activate_notes(note_status);
}                               // end place_spec_shop()

static object_class_type _item_in_shop(shop_type shop_type)
{
    switch (shop_type)
    {
    case SHOP_WEAPON:
        if (one_chance_in(5))
            return (OBJ_MISSILES);
        // *** deliberate fall through here  {dlb} ***
    case SHOP_WEAPON_ANTIQUE:
        return (OBJ_WEAPONS);

    case SHOP_ARMOUR:
    case SHOP_ARMOUR_ANTIQUE:
        return (OBJ_ARMOUR);

    case SHOP_GENERAL:
    case SHOP_GENERAL_ANTIQUE:
        return (OBJ_RANDOM);

    case SHOP_JEWELLERY:
        return (OBJ_JEWELLERY);

    case SHOP_WAND:
        return (OBJ_WANDS);

    case SHOP_BOOK:
        return (OBJ_BOOKS);

    case SHOP_FOOD:
        return (OBJ_FOOD);

    case SHOP_DISTILLERY:
        return (OBJ_POTIONS);

    case SHOP_SCROLL:
        return (OBJ_SCROLLS);

    default:
        ASSERT(!"unknown shop type");
    }

    return (OBJ_RANDOM);
}                               // end item_in_shop()

// Keep seeds away from the borders so we don't end up with a
// straight wall.
static bool _spotty_seed_ok(const coord_def& p)
{
    const int margin = 4;
    return (p.x >= margin && p.y >= margin
            && p.x < GXM - margin && p.y < GYM - margin);
}

// Connect vault exit "from" to dungeon floor by growing a spotty chamber.
// This tries to be like _spotty_level, but probably isn't quite.
// It might be better to aim for a more open connection -- currently
// it stops pretty much as soon as connectivity is attained.
static bool _connect_spotty(const coord_def& from)
{
    std::set<coord_def> flatten;
    std::set<coord_def> border;
    std::set<coord_def>::const_iterator it;
    bool success = false;

    for (adjacent_iterator ai(from); ai; ++ai)
        if (unforbidden(*ai, MMT_VAULT) && _spotty_seed_ok(*ai))
            border.insert(*ai);

    while (!success && !border.empty())
    {
        coord_def cur;
        int count = 0;
        for (it = border.begin(); it != border.end(); ++it)
            if (one_chance_in(++count))
                cur = *it;
        border.erase(border.find(cur));

        // Flatten orthogonal neighbours, and add new neighbours to border.
        flatten.insert(cur);
        for (radius_iterator ai(cur, 1, C_POINTY, NULL, true); ai; ++ai)
        {
            if (!unforbidden(*ai, MMT_VAULT))
                continue;

            if (grd(*ai) == DNGN_FLOOR)
                success = true; // Through, but let's remove the others, too.

            if (grd(*ai) != DNGN_ROCK_WALL
                || flatten.find(*ai) != flatten.end())
            {
                continue;
            }

            flatten.insert(*ai);
            for (adjacent_iterator bi(*ai); bi; ++bi)
            {
                if (!unforbidden(*bi, MMT_VAULT)
                    && _spotty_seed_ok(*bi)
                    && flatten.find(*bi) == flatten.end())
                {
                    border.insert(*bi);
                }
            }
        }
    }

    if (success)
        for (it = flatten.begin(); it != flatten.end(); ++it)
            grd(*it) = DNGN_FLOOR;

    return (success);
}

void spotty_level(bool seeded, int iterations, bool boxy)
{
    env.level_build_method += make_stringf(" spotty_level [%d%s%s]",
                                     iterations, seeded ? " seeeded" : "",
                                     boxy ? " boxy" : "");
    if (env.level_layout_type == "open" || env.level_layout_type == "cross")
        env.level_layout_type = "open";
    else if (iterations >= 100)
        env.level_layout_type  = "caves";
    else if (env.level_layout_type.empty())
        env.level_layout_type = "spotty";
    else
        env.level_layout_type += "_spotty";

    // Assumes starting with a level full of rock walls (1).
    int i, j, k, l;

    if (!seeded)
    {
        for (i = DNGN_STONE_STAIRS_DOWN_I; i < DNGN_ESCAPE_HATCH_UP; i++)
        {
            if (i == DNGN_ESCAPE_HATCH_DOWN
                || i == DNGN_STONE_STAIRS_UP_I
                   && !player_in_branch(BRANCH_SLIME_PITS))
            {
                continue;
            }

            do
            {
                j = random_range(X_BOUND_1 + 4, X_BOUND_2 - 4);
                k = random_range(Y_BOUND_1 + 4, Y_BOUND_2 - 4);
            }
            while (grd[j][k] != DNGN_ROCK_WALL
                   && grd[j + 1][k] != DNGN_ROCK_WALL);

            grd[j][k] = static_cast<dungeon_feature_type>(i);

            // creating elevators
            if (i == DNGN_STONE_STAIRS_DOWN_I
                && !player_in_branch(BRANCH_SLIME_PITS))
            {
                grd[j + 1][k] = DNGN_STONE_STAIRS_UP_I;
            }

            coord_def c(j,k);
            const int r = (player_in_branch(BRANCH_SLIME_PITS) ? 2 : 1);
            for (radius_iterator ri(c, r, C_POINTY); ri; ++ri)
                if (grd(*ri) == DNGN_ROCK_WALL)
                    grd(*ri) = DNGN_FLOOR;
        }
    }                           // end if !seeded

    l = iterations;

    // Boxy levels have more clearing, so they get fewer iterations.
    if (l == 0)
        l = 200 + random2((boxy ? 750 : 1500));

    for (i = 0; i < l; ++i)
    {
        do
        {
            j = random_range(X_BOUND_1 + 4, X_BOUND_2 - 4);
            k = random_range(Y_BOUND_1 + 4, Y_BOUND_2 - 4);
        }
        while (grd[j][k] == DNGN_ROCK_WALL
               && grd[j - 1][k] == DNGN_ROCK_WALL
               && grd[j + 1][k] == DNGN_ROCK_WALL
               && grd[j][k - 1] == DNGN_ROCK_WALL
               && grd[j][k + 1] == DNGN_ROCK_WALL
               && grd[j - 2][k] == DNGN_ROCK_WALL
               && grd[j + 2][k] == DNGN_ROCK_WALL
               && grd[j][k - 2] == DNGN_ROCK_WALL
               && grd[j][k + 2] == DNGN_ROCK_WALL);

        if (grd[j][k] == DNGN_ROCK_WALL)
            grd[j][k] = DNGN_FLOOR;
        if (grd[j][k - 1] == DNGN_ROCK_WALL)
            grd[j][k - 1] = DNGN_FLOOR;
        if (grd[j][k + 1] == DNGN_ROCK_WALL)
            grd[j][k + 1] = DNGN_FLOOR;
        if (grd[j - 1][k] == DNGN_ROCK_WALL)
            grd[j - 1][k] = DNGN_FLOOR;
        if (grd[j + 1][k] == DNGN_ROCK_WALL)
            grd[j + 1][k] = DNGN_FLOOR;

        if (boxy)
        {
            if (grd[j - 1][k - 1] == DNGN_ROCK_WALL)
                grd[j - 1][k - 1] = DNGN_FLOOR;
            if (grd[j + 1][k + 1] == DNGN_ROCK_WALL)
                grd[j + 1][k + 1] = DNGN_FLOOR;
            if (grd[j - 1][k + 1] == DNGN_ROCK_WALL)
                grd[j - 1][k + 1] = DNGN_FLOOR;
            if (grd[j + 1][k - 1] == DNGN_ROCK_WALL)
                grd[j + 1][k - 1] = DNGN_FLOOR;
        }
    }
}                               // end spotty_level()

void smear_feature(int iterations, bool boxy, dungeon_feature_type feature,
                   int x1, int y1, int x2, int y2)
{
    for (int i = 0; i < iterations; ++i)
    {
        int x, y;
        bool diagonals, straights;
        do
        {
            x = random_range(x1 + 1, x2 - 1);
            y = random_range(y1 + 1, y2 - 1);

            diagonals = grd[x + 1][y + 1] == feature
                        || grd[x - 1][y + 1] == feature
                        || grd[x - 1][y - 1] == feature
                        || grd[x + 1][y - 1] == feature;

            straights = grd[x + 1][y] == feature
                        || grd[x - 1][y] == feature
                        || grd[x][y + 1] == feature
                        || grd[x][y - 1] == feature;
        }
        while (grd[x][y] == feature || !straights && (boxy || !diagonals));

        grd[x][y] = feature;
    }
}

static void _bigger_room()
{
    env.level_build_method += " bigger_room";
    env.level_layout_type   = "open";

    int i, j;

    for (i = 10; i < (GXM - 10); i++)
        for (j = 10; j < (GYM - 10); j++)
        {
            if (grd[i][j] == DNGN_ROCK_WALL)
                grd[i][j] = DNGN_FLOOR;
        }

    dungeon_feature_type pool_type = DNGN_DEEP_WATER;

    if (one_chance_in(15))
        pool_type = DNGN_TREE;

    _many_pools(pool_type);

    if (one_chance_in(3))
    {
        if (coinflip())
            _build_river(DNGN_DEEP_WATER);
        else
            _build_lake(DNGN_DEEP_WATER);
    }

    int pair_count = coinflip() ? 4 : 3;

    for (j = 0; j < pair_count; j++)
        for (i = 0; i < 2; i++)
        {
            _place_specific_stair(static_cast<dungeon_feature_type>(
                                    j + ((i == 0) ? DNGN_STONE_STAIRS_DOWN_I
                                                  : DNGN_STONE_STAIRS_UP_I)));
        }
}

// Various plan_xxx functions.
static void _plan_main(int level_number, int force_plan)
{
    env.level_build_method += make_stringf(" plan_main [%d%s]", level_number,
                                     force_plan ? " force_plan" : "");
    env.level_layout_type   = "rooms";

    bool do_stairs = false;
    dungeon_feature_type special_grid = (one_chance_in(3) ? DNGN_METAL_WALL
                                                          : DNGN_STONE_WALL);
    int i,j;

    if (!force_plan)
        force_plan = 1 + random2(12);

    do_stairs = ((force_plan == 1) ? _plan_1(level_number) :
                 (force_plan == 2) ? _plan_2(level_number) :
                 (force_plan == 3) ? _plan_3(level_number) :
                 (force_plan == 4) ? _plan_4(0, 0, 0, 0, NUM_FEATURES) :
                 (force_plan == 5) ? (one_chance_in(9) ? _plan_5()
                                                       : _plan_3(level_number)) :
                 (force_plan == 6) ? _plan_6(level_number)
                                   : _plan_3(level_number));

    if (do_stairs)
    {
        int pair_count = coinflip()?4:3;

        for (j = 0; j < pair_count; j++)
            for (i = 0; i < 2; i++)
            {
                _place_specific_stair(static_cast<dungeon_feature_type>(
                                       j + ((i == 0)? DNGN_STONE_STAIRS_DOWN_I
                                                    : DNGN_STONE_STAIRS_UP_I)));
            }
    }

    if (one_chance_in(20))
        dgn_replace_area(0, 0, GXM-1, GYM-1, DNGN_ROCK_WALL, special_grid);
}

static bool _plan_1(int level_number)
{
    env.level_build_method += make_stringf(" plan_1 [%d]", level_number);
    env.level_layout_type   = "open";

    const map_def *vault = find_map_by_name("layout_forbidden_donut");
    ASSERT(vault);

    bool success = _build_primary_vault(level_number, vault);
    dgn_ensure_vault_placed(success, false);

    return false;
}

static bool _plan_2(int level_number)
{
    env.level_build_method += " plan_2";
    env.level_layout_type   = "cross";

    const map_def *vault = find_map_by_name("layout_cross");
    ASSERT(vault);

    bool success = _build_primary_vault(level_number, vault);
    dgn_ensure_vault_placed(success, false);

    return false;
}

static bool _plan_3(int level_number)
{
    env.level_build_method += " plan_3";
    env.level_layout_type   = "rooms";

    const map_def *vault = find_map_by_name("layout_rooms");
    ASSERT(vault);

    bool success = _build_primary_vault(level_number, vault);
    dgn_ensure_vault_placed(success, false);

    return true;
}

// A more chaotic version of city level.
static bool _plan_4(uint8_t forbid_x1, uint8_t forbid_y1, uint8_t forbid_x2,
                    uint8_t forbid_y2, dungeon_feature_type force_wall)
{
    env.level_build_method += make_stringf(" plan_4 [%d,%d %d,%d %d]",
                                     (int) forbid_x1, (int) forbid_y1,
                                     (int) forbid_x2, (int) forbid_y2,
                                     (int) force_wall);
    env.level_layout_type   = "city";

    int temp_rand;              // req'd for probability checking

    int number_boxes = 5000;
    dungeon_feature_type drawing = DNGN_ROCK_WALL;
    uint8_t b1x, b1y, b2x, b2y;
    int i;

    temp_rand = random2(81);

    number_boxes = ((temp_rand > 48) ? 4000 :   // odds: 32 in 81 {dlb}
                    (temp_rand > 24) ? 3000 :   // odds: 24 in 81 {dlb}
                    (temp_rand >  8) ? 5000 :   // odds: 16 in 81 {dlb}
                    (temp_rand >  0) ? 2000     // odds:  8 in 81 {dlb}
                                     : 1000);   // odds:  1 in 81 {dlb}

    if (force_wall != NUM_FEATURES)
        drawing = force_wall;
    else
    {
        temp_rand = random2(18);

        drawing = ((temp_rand > 7) ? DNGN_ROCK_WALL :   // odds: 10 in 18 {dlb}
                   (temp_rand > 2) ? DNGN_STONE_WALL    // odds:  5 in 18 {dlb}
                                   : DNGN_METAL_WALL);  // odds:  3 in 18 {dlb}
    }

    dgn_replace_area(10, 10, (GXM - 10), (GYM - 10), DNGN_ROCK_WALL,
                     DNGN_FLOOR);

    // replace_area can also be used to fill in:
    for (i = 0; i < number_boxes; i++)
    {
        b1x = 11 + random2(45);
        b1y = 11 + random2(35);

        b2x = b1x + 3 + random2(7) + random2(5);
        b2y = b1y + 3 + random2(7) + random2(5);

        if (forbid_x1 != 0 || forbid_x2 != 0)
        {
            if (b1x <= forbid_x2 && b1x >= forbid_x1
                && b1y <= forbid_y2 && b1y >= forbid_y1)
            {
                continue;
            }

            if (b2x <= forbid_x2 && b2x >= forbid_x1
                && b2y <= forbid_y2 && b2y >= forbid_y1)
            {
                continue;
            }
        }

        if (count_antifeature_in_box(b1x-1, b1y-1, b2x+1, b2y+1, DNGN_FLOOR))
            continue;

        if (force_wall == NUM_FEATURES)
        {
            // NB: comparison reversal here - combined
            temp_rand = random2(1200);

            // probabilities *not meant* to sum to one! {dlb}
            if (temp_rand < 417)        // odds: 261 in 1200 {dlb}
                drawing = DNGN_ROCK_WALL;
            else if (temp_rand < 156)   // odds: 116 in 1200 {dlb}
                drawing = DNGN_STONE_WALL;
            else if (temp_rand < 40)    // odds:  40 in 1200 {dlb}
                drawing = DNGN_METAL_WALL;
        }

        temp_rand = random2(210);

        if (temp_rand > 71)     // odds: 138 in 210 {dlb}
            dgn_replace_area(b1x, b1y, b2x, b2y, DNGN_FLOOR, drawing);
        else                    // odds:  72 in 210 {dlb}
            _box_room(b1x, b2x - 1, b1y, b2y - 1, drawing);
    }

    if (forbid_x1 == 0 && one_chance_in(4))     // a market square
    {
        spec_room sr;
        sr.tl.set(25, 25);
        sr.br.set(55, 45);

        int oblique_max = 0;
        if (!one_chance_in(4))
            oblique_max = 5 + random2(20);      // used elsewhere {dlb}

        dungeon_feature_type feature = DNGN_FLOOR;
        if (one_chance_in(10))
            feature = coinflip()? DNGN_DEEP_WATER : DNGN_LAVA;

        octa_room(sr, oblique_max, feature);
    }

    return true;
}

static bool _plan_5()
{
    env.level_build_method += " plan_5";
    env.level_layout_type   = "misc"; // XXX: What type of layout is this?

    // value range of [5,24] {dlb}
    for (unsigned int i = 5 + random2(20); i > 0; i--)
    {
        join_the_dots(
            coord_def(random2(GXM - 20) + 10, random2(GYM - 20) + 10),
            coord_def(random2(GXM - 20) + 10, random2(GYM - 20) + 10),
            MMT_VAULT);
    }

    if (!one_chance_in(4))
        spotty_level(true, 100, coinflip());

    return true;
}

// Octagon with pillars in middle.
static bool _plan_6(int level_number)
{
    env.level_build_method += make_stringf(" plan_6 [%d]", level_number);
    env.level_layout_type   = "open";

    const map_def *vault = find_map_by_name("layout_big_octagon");
    ASSERT(vault);

    bool success = _build_primary_vault(level_number, vault);
    dgn_ensure_vault_placed(success, false);

    // This "back door" is often one of the easier ways to get out of
    // pandemonium.
    if ((player_in_branch(BRANCH_MAIN_DUNGEON) && level_number > 20
            || you.level_type == LEVEL_PANDEMONIUM)
        && coinflip())
    {
        grd[40][36] = DNGN_ENTER_ABYSS;
        grd[41][36] = DNGN_ENTER_ABYSS;
    }

    return (false);
}

bool octa_room(spec_room &sr, int oblique_max,
               dungeon_feature_type type_floor)
{
    env.level_build_method += make_stringf(" octa_room [%d %d]", oblique_max,
                                     (int) type_floor);

    int x,y;

    // Hack - avoid lava in the crypt {gdl}
    if ((player_in_branch(BRANCH_CRYPT) || player_in_branch(BRANCH_TOMB))
         && type_floor == DNGN_LAVA)
    {
        type_floor = DNGN_SHALLOW_WATER;
    }

    int oblique = oblique_max;

    // Check octagonal room for special; avoid if exists.
    for (x = sr.tl.x; x < sr.br.x; x++)
    {
        for (y = sr.tl.y + oblique; y < sr.br.y - oblique; y++)
            if (grd[x][y] == DNGN_BUILDER_SPECIAL_WALL)
                return (false);

        if (x > sr.tl.x - oblique_max)
            oblique += 2;

        if (oblique > 0)
            oblique--;
    }

    oblique = oblique_max;


    for (x = sr.tl.x; x < sr.br.x; x++)
    {
        for (y = sr.tl.y + oblique; y < sr.br.y - oblique; y++)
        {
            if (grd[x][y] == DNGN_ROCK_WALL)
                grd[x][y] = type_floor;

            if (grd[x][y] == DNGN_FLOOR && type_floor == DNGN_SHALLOW_WATER)
                grd[x][y] = DNGN_SHALLOW_WATER;

            if (grd[x][y] == DNGN_CLOSED_DOOR && !feat_is_solid(type_floor))
                grd[x][y] = DNGN_FLOOR;       // ick
        }

        if (x > sr.br.x - oblique_max)
            oblique += 2;

        if (oblique > 0)
            oblique--;
    }

    return (true);
}

static void _find_maze_neighbours(const coord_def &c,
                                  const dgn_region &region,
                                  coord_list &ns)
{
    std::vector<coord_def> coords;

    for (int yi = -2; yi <= 2; yi += 2)
        for (int xi = -2; xi <= 2; xi += 2)
        {
            if (!!xi == !!yi)
                continue;

            const coord_def cp(c.x + xi, c.y + yi);
            if (region.contains(cp))
                coords.push_back(cp);
        }

    while (!coords.empty())
    {
        const int n = random2(coords.size());
        ns.push_back(coords[n]);
        coords.erase(coords.begin() + n);
    }
}

static void _labyrinth_maze_recurse(const coord_def &c, const dgn_region &where)
{
    coord_list neighbours;
    _find_maze_neighbours(c, where, neighbours);

    coord_list deferred;
    for (coord_list::iterator i = neighbours.begin();
         i != neighbours.end(); ++i)
    {
        const coord_def &nc = *i;
        if (grd(nc) != DNGN_ROCK_WALL)
            continue;

        grd(nc) = DNGN_FLOOR;
        grd(c + (nc - c) / 2) = DNGN_FLOOR;

        if (!one_chance_in(5))
            _labyrinth_maze_recurse(nc, where);
        else
            deferred.push_back(nc);
    }

    for (coord_list::iterator i = deferred.begin(); i != deferred.end(); ++i)
        _labyrinth_maze_recurse(*i, where);
}

static void _labyrinth_build_maze(coord_def &e, const dgn_region &lab)
{
    _labyrinth_maze_recurse(lab.random_point(), lab);

    do
        e = lab.random_point();
    while (grd(e) != DNGN_FLOOR);
}

static void _labyrinth_place_items(const coord_def &end)
{
    int num_items = 8 + random2avg(12, 2);
    for (int i = 0; i < num_items; i++)
    {
        const object_class_type glopop =
            static_cast<object_class_type>(
                random_choose_weighted(14, OBJ_WEAPONS,
                                       14, OBJ_ARMOUR,
                                       3, OBJ_MISSILES,
                                       3, OBJ_MISCELLANY,
                                       10, OBJ_WANDS,
                                       10, OBJ_SCROLLS,
                                       10, OBJ_JEWELLERY,
                                       8, OBJ_BOOKS,
                                       8, OBJ_STAVES,
                                       0));

        const int treasure_item =
            items(1, glopop, OBJ_RANDOM, true,
                   one_chance_in(3)? you.absdepth0 * 3 : MAKE_GOOD_ITEM,
                   MAKE_ITEM_RANDOM_RACE);

        if (treasure_item != NON_ITEM)
            mitm[treasure_item].pos = end;
    }
}

static void _labyrinth_place_exit(const coord_def &end)
{
    _labyrinth_place_items(end);
    mons_place(mgen_data::sleeper_at(MONS_MINOTAUR, end, MG_PATROLLING));
    grd(end) = DNGN_ESCAPE_HATCH_UP;
}

// Checks whether a given grid has at least one neighbour surrounded
// entirely by non-floor.
static bool _has_no_floor_neighbours(const coord_def &pos, bool recurse = false)
{
    for (int x = -1; x <= 1; x++)
        for (int y = -1; y <= 1; y++)
        {
            if (x == 0 && y == 0)
                continue;

            const coord_def p = pos + coord_def(x, y);
            if (!in_bounds(p))
                return (true);

            if (recurse)
            {
                if (grd(p) == DNGN_FLOOR)
                    return (false);
            }
            else if (_has_no_floor_neighbours(p, true))
                return (true);
        }

    return (recurse);
}

// Change the borders of the labyrinth to another (undiggable) wall type.
static void _change_labyrinth_border(const dgn_region &region,
                                     const dungeon_feature_type wall)
{
    const coord_def &end = region.pos + region.size;
    for (int y = region.pos.y-1; y <= end.y; ++y)
        for (int x = region.pos.x-1; x <= end.x; ++x)
        {
            const coord_def c(x, y);
            if (!in_bounds(c)) // paranoia
                continue;

            if (grd(c) == wall || !feat_is_wall(grd(c)))
                continue;

            // All border grids have neighbours without any access to floor.
            if (_has_no_floor_neighbours(c))
                grd[x][y] = wall;
        }
}

static void _change_walls_from_centre(const dgn_region &region,
                                      const coord_def &centre,
                                      bool  rectangular,
                                      unsigned mmask,
                                      dungeon_feature_type wall,
                                      const std::vector<dist_feat> &ldist)
{
    if (ldist.empty())
        return;

    const coord_def &end = region.pos + region.size;
    for (int y = region.pos.y; y < end.y; ++y)
        for (int x = region.pos.x; x < end.x; ++x)
        {
            const coord_def c(x, y);
            if (grd(c) != wall || !unforbidden(c, mmask))
                continue;

            const int distance =
                rectangular? (c - centre).rdist() : (c - centre).abs();

            for (int i = 0, size = ldist.size(); i < size; ++i)
            {
                if (distance <= ldist[i].dist)
                {
                    grd(c) = ldist[i].feat;
                    break;
                }
            }
        }
}

// Called as:
// change_walls_from_centre(region_affected, centre, rectangular, wall,
//                           dist1, feat1, dist2, feat2, ..., 0)
// What it does:
// Examines each square in region_affected, calculates its distance from
// "centre" (the centre need not be in region_affected). If the distance is
// less than or equal to dist1, and the feature == wall, then it is replaced
// by feat1. Otherwise, if the distance <= dist2 and feature == wall, it is
// replaced by feat2, and so on. A distance of 0 indicates the end of the
// list of distances.
//
static void _change_walls_from_centre(const dgn_region &region,
                                      const coord_def &c,
                                      bool  rectangular,
                                      dungeon_feature_type wall,
                                      ...)
{
    std::vector<dist_feat> ldist;

    va_list args;
    va_start(args, wall);

    while (true)
    {
        const int dist = va_arg(args, int);
        if (!dist)
            break;

        const dungeon_feature_type feat =
            static_cast<dungeon_feature_type>(va_arg(args, int));

        ldist.push_back(dist_feat(dist, feat));
    }

    _change_walls_from_centre(region, c, rectangular, MMT_VAULT, wall, ldist);
}

static void _place_extra_lab_minivaults(int level_number)
{
    std::set<const map_def*> vaults_used;
    while (true)
    {
        const map_def *vault = random_map_for_tag("lab", false);
        if (!vault || vaults_used.find(vault) != vaults_used.end())
            break;

        vaults_used.insert(vault);
        if (!_build_secondary_vault(level_number, vault))
            break;
    }
}

// Checks if there is a square with the given mask within radius of pos.
static bool _has_vault_in_radius(const coord_def &pos, int radius,
                                 unsigned mask)
{
    for (int yi = -radius; yi <= radius; ++yi)
        for (int xi = -radius; xi <= radius; ++xi)
        {
            const coord_def p = pos + coord_def(xi, yi);
            if (!in_bounds(p))
                continue;
            if (!unforbidden(p, mask))
                return (true);
        }

    return (false);
}

// Find an entry point that's:
// * At least 28 squares away from the exit.
// * At least 6 squares away from the nearest vault.
// * Floor (well, obviously).
static coord_def _labyrinth_find_entry_point(const dgn_region &reg,
                                             const coord_def &end)
{
    const int min_distance = 28 * 28;
    // Try many times.
    for (int i = 0; i < 2000; ++i)
    {
        const coord_def place = reg.random_point();
        if (grd(place) != DNGN_FLOOR)
            continue;

        if ((place - end).abs() < min_distance)
            continue;

        if (_has_vault_in_radius(place, 6, MMT_VAULT))
            continue;

        return (place);
    }
    coord_def unfound;
    return (unfound);
}

static void _labyrinth_place_entry_point(const dgn_region &region,
                                         const coord_def &pos)
{
    const coord_def p = _labyrinth_find_entry_point(region, pos);
    if (in_bounds(p))
        env.markers.add(new map_feature_marker(p, DNGN_ENTER_LABYRINTH));
}

static bool _is_deadend(const coord_def pos)
{
    std::vector<coord_def> dirs;
    dirs.push_back(coord_def(0, -1));
    dirs.push_back(coord_def(1,  0));
    dirs.push_back(coord_def(0,  1));
    dirs.push_back(coord_def(-1, 0));

    int count_neighbours = 0;
    for (unsigned int i = 0; i < dirs.size(); i++)
    {
        coord_def p = pos + dirs[i];
        if (!in_bounds(p))
            continue;

        if (grd(p) == DNGN_FLOOR)
            count_neighbours++;
    }

    return (count_neighbours <= 1);
}

static coord_def _find_random_deadend(const dgn_region &region)
{
    int tries = 0;
    coord_def result;
    bool floor_pos = false;
    while (++tries < 50)
    {
        coord_def pos = region.random_point();
        if (grd(pos) != DNGN_FLOOR)
            continue;
        else if (!floor_pos)
        {
            result = pos;
            floor_pos = true;
        }

        if (!_is_deadend(pos))
            continue;

        return (pos);
    }

    return (result);
}

// Adds a bloody trail ending in a dead end with spattered walls.
static void _labyrinth_add_blood_trail(const dgn_region &region)
{
    if (one_chance_in(5))
        return;

    int count_trails = 1 + one_chance_in(5) + one_chance_in(7);

    int tries = 0;
    while (++tries < 20)
    {
        const coord_def start = _find_random_deadend(region);
        const coord_def dest  = region.random_point();
        monster_pathfind mp;
        if (!mp.init_pathfind(dest, start))
            continue;

        const std::vector<coord_def> path = mp.backtrack();

        if (path.size() < 10)
            continue;

        maybe_bloodify_square(start);
#ifdef WIZARD
        env.pgrid(start) |= FPROP_HIGHLIGHT;
#endif
        bleed_onto_floor(start, MONS_HUMAN, 150, true, false);

        for (unsigned int step = 0; step < path.size(); step++)
        {
            coord_def pos = path[step];

            if (step < 2 || step < 12 && coinflip()
                || step >= 12 && one_chance_in(step/4))
            {
                maybe_bloodify_square(pos);
            }
#ifdef WIZARD
            env.pgrid(pos) |= FPROP_HIGHLIGHT;
#endif

            if (step >= 10 && one_chance_in(7))
                break;
        }

        if (--count_trails > 0)
            continue;

        break;
    }
}

static bool _find_random_nonmetal_wall(const dgn_region &region,
                                       coord_def &pos)
{
    int tries = 0;
    while (++tries < 50)
    {
        pos = region.random_point();
        if (!in_bounds(pos))
            continue;

        if (grd(pos) == DNGN_ROCK_WALL || grd(pos) == DNGN_STONE_WALL)
            return (true);
    }
    return (false);
}

static bool _grid_has_wall_neighbours(const coord_def pos, const coord_def dir)
{
    std::vector<coord_def> dirs;
    dirs.push_back(coord_def(0, -1));
    dirs.push_back(coord_def(1,  0));
    dirs.push_back(coord_def(0,  1));
    dirs.push_back(coord_def(-1, 0));

    for (unsigned int i = 0; i < dirs.size(); i++)
    {
        coord_def p = pos + dirs[i];
        if (!in_bounds(p))
            continue;

        if (dirs[i] == dir)
            continue;

        if (grd(p) == DNGN_ROCK_WALL || grd(p) == DNGN_STONE_WALL)
            return (true);
    }
    return (false);
}

static void _vitrify_wall_neighbours(const coord_def pos)
{
    // This hinges on clear wall types having the same order as non-clear ones!
    const int clear_plus = DNGN_CLEAR_ROCK_WALL - DNGN_ROCK_WALL;

    std::vector<coord_def> dirs;
    dirs.push_back(coord_def(0, -1));
    dirs.push_back(coord_def(1,  0));
    dirs.push_back(coord_def(0,  1));
    dirs.push_back(coord_def(-1, 0));

    for (unsigned int i = 0; i < dirs.size(); i++)
    {
        coord_def p = pos + dirs[i];
        if (!in_bounds(p))
            continue;

        // Don't vitrify vault grids
        if (testbits(env.pgrid(p), FPROP_VAULT))
            continue;

        if (grd(p) == DNGN_ROCK_WALL || grd(p) == DNGN_STONE_WALL)
        {
            grd(p) = static_cast<dungeon_feature_type>(grd(p) + clear_plus);
#ifdef WIZARD
            env.pgrid(p) |= FPROP_HIGHLIGHT;
#endif
            if (one_chance_in(3) || _grid_has_wall_neighbours(p, dirs[i]))
                _vitrify_wall_neighbours(p);
        }
    }
}

// Turns some connected rock or stone walls into the transparent versions.
static void _labyrinth_add_glass_walls(const dgn_region &region)
{
    int glass_num = random2(3) + random2(4);
    if (!glass_num)
        return;

    // This hinges on clear wall types having the same order as non-clear ones!
    const int clear_plus = DNGN_CLEAR_ROCK_WALL - DNGN_ROCK_WALL;

    coord_def pos;
    while (0 < glass_num--)
    {
        if (!_find_random_nonmetal_wall(region, pos))
            break;

        if (_has_vault_in_radius(pos, 6, MMT_VAULT))
            continue;

        grd(pos) = static_cast<dungeon_feature_type>(grd(pos) + clear_plus);
#ifdef WIZARD
        env.pgrid(pos) |= FPROP_HIGHLIGHT;
#endif
        _vitrify_wall_neighbours(pos);
    }
}

static void _labyrinth_level(int level_number)
{
    env.level_build_method += make_stringf(" labyrinth [%d]", level_number);
    env.level_layout_type   = "labyrinth";

    dgn_region lab = dgn_region::absolute(LABYRINTH_BORDER,
                                           LABYRINTH_BORDER,
                                           GXM - LABYRINTH_BORDER - 1,
                                           GYM - LABYRINTH_BORDER - 1);

    // First decide if we're going to use a Lab minivault.
    const map_def *vault = random_map_for_tag("minotaur", false);
    vault_placement place;

    coord_def end;
    _labyrinth_build_maze(end, lab);

    if (!vault || !_build_secondary_vault(level_number, vault))
    {
        vault = NULL;
        _labyrinth_place_exit(end);
    }
    else
    {
        const vault_placement &rplace = **(env.level_vaults.end() - 1);
        if (rplace.map.has_tag("generate_loot"))
        {
            for (int y = rplace.pos.y;
                 y <= rplace.pos.y + rplace.size.y - 1; ++y)
            {
                for (int x = rplace.pos.x;
                     x <= rplace.pos.x + rplace.size.x - 1; ++x)
                {
                    if (grd[x][y] == DNGN_ESCAPE_HATCH_UP)
                    {
                        _labyrinth_place_items(coord_def(x, y));
                        break;
                    }
                }
            }
        }
        place.pos  = rplace.pos;
        place.size = rplace.size;
    }

    if (vault)
        end = place.pos + place.size / 2;

    _place_extra_lab_minivaults(level_number);

    _change_walls_from_centre(lab, end, false,
                              DNGN_ROCK_WALL,
                              15 * 15, DNGN_METAL_WALL,
                              34 * 34, DNGN_STONE_WALL,
                              0);

    _change_labyrinth_border(lab, DNGN_PERMAROCK_WALL);

    _labyrinth_add_blood_trail(lab);
    _labyrinth_add_glass_walls(lab);

    _labyrinth_place_entry_point(lab, end);

    link_items();
}

static bool _is_wall(int x, int y)
{
    return feat_is_wall(grd[x][y]);
}

static int _box_room_door_spot(int x, int y)
{
    // If there is a door near us embedded in rock, we have to be a door too.
    if (grd[x-1][y] == DNGN_CLOSED_DOOR
            && _is_wall(x-1,y-1) && _is_wall(x-1,y+1)
        || grd[x+1][y] == DNGN_CLOSED_DOOR
            && _is_wall(x+1,y-1) && _is_wall(x+1,y+1)
        || grd[x][y-1] == DNGN_CLOSED_DOOR
            && _is_wall(x-1,y-1) && _is_wall(x+1,y-1)
        || grd[x][y+1] == DNGN_CLOSED_DOOR
            && _is_wall(x-1,y+1) && _is_wall(x+1,y+1))
    {
        grd[x][y] = DNGN_CLOSED_DOOR;
        return 2;
    }

    // To be a good spot for a door, we need non-wall on two sides and
    // wall on two sides.
    bool nor = _is_wall(x, y-1);
    bool sou = _is_wall(x, y+1);
    bool eas = _is_wall(x-1, y);
    bool wes = _is_wall(x+1, y);

    if (nor == sou && eas == wes && nor != eas)
        return 1;

    return 0;
}

static int _box_room_doors(int bx1, int bx2, int by1, int by2, int new_doors)
{
    int good_doors[200];        // 1 == good spot, 2 == door placed!
    int spot;
    int i, j;
    int doors_placed = new_doors;

    // sanity
    if (2 * (bx2-bx1 + by2-by1) > 200)
        return 0;

    // Go through, building list of good door spots, and replacing wall
    // with door if we're about to block off another door.
    int spot_count = 0;

    // top & bottom
    for (i = bx1 + 1; i < bx2; i++)
    {
        good_doors[spot_count ++] = _box_room_door_spot(i, by1);
        good_doors[spot_count ++] = _box_room_door_spot(i, by2);
    }
    // left & right
    for (i = by1+1; i < by2; i++)
    {
        good_doors[spot_count ++] = _box_room_door_spot(bx1, i);
        good_doors[spot_count ++] = _box_room_door_spot(bx2, i);
    }

    if (new_doors == 0)
    {
        // Count # of doors we HAD to place.
        for (i = 0; i < spot_count; i++)
            if (good_doors[i] == 2)
                doors_placed++;

        return doors_placed;
    }

    // Avoid an infinite loop if there are not enough good spots. --KON
    j = 0;
    for (i = 0; i < spot_count; i++)
        if (good_doors[i] == 1)
            j++;

    if (new_doors > j)
        new_doors = j;

    while (new_doors > 0 && spot_count > 0)
    {
        spot = random2(spot_count);
        if (good_doors[spot] != 1)
            continue;

        j = 0;
        for (i = bx1 + 1; i < bx2; i++)
        {
            if (spot == j++)
            {
                grd[i][by1] = DNGN_CLOSED_DOOR;
                break;
            }
            if (spot == j++)
            {
                grd[i][by2] = DNGN_CLOSED_DOOR;
                break;
            }
        }

        for (i = by1 + 1; i < by2; i++)
        {
            if (spot == j++)
            {
                grd[bx1][i] = DNGN_CLOSED_DOOR;
                break;
            }
            if (spot == j++)
            {
                grd[bx2][i] = DNGN_CLOSED_DOOR;
                break;
            }
        }

        // Try not to put a door in the same place twice.
        good_doors[spot] = 2;
        new_doors --;
    }

    return (doors_placed);
}


static void _box_room(int bx1, int bx2, int by1, int by2,
                      dungeon_feature_type wall_type)
{
    // Hack -- avoid lava in the crypt. {gdl}
    if ((player_in_branch(BRANCH_CRYPT) || player_in_branch(BRANCH_TOMB))
         && wall_type == DNGN_LAVA)
    {
        wall_type = DNGN_SHALLOW_WATER;
    }

    int temp_rand, new_doors, doors_placed;

    // Do top & bottom walls.
    dgn_replace_area(bx1, by1, bx2, by1, DNGN_FLOOR, wall_type);
    dgn_replace_area(bx1, by2, bx2, by2, DNGN_FLOOR, wall_type);

    // Do left & right walls.
    dgn_replace_area(bx1, by1+1, bx1, by2-1, DNGN_FLOOR, wall_type);
    dgn_replace_area(bx2, by1+1, bx2, by2-1, DNGN_FLOOR, wall_type);

    // Sometimes we have to place doors, or else we shut in other
    // buildings' doors.
    doors_placed = _box_room_doors(bx1, bx2, by1, by2, 0);

    temp_rand = random2(100);
    new_doors = (temp_rand > 45) ? 2 :
                (temp_rand > 22) ? 1
                                 : 3;

    // Small rooms don't have as many doors.
    if ((bx2-bx1)*(by2-by1) < 36 && new_doors > 1)
        new_doors--;

    new_doors -= doors_placed;
    if (new_doors > 0)
        _box_room_doors(bx1, bx2, by1, by2, new_doors);
}

static void _city_level(int level_number)
{
    env.level_build_method += make_stringf(" city_level [%d]", level_number);
    env.level_layout_type   = "city";

    const map_def *vault = find_map_by_name("layout_city");
    ASSERT(vault);

    bool success = _build_primary_vault(level_number, vault);
    dgn_ensure_vault_placed(success, false);
}

static bool _treasure_area(int level_number, uint8_t ta1_x,
                           uint8_t ta2_x, uint8_t ta1_y,
                           uint8_t ta2_y)
{
    ta2_x++;
    ta2_y++;

    if (ta2_x <= ta1_x || ta2_y <= ta1_y)
        return (false);

    if ((ta2_x - ta1_x) * (ta2_y - ta1_y) >= 40)
        return (false);

    // Gah. FIXME.
    coord_def tl(ta1_x, ta1_y);
    coord_def br(ta2_x-1, ta2_y-1);

    for (rectangle_iterator ri(tl, br); ri; ++ri)
    {
        if (grd(*ri) != DNGN_FLOOR || coinflip())
            continue;

        int item_made = items(1, OBJ_RANDOM, OBJ_RANDOM, true,
                               random2(level_number * 2),
                               MAKE_ITEM_RANDOM_RACE);

        if (item_made != NON_ITEM)
            mitm[item_made].pos = *ri;
    }

    return (true);
}

static void _diamond_rooms(int level_number)
{
    int numb_diam = 1 + random2(10);
    dungeon_feature_type type_floor = DNGN_DEEP_WATER;
    int runthru = 0;
    int i, oblique_max;

    // I guess no diamond rooms in either of these places. {dlb}
    if (player_in_branch(BRANCH_DIS) || player_in_branch(BRANCH_TARTARUS))
        return;

    if (level_number > 5 + random2(5) && coinflip())
        type_floor = DNGN_SHALLOW_WATER;

    if (level_number > 10 + random2(5) && coinflip())
        type_floor = DNGN_DEEP_WATER;

    if (level_number > 17 && coinflip())
        type_floor = DNGN_LAVA;

    if (level_number > 10 && one_chance_in(15))
        type_floor = (coinflip() ? DNGN_STONE_WALL : DNGN_ROCK_WALL);

    if (level_number > 12 && one_chance_in(20))
        type_floor = DNGN_METAL_WALL;

    if (player_in_branch(BRANCH_GEHENNA))
        type_floor = DNGN_LAVA;
    else if (player_in_branch(BRANCH_COCYTUS))
        type_floor = DNGN_DEEP_WATER;

    for (i = 0; i < numb_diam; i++)
    {
        spec_room sr;

        sr.tl.set(8 + random2(43), 8 + random2(35));
        sr.br.set(5 + random2(15), 5 + random2(10));
        sr.br += sr.tl;

        oblique_max = (sr.br.x - sr.tl.x) / 2;

        if (!octa_room(sr, oblique_max, type_floor))
        {
            runthru++;
            if (runthru > 9)
                runthru = 0;
            else
            {
                i--;
                continue;
            }
        }
    }
}

static dungeon_feature_type _random_wall()
{
    const dungeon_feature_type min_rand = DNGN_METAL_WALL;
    const dungeon_feature_type max_rand = DNGN_STONE_WALL;
    dungeon_feature_type wall;
    do
    {
        wall = static_cast<dungeon_feature_type>(
                   random_range(min_rand, max_rand));
    }
    while (wall == DNGN_SLIMY_WALL);

    return (wall);
}

static void _big_room(int level_number)
{
    dungeon_feature_type type_floor = DNGN_FLOOR;
    dungeon_feature_type type_2 = DNGN_FLOOR;
    int i, j, k, l;

    spec_room sr;
    int oblique;

    if (one_chance_in(4))
    {
        oblique = 5 + random2(20);

        sr.tl.set(8 + random2(30), 8 + random2(22));
        sr.br.set(20 + random2(10), 20 + random2(8));
        sr.br += sr.tl;

        // Usually floor, except at higher levels.
        if (!one_chance_in(5) || level_number < 8 + random2(8))
        {
            octa_room(sr, oblique, DNGN_FLOOR);
            return;
        }

        // Default is lava.
        type_floor = DNGN_LAVA;

        if (level_number > 7)
        {
            type_floor = (x_chance_in_y(14, level_number) ? DNGN_DEEP_WATER
                                                          : DNGN_LAVA);
        }

        octa_room(sr, oblique, type_floor);
    }

    // What now?
    sr.tl.set(8 + random2(30), 8 + random2(22));
    sr.br.set(20 + random2(10), 20 + random2(8));
    sr.br += sr.tl;

    // Check for previous special.
    if (count_feature_in_box(sr.tl, sr.br, DNGN_BUILDER_SPECIAL_WALL) > 0)
        return;

    if (level_number > 7 && one_chance_in(4))
    {
        type_floor = (x_chance_in_y(14, level_number) ? DNGN_DEEP_WATER
                                                      : DNGN_LAVA);
    }

    // Make the big room.
    dgn_replace_area(sr.tl, sr.br, DNGN_ROCK_WALL, type_floor);
    dgn_replace_area(sr.tl, sr.br, DNGN_CLOSED_DOOR, type_floor);

    if (type_floor == DNGN_FLOOR)
        type_2 = _random_wall();

    // No lava in the Crypt or Tomb, thanks!
    if (player_in_branch(BRANCH_CRYPT) || player_in_branch(BRANCH_TOMB))
    {
        if (type_floor == DNGN_LAVA)
            type_floor = DNGN_SHALLOW_WATER;

        if (type_2 == DNGN_LAVA)
            type_2 = DNGN_SHALLOW_WATER;
    }

    // Sometimes make it a chequerboard.
    if (one_chance_in(4))
        _chequerboard(sr, type_floor, type_floor, type_2);
    // Sometimes make an inside room w/ stone wall.
    else if (one_chance_in(6))
    {
        i = sr.tl.x;
        j = sr.tl.y;
        k = sr.br.x;
        l = sr.br.y;

        do
        {
            i += 2 + random2(3);
            j += 2 + random2(3);
            k -= 2 + random2(3);
            l -= 2 + random2(3);
            // check for too small
            if (i >= k - 3)
                break;
            if (j >= l - 3)
                break;

            _box_room(i, k, j, l, DNGN_STONE_WALL);

        }
        while (level_number < 1500);       // ie forever
    }
}                               // end big_room()

// Helper function for chequerboard rooms.
// Note that box boundaries are INclusive.
static void _chequerboard(spec_room &sr, dungeon_feature_type target,
                           dungeon_feature_type floor1,
                           dungeon_feature_type floor2)
{
    if (sr.br.x < sr.tl.x || sr.br.y < sr.tl.y)
        return;

    for (rectangle_iterator ri(sr.tl, sr.br); ri; ++ri)
        if (grd(*ri) == target)
            grd(*ri) = ((ri->x + ri->y) % 2) ? floor2 : floor1;
}

static void _roguey_level(int level_number, spec_room &sr, bool make_stairs)
{
    env.level_build_method += make_stringf(" roguey_level [%d%s]", level_number,
                                           make_stairs ? " make_stairs" : "");

    int bcount_x, bcount_y;
    int cn = 0;
    int i;

    FixedVector < uint8_t, 30 > rox1;
    FixedVector < uint8_t, 30 > rox2;
    FixedVector < uint8_t, 30 > roy1;
    FixedVector < uint8_t, 30 > roy2;

    for (bcount_y = 0; bcount_y < 5; bcount_y++)
        for (bcount_x = 0; bcount_x < 5; bcount_x++)
        {
            // rooms:
            rox1[cn] = bcount_x * 13 + 8 + random2(4);
            roy1[cn] = bcount_y * 11 + 8 + random2(4);

            rox2[cn] = rox1[cn] + 3 + random2(8);
            roy2[cn] = roy1[cn] + 3 + random2(6);

            // bounds
            if (rox2[cn] > GXM-8)
                rox2[cn] = GXM-8;

            cn++;
        }

    cn = 0;

    for (i = 0; i < 25; i++)
    {
        dgn_replace_area(rox1[i], roy1[i], rox2[i], roy2[i],
                          DNGN_ROCK_WALL, DNGN_FLOOR);

        // Inner room?
        if (rox2[i] - rox1[i] > 5 && roy2[i] - roy1[i] > 5
            && x_chance_in_y(3, 100 - level_number))
        {
            if (!one_chance_in(4))
            {
                _box_room(rox1[i] + 2, rox2[i] - 2, roy1[i] + 2,
                           roy2[i] - 2, (coinflip() ? DNGN_STONE_WALL
                                                    : DNGN_ROCK_WALL));
            }
            else
            {
                _box_room(rox1[i] + 2, rox2[i] - 2, roy1[i] + 2,
                           roy2[i] - 2, DNGN_METAL_WALL);
            }

            if (coinflip())
            {
                _treasure_area(level_number, rox1[i] + 3, rox2[i] - 3,
                                              roy1[i] + 3, roy2[i] - 3);
            }
        }
    }

    // Now, join them together:

    int last_room = 0;
    int bp;

    for (bp = 0; bp < 2; bp++)
        for (i = 0; i < 25; i++)
        {
            if (bp == 0 && (!(i % 5) || i == 0))
                continue;

            if (bp == 1 && i < 5)
                continue;

            coord_def pos, jpos;

            switch (bp)
            {
            case 0:
                last_room = i - 1;
                pos.x  = rox1[i];      // - 1;
                pos.y  = roy1[i] + random2(roy2[i] - roy1[i]);
                jpos.x = rox2[last_room];      // + 1;
                jpos.y = roy1[last_room]
                            + random2(roy2[last_room] - roy1[last_room]);
                break;

            case 1:
                last_room = i - 5;
                pos.y  = roy1[i];      // - 1;
                pos.x  = rox1[i] + random2(rox2[i] - rox1[i]);
                jpos.y = roy2[last_room];      // + 1;
                jpos.x = rox1[last_room]
                                + random2(rox2[last_room] - rox1[last_room]);
                break;
            }

            while (pos != jpos)
            {
                // make a corridor
                if (coinflip())
                {
                    if (pos.x < jpos.x)
                        pos.x++;
                    else if (pos.x > jpos.x)
                        pos.x--;
                }
                else
                {
                    if (pos.y < jpos.y)
                        pos.y++;
                    else if (pos.y > jpos.y)
                        pos.y--;
                }
                if (grd(pos) == DNGN_ROCK_WALL)
                    grd(pos) = DNGN_FLOOR;
            }

            if (grd(pos) == DNGN_FLOOR)
            {
                if ((grd[pos.x + 1][pos.y] == DNGN_ROCK_WALL
                     && grd[pos.x - 1][pos.y] == DNGN_ROCK_WALL)
                    || (grd[pos.x][pos.y + 1] == DNGN_ROCK_WALL
                        && grd[pos.x][pos.y - 1] == DNGN_ROCK_WALL))
                {
                    grd(pos) = DNGN_GRANITE_STATUE;
                }
            }
        }                       // end "for bp, for i"

    // Is one of them a special room?
    const map_def *sroom = NULL;

    if (
#ifndef DEBUG_SPECIAL_ROOMS
        one_chance_in(10) &&
#endif
        (sroom = random_map_for_tag("special_room", true)) != NULL)
    {
        int spec_room_done = random2(25);

        sr.created = true;
        sr.hooked_up = true;
        sr.tl.set(rox1[spec_room_done], roy1[spec_room_done]);
        sr.br.set(rox2[spec_room_done], roy2[spec_room_done]);
        _special_room(level_number, sr, sroom);

        // Make the room 'special' so it doesn't get overwritten
        // by something else (or put monsters in walls, etc...)

        // top
        dgn_replace_area(sr.tl.x-1, sr.tl.y-1, sr.br.x+1,sr.tl.y-1,
                         DNGN_ROCK_WALL, DNGN_BUILDER_SPECIAL_WALL);
        dgn_replace_area(sr.tl.x-1, sr.tl.y-1, sr.br.x+1,sr.tl.y-1,
                         DNGN_FLOOR, DNGN_BUILDER_SPECIAL_FLOOR);
        dgn_replace_area(sr.tl.x-1, sr.tl.y-1, sr.br.x+1,sr.tl.y-1,
                         DNGN_CLOSED_DOOR, DNGN_BUILDER_SPECIAL_FLOOR);

        // bottom
        dgn_replace_area(sr.tl.x-1, sr.br.y+1, sr.br.x+1,sr.br.y+1,
                         DNGN_ROCK_WALL, DNGN_BUILDER_SPECIAL_WALL);
        dgn_replace_area(sr.tl.x-1, sr.br.y+1, sr.br.x+1,sr.br.y+1,
                         DNGN_FLOOR, DNGN_BUILDER_SPECIAL_FLOOR);
        dgn_replace_area(sr.tl.x-1, sr.br.y+1, sr.br.x+1,sr.br.y+1,
                         DNGN_CLOSED_DOOR, DNGN_BUILDER_SPECIAL_FLOOR);

        // left
        dgn_replace_area(sr.tl.x-1, sr.tl.y-1, sr.tl.x-1, sr.br.y+1,
                         DNGN_ROCK_WALL, DNGN_BUILDER_SPECIAL_WALL);
        dgn_replace_area(sr.tl.x-1, sr.tl.y-1, sr.tl.x-1, sr.br.y+1,
                         DNGN_FLOOR, DNGN_BUILDER_SPECIAL_FLOOR);
        dgn_replace_area(sr.tl.x-1, sr.tl.y-1, sr.tl.x-1, sr.br.y+1,
                         DNGN_CLOSED_DOOR, DNGN_BUILDER_SPECIAL_FLOOR);

        // right
        dgn_replace_area(sr.br.x+1, sr.tl.y-1, sr.br.x+1, sr.br.y+1,
                         DNGN_ROCK_WALL, DNGN_BUILDER_SPECIAL_WALL);
        dgn_replace_area(sr.br.x+1, sr.tl.y-1, sr.br.x+1, sr.br.y+1,
                         DNGN_FLOOR, DNGN_BUILDER_SPECIAL_FLOOR);
        dgn_replace_area(sr.br.x+1, sr.tl.y-1, sr.br.x+1, sr.br.y+1,
                         DNGN_CLOSED_DOOR, DNGN_BUILDER_SPECIAL_FLOOR);
    }

    if (!make_stairs)
        return;

    int stair_count = coinflip() ? 4 : 3;

    for (int j = 0; j < stair_count; j++)
        for (i = 0; i < 2; i++)
        {
            _place_specific_stair(static_cast<dungeon_feature_type>(
                                    j + ((i == 0) ? DNGN_STONE_STAIRS_DOWN_I
                                                  : DNGN_STONE_STAIRS_UP_I)));
        }
}                               // end roguey_level()

bool place_specific_trap(const coord_def& where, trap_type spec_type)
{
    if (spec_type == TRAP_RANDOM || spec_type == TRAP_NONTELEPORT
        || spec_type == TRAP_SHAFT && !is_valid_shaft_level())
    {
        trap_type forbidden1 = NUM_TRAPS;
        trap_type forbidden2 = NUM_TRAPS;

        if (spec_type == TRAP_NONTELEPORT)
        {
            forbidden1 = TRAP_SHAFT;
            forbidden2 = TRAP_TELEPORT;
        }
        else if (!is_valid_shaft_level())
            forbidden1 = TRAP_SHAFT;

        do
            spec_type = static_cast<trap_type>(random2(NUM_TRAPS));
        while (spec_type == forbidden1 || spec_type == forbidden2 ||
               spec_type == TRAP_GOLUBRIA || spec_type == TRAP_PLATE);
    }

    for (int tcount = 0; tcount < MAX_TRAPS; tcount++)
        if (env.trap[tcount].type == TRAP_UNASSIGNED)
        {
            env.trap[tcount].type = spec_type;
            env.trap[tcount].pos  = where;
            grd(where)            = DNGN_UNDISCOVERED_TRAP;
            env.tgrid(where)      = tcount;
            env.trap[tcount].prepare_ammo();
            return (true);
        }

    return (false);
}

static void _build_river(dungeon_feature_type river_type) //mv
{
    int i,j;
    int y, width;

    if (player_in_branch(BRANCH_CRYPT) || player_in_branch(BRANCH_TOMB))
        return;

    std::string extra = make_stringf("river [%d]", (int) river_type);
    env.properties[LEVEL_EXTRAS_KEY].get_vector().push_back(extra);

    // if (one_chance_in(10))
    //     _build_river(river_type);

    // Made rivers less wide... min width five rivers were too annoying. -- bwr
    width = 3 + random2(4);
    y = 10 - width + random2avg(GYM-10, 3);

    for (i = 5; i < (GXM - 5); i++)
    {
        if (one_chance_in(3))   y++;
        if (one_chance_in(3))   y--;
        if (coinflip())         width++;
        if (coinflip())         width--;

        if (width < 2) width = 2;
        if (width > 6) width = 6;

        for (j = y; j < y+width ; j++)
            if (j >= 5 && j <= GYM - 5)
            {
                // Note that vaults might have been created in this area!
                // So we'll avoid the silliness of orcs/royal jelly on
                // lava and deep water grids. -- bwr
                if (!one_chance_in(200) && _may_overwrite_pos(coord_def(i, j)))
                {
                    if (width == 2 && river_type == DNGN_DEEP_WATER
                        && coinflip())
                    {
                        grd[i][j] = DNGN_SHALLOW_WATER;
                    }
                    else
                        grd[i][j] = river_type;

                    // Override existing markers.
                    env.markers.remove_markers_at(coord_def(i, j), MAT_ANY);
                }
            }
    }
}

static void _build_lake(dungeon_feature_type lake_type) //mv
{
    int i, j;
    int x1, y1, x2, y2;

    if (player_in_branch(BRANCH_CRYPT) || player_in_branch(BRANCH_TOMB))
        return;

    std::string extra = make_stringf("lake [%d]", (int) lake_type);
    env.properties[LEVEL_EXTRAS_KEY].get_vector().push_back(extra);

    // if (one_chance_in (10))
    //     _build_lake(lake_type);

    x1 = 5 + random2(GXM - 30);
    y1 = 5 + random2(GYM - 30);
    x2 = x1 + 4 + random2(16);
    y2 = y1 + 8 + random2(12);

    for (j = y1; j < y2; j++)
    {
        if (coinflip())  x1 += random2(3);
        if (coinflip())  x1 -= random2(3);
        if (coinflip())  x2 += random2(3);
        if (coinflip())  x2 -= random2(3);

    //  mv: this does much more worse effects
    //    if (coinflip()) x1 = x1 -2 + random2(5);
    //    if (coinflip()) x2 = x2 -2 + random2(5);

        if (j - y1 < (y2 - y1) / 2)
        {
            x2 += random2(3);
            x1 -= random2(3);
        }
        else
        {
            x2 -= random2(3);
            x1 += random2(3);
        }

        for (i = x1; i < x2 ; i++)
            if (j >= 5 && j <= GYM - 5 && i >= 5 && i <= GXM - 5)
            {
                // Note that vaults might have been created in this area!
                // So we'll avoid the silliness of monsters and items
                // on lava and deep water grids. -- bwr
                if (!one_chance_in(200) && _may_overwrite_pos(coord_def(i, j)))
                {
                    grd[i][j] = lake_type;

                    // Override markers. (No underwater portals, please.)
                    env.markers.remove_markers_at(coord_def(i, j), MAT_ANY);
                }
            }
    }
}

static void _add_plant_clumps(int frequency /* = 10 */,
                              int clump_density /* = 12 */,
                              int clump_radius /* = 4 */)
{
    for (rectangle_iterator ri(1); ri; ++ri)
    {
        mgen_data mg;
        if (mgrd(*ri) != NON_MONSTER)
        {
            /* clump plants around things that already exist */
            monster_type type = menv[mgrd(*ri)].type;
            if ((type == MONS_PLANT  ||
                 type == MONS_FUNGUS ||
                 type == MONS_BUSH) && one_chance_in(frequency))
                 {
                mg.cls = type;
            }
            else
            {
                continue;
            }
        }
        else
        {
            continue;
        }

        std::vector<coord_def> to_place;
        to_place.push_back(*ri);
        for (int i = 1; i < clump_radius; ++i)
        {
            for (radius_iterator rad(*ri, i, C_SQUARE); rad; ++rad)
            {
                if (grd(*rad) != DNGN_FLOOR)
                {
                    continue;
                }

                /* make sure the iterator stays valid */
                std::vector<coord_def> more_to_place;
                for (std::vector<coord_def>::const_iterator it = to_place.begin();
                     it != to_place.end();
                     ++it)
                {
                    if (*rad == *it)
                    {
                        continue;
                    }
                    /* only place plants next to previously placed plants */
                    if (abs(rad->x - it->x) <= 1 && abs(rad->y - it->y) <= 1)
                    {
                        if (one_chance_in(clump_density))
                        {
                            more_to_place.push_back(*rad);
                        }
                    }
                }
                to_place.insert(to_place.end(), more_to_place.begin(), more_to_place.end());
            }
        }

        for (std::vector<coord_def>::const_iterator it = to_place.begin();
             it != to_place.end();
             ++it)
        {
            if (*it == *ri)
            {
                continue;
            }
            mg.pos = *it;
            mons_place(mgen_data(mg));
        }
    }
}

struct nearest_point
{
    coord_def target;
    coord_def nearest;
    int       distance;

    nearest_point(const coord_def &t) : target(t), nearest(), distance(-1)
    {
    }
    void operator () (const coord_def &c)
    {
        if (grd(c) == DNGN_FLOOR)
        {
            const int ndist = (c - target).abs();
            if (distance == -1 || ndist < distance)
            {
                distance = ndist;
                nearest  = c;
            }
        }
    }
};

// Fill travel_point_distance out from all stone stairs on the level.
static coord_def _dgn_find_closest_to_stone_stairs(coord_def base_pos)
{
    memset(travel_point_distance, 0, sizeof(travel_distance_grid_t));
    init_travel_terrain_check(false);
    nearest_point np(base_pos);
    for (int y = 0; y < GYM; ++y)
        for (int x = 0; x < GXM; ++x)
        {
            if (!travel_point_distance[x][y] && feat_is_stone_stair(grd[x][y]))
                _dgn_fill_zone(coord_def(x, y), 1, np, dgn_square_travel_ok);
        }

    return (np.nearest);
}


double dgn_degrees_to_radians(int degrees)
{
    return degrees * M_PI / 180;
}

coord_def dgn_random_point_from(const coord_def &c, int radius, int margin)
{
    int attempts = 70;
    while (attempts-- > 0)
    {
        const double angle = dgn_degrees_to_radians(random2(360));
        const coord_def res =
            c + coord_def(static_cast<int>(radius * cos(angle)),
                          static_cast<int>(radius * sin(angle)));
        if (map_bounds_with_margin(res, margin))
        {
            return res;
        }
    }
    return coord_def();
}

coord_def dgn_random_point_visible_from(const coord_def &c,
                                        int radius,
                                        int margin,
                                        int tries)
{
    while (tries-- > 0)
    {
        const coord_def point = dgn_random_point_from(c, radius, margin);
        if (point.origin())
            continue;
        if (!cell_see_cell(c, point))
            continue;
        return point;
    }
    return coord_def();
}

coord_def dgn_find_feature_marker(dungeon_feature_type feat)
{
    std::vector<map_marker*> markers = env.markers.get_all();
    for (int i = 0, size = markers.size(); i < size; ++i)
    {
        map_marker *mark = markers[i];
        if (mark->get_type() == MAT_FEATURE
            && dynamic_cast<map_feature_marker*>(mark)->feat == feat)
        {
            return (mark->pos);
        }
    }
    coord_def unfound;
    return (unfound);
}

static coord_def _dgn_find_labyrinth_entry_point()
{
    return (dgn_find_feature_marker(DNGN_ENTER_LABYRINTH));
}

// Make hatches and shafts land the player a bit away from the wall.
// Specifically, the adjacent cell with least slime walls next to it.
// XXX: This can still give bad situations if the layout is not bubbly,
//      e.g. when a vault is placed with connecting corridors.
static void _fixup_slime_hatch_dest(coord_def* pos)
{
    int max_walls = 9;
    for (adjacent_iterator ai(*pos, true); ai; ++ai)
    {
        if (!feat_is_traversable(env.grid(*ai)))
            continue;
        int walls = 0;
        for (adjacent_iterator bi(*ai); bi && walls < max_walls; ++bi)
            if (env.grid(*bi) == DNGN_SLIMY_WALL)
                walls++;
        if (walls < max_walls)
        {
            *pos = *ai;
            max_walls = walls;
        }
    }
    ASSERT(max_walls < 9);
}

coord_def dgn_find_nearby_stair(dungeon_feature_type stair_to_find,
                                coord_def base_pos, bool find_closest)
{
#ifdef DEBUG_DIAGNOSTICS
    mprf(MSGCH_DIAGNOSTICS,
         "Level entry point on %sstair: %d (%s)",
         find_closest? "closest " : "",
         stair_to_find,
         dungeon_feature_name(stair_to_find));
#endif

    if (stair_to_find == DNGN_EXIT_PORTAL_VAULT)
    {
        const coord_def pos(dgn_find_feature_marker(stair_to_find));
        if (in_bounds(pos))
        {
            if (map_marker *marker = env.markers.find(pos, MAT_FEATURE))
                env.markers.remove(marker);
            return (pos);
        }

#ifdef DEBUG_DIAGNOSTICS
        mprf(MSGCH_WARN, "Ouch, no portal vault exit point!");
#endif

        stair_to_find = DNGN_FLOOR;
    }

    // Shafts and hatches.
    if (stair_to_find == DNGN_ESCAPE_HATCH_UP
        || stair_to_find == DNGN_ESCAPE_HATCH_DOWN)
    {
        coord_def pos(_dgn_find_closest_to_stone_stairs(base_pos));
        if (player_in_branch(BRANCH_SLIME_PITS))
            _fixup_slime_hatch_dest(&pos);
        if (in_bounds(pos))
            return (pos);
    }

    if (stair_to_find == DNGN_STONE_ARCH)
    {
        const coord_def pos(dgn_find_feature_marker(stair_to_find));
        if (in_bounds(pos) && grd(pos) == stair_to_find)
            return (pos);
    }

    if (stair_to_find == DNGN_ENTER_LABYRINTH)
    {
        const coord_def pos(_dgn_find_labyrinth_entry_point());
        if (in_bounds(pos))
            return (pos);

        // Couldn't find a good place, warn, and use old behaviour.
        dprf("Oops, couldn't find labyrinth entry marker.");
        stair_to_find = DNGN_FLOOR;
    }

    if (stair_to_find == your_branch().exit_stairs)
    {
        const coord_def pos(dgn_find_feature_marker(DNGN_STONE_STAIRS_UP_I));
        if (in_bounds(pos) && grd(pos) == stair_to_find)
            return (pos);
    }

    // Scan around the player's position first.
    int basex = base_pos.x;
    int basey = base_pos.y;

    // Check for illegal starting point.
    if (!in_bounds(basex, basey))
    {
        basex = 0;
        basey = 0;
    }

    coord_def result;

    int found = 0;
    int best_dist = 1 + GXM*GXM + GYM*GYM;

    // XXX These passes should be rewritten to use an iterator of STL
    // algorithm of some kind.

    // First pass: look for an exact match.
    for (int xcode = 0; xcode < GXM; ++xcode)
    {
        if (stair_to_find == DNGN_FLOOR)
            break;

        const int xsign = ((xcode % 2) ? 1 : -1);
        const int xdiff = xsign * (xcode + 1)/2;
        const int xpos  = (basex + xdiff + GXM) % GXM;

        for (int ycode = 0; ycode < GYM; ++ycode)
        {
            const int ysign = ((ycode % 2) ? 1 : -1);
            const int ydiff = ysign * (ycode + 1)/2;
            const int ypos  = (basey + ydiff + GYM) % GYM;

            // Note that due to the wrapping above, we can't just use
            // xdiff*xdiff + ydiff*ydiff.
            const int dist = (xpos-basex)*(xpos-basex)
                             + (ypos-basey)*(ypos-basey);

            if (grd[xpos][ypos] == stair_to_find)
            {
                found++;
                if (find_closest)
                {
                    if (dist < best_dist)
                    {
                        best_dist = dist;
                        result.x = xpos;
                        result.y = ypos;
                    }
                }
                else if (one_chance_in(found))
                {
                    result.x = xpos;
                    result.y = ypos;
                }
            }
        }
    }

    if (found)
        return result;

    best_dist = 1 + GXM*GXM + GYM*GYM;

    // Second pass: find a staircase in the proper direction.
    for (int xcode = 0; xcode < GXM; ++xcode)
    {
        if (stair_to_find == DNGN_FLOOR)
            break;

        const int xsign = ((xcode % 2) ? 1 : -1);
        const int xdiff = xsign * (xcode + 1)/2;
        const int xpos  = (basex + xdiff + GXM) % GXM;

        for (int ycode = 0; ycode < GYM; ++ycode)
        {
            const int ysign = ((ycode % 2) ? 1 : -1);
            const int ydiff = ysign * (ycode + 1)/2;
            const int ypos  = (basey + ydiff + GYM) % GYM;

            bool good_stair;
            const int looking_at = grd[xpos][ypos];

            if (stair_to_find <= DNGN_ESCAPE_HATCH_DOWN)
            {
                good_stair = (looking_at >= DNGN_STONE_STAIRS_DOWN_I
                              && looking_at <= DNGN_ESCAPE_HATCH_DOWN);
            }
            else
            {
                good_stair =  (looking_at >= DNGN_STONE_STAIRS_UP_I
                               && looking_at <= DNGN_ESCAPE_HATCH_UP);
            }

            const int dist = (xpos-basex)*(xpos-basex)
                             + (ypos-basey)*(ypos-basey);

            if (good_stair)
            {
                found++;
                if (find_closest && dist < best_dist)
                {
                    best_dist = dist;
                    result.x = xpos;
                    result.y = ypos;
                }
                else if (one_chance_in(found))
                {
                    result.x = xpos;
                    result.y = ypos;
                }
            }
        }
    }

    if (found)
        return result;

    // Third pass: look for any clear terrain and abandon the idea of
    // looking nearby now. This is used when taking transit Pandemonium gates,
    // or landing in Labyrinths. Never land the PC inside a Pan or Lab vault.
    // We can't check vaults for other levels because vault information is
    // not saved, and the player can re-enter other levels.
    for (int xpos = 0; xpos < GXM; xpos++)
        for (int ypos = 0; ypos < GYM; ypos++)
        {
            if (grd[xpos][ypos] >= DNGN_FLOOR
                && (you.level_type == LEVEL_DUNGEON
                    || unforbidden(coord_def(xpos, ypos), MMT_VAULT)))
            {
                found++;
                if (one_chance_in(found))
                {
                    result.x = xpos;
                    result.y = ypos;
                }
            }
        }

    if (found)
        return (result);

    // Last attempt: look for marker.
    const coord_def pos(dgn_find_feature_marker(stair_to_find));
    if (in_bounds(pos))
        return (pos);

    // Still hosed? If we're in a portal vault, convert to a search for
    // any stone arch.
    if (you.level_type == LEVEL_PORTAL_VAULT
        && stair_to_find != DNGN_STONE_ARCH)
    {
        return dgn_find_nearby_stair(DNGN_STONE_ARCH, base_pos, find_closest);
    }

    // FAIL
    ASSERT(found);
    return result;
}

void dgn_set_lt_callback(std::string level_type_tag,
                         std::string callback_name)
{
    ASSERT(!level_type_tag.empty());
    ASSERT(!callback_name.empty());

    level_type_post_callbacks[level_type_tag] = callback_name;
}

dungeon_feature_type dgn_tree_base_feature_at(coord_def c)
{
    return (player_in_branch(BRANCH_SWAMP)?
            DNGN_SHALLOW_WATER :
            DNGN_FLOOR);
}

////////////////////////////////////////////////////////////////////
// dgn_region

bool dgn_region::overlaps(const dgn_region &other) const
{
    // The old overlap check checked only two corners - top-left and
    // bottom-right. I'm hoping nothing actually *relied* on that stupid bug.

    return (between(pos.x, other.pos.x, other.pos.x + other.size.x - 1)
               || between(pos.x + size.x - 1, other.pos.x,
                          other.pos.x + other.size.x - 1))
            && (between(pos.y, other.pos.y, other.pos.y + other.size.y - 1)
                || between(pos.y + size.y - 1, other.pos.y,
                           other.pos.y + other.size.y - 1));
}

bool dgn_region::overlaps_any(const dgn_region_list &regions) const
{
    for (dgn_region_list::const_iterator i = regions.begin();
         i != regions.end(); ++i)
    {
        if (overlaps(*i))
            return (true);
    }
    return (false);
}

bool dgn_region::overlaps(const dgn_region_list &regions,
                          const map_mask &mask) const
{
    return overlaps_any(regions) && overlaps(mask);
}

bool dgn_region::overlaps(const map_mask &mask) const
{
    const coord_def endp = pos + size;
    for (int y = pos.y; y < endp.y; ++y)
        for (int x = pos.x; x < endp.x; ++x)
        {
            if (mask[x][y])
                return (true);
        }

    return (false);
}

coord_def dgn_region::random_edge_point() const
{
    return x_chance_in_y(size.x, size.x + size.y) ?
                  coord_def(pos.x + random2(size.x),
                             coinflip()? pos.y : pos.y + size.y - 1)
                : coord_def(coinflip()? pos.x : pos.x + size.x - 1,
                             pos.y + random2(size.y));
}

coord_def dgn_region::random_point() const
{
    return coord_def(pos.x + random2(size.x), pos.y + random2(size.y));
}

struct StairConnectivity
{
    StairConnectivity()
    {
        region[0] = region[1] = region[2] = 0;
        connected[0] = connected[1] = connected[2] = true;
    }

    void connect_region(int idx)
    {
        for (int i = 0; i < 3; i++)
            connected[i] |= (region[i] == idx);
    }

    void read(reader &th)
    {
        region[0] = unmarshallByte(th);
        region[1] = unmarshallByte(th);
        region[2] = unmarshallByte(th);
        connected[0] = unmarshallBoolean(th);
        connected[1] = unmarshallBoolean(th);
        connected[2] = unmarshallBoolean(th);
    }

    void write(writer &th)
    {
        marshallByte(th, region[0]);
        marshallByte(th, region[1]);
        marshallByte(th, region[2]);
        marshallBoolean(th, connected[0]);
        marshallBoolean(th, connected[1]);
        marshallBoolean(th, connected[2]);
    }

    int8_t region[3];
    bool connected[3];
};

FixedVector<std::vector<StairConnectivity>, NUM_BRANCHES> connectivity;

void init_level_connectivity()
{
    for (int i = 0; i < NUM_BRANCHES; i++)
    {
        int depth = branches[i].depth > 0 ? branches[i].depth : 0;
        connectivity[i].resize(depth);
    }
}

void read_level_connectivity(reader &th)
{
    for (int i = 0; i < NUM_BRANCHES; i++)
    {
        unsigned int depth = branches[i].depth > 0 ? branches[i].depth : 0;
        unsigned int num_entries = unmarshallInt(th);
        connectivity[i].resize(std::max(depth, num_entries));

        for (unsigned int e = 0; e < num_entries; e++)
            connectivity[i][e].read(th);
    }
}

void write_level_connectivity(writer &th)
{
    for (int i = 0; i < NUM_BRANCHES; i++)
    {
        marshallInt(th, connectivity[i].size());
        for (unsigned int e = 0; e < connectivity[i].size(); e++)
            connectivity[i][e].write(th);
    }
}

static bool _fixup_interlevel_connectivity()
{
    // Rotate the stairs on this level to attempt to preserve connectivity
    // as much as possible.  At a minimum, it ensures a path from the bottom
    // of a branch to the top of a branch.  If this is not possible, it
    // returns false.
    //
    // Note: this check is undirectional and assumes that levels below this
    // one have not been created yet.  If this is not the case, it will not
    // guarantee or preserve connectivity.
    //
    // XXX: If successful, the previous level's connectedness information
    //      is updated, so we rely on the level not being vetoed after
    //      this check.

    if (you.level_type != LEVEL_DUNGEON || your_branch().depth == -1)
        return (true);
    if (branches[you.where_are_you].branch_flags & BFLAG_ISLANDED)
        return (true);

    StairConnectivity prev_con;
    if (player_branch_depth() > 1)
        prev_con = connectivity[your_branch().id][player_branch_depth() - 2];
    StairConnectivity this_con;

    FixedVector<coord_def, 3> up_gc;
    FixedVector<coord_def, 3> down_gc;
    FixedVector<int, 3> up_region;
    FixedVector<int, 3> down_region;
    FixedVector<bool, 3> has_down;
    std::vector<bool> region_connected;

    up_region[0] = up_region[1] = up_region[2] = -1;
    down_region[0] = down_region[1] = down_region[2] = -1;
    has_down[0] = has_down[1] = has_down[2] = false;

    // Find up stairs and down stairs on the current level.
    memset(travel_point_distance, 0, sizeof(travel_distance_grid_t));
    int nzones = 0;
    for (int y = 0; y < GYM ; ++y)
        for (int x = 0; x < GXM; ++x)
        {
            coord_def gc(x,y);
            if (!map_bounds(x, y)
                || travel_point_distance[x][y]
                || !dgn_square_travel_ok(gc))
            {
                continue;
            }

            _dgn_fill_zone(gc, ++nzones, _dgn_point_record_stub,
                           dgn_square_travel_ok, NULL);
        }

    int max_region = 0;
    for (int y = 0; y < GYM ; ++y)
        for (int x = 0; x < GXM; ++x)
        {
            coord_def gc(x,y);
            dungeon_feature_type feat = grd(gc);
            switch (feat)
            {
            case DNGN_STONE_STAIRS_DOWN_I:
            case DNGN_STONE_STAIRS_DOWN_II:
            case DNGN_STONE_STAIRS_DOWN_III:
            {
                int idx = feat - DNGN_STONE_STAIRS_DOWN_I;
                if (down_region[idx] == -1)
                {
                    down_region[idx] = travel_point_distance[x][y];
                    down_gc[idx] = gc;
                    max_region = std::max(down_region[idx], max_region);
                }
                else
                {
                    // Too many stairs!
                    return (false);
                }
                break;
            }
            case DNGN_STONE_STAIRS_UP_I:
            case DNGN_STONE_STAIRS_UP_II:
            case DNGN_STONE_STAIRS_UP_III:
            {
                int idx = feat - DNGN_STONE_STAIRS_UP_I;
                if (up_region[idx] == -1)
                {
                    up_region[idx] = travel_point_distance[x][y];
                    up_gc[idx] = gc;
                    max_region = std::max(up_region[idx], max_region);
                }
                else
                {
                    // Too many stairs!
                    return (false);
                }
                break;
            }
            default:
                break;
            }
        }

    // Ensure all up stairs were found.
    for (int i = 0; i < 3; i++)
        if (up_region[i] == -1)
            return (false);

    region_connected.resize(max_region + 1);
    for (unsigned int i = 0; i < region_connected.size(); i++)
        region_connected[i] = false;

    // Which up stairs have a down stair? (These are potentially connected.)
    if (!at_branch_bottom())
    {
        for (int i = 0; i < 3; i++)
            for (int j = 0; j < 3; j++)
            {
                if (down_region[j] == up_region[i])
                    has_down[i] = true;
            }
    }

    bool any_connected = has_down[0] || has_down[1] || has_down[2];
    if (!any_connected && !at_branch_bottom())
        return (false);

    // Keep track of what stairs we've assigned.
    int assign_prev[3] = {-1, -1, -1};
    int assign_cur[3] = {-1, -1, -1};

    // Assign one connected down stair from the previous level to an
    // upstair on the current level with a downstair in the same region.
    // This ensures at least a single valid path to the top.
    bool minimal_connectivity = false;
    for (int i = 0; i < 3 && !minimal_connectivity; i++)
    {
        if (!prev_con.connected[i])
            continue;
        for (int j = 0; j < 3; j++)
        {
            if (!has_down[j] && !at_branch_bottom())
                continue;

            minimal_connectivity = true;
            assign_prev[i] = j;
            assign_cur[j] = i;
            region_connected[up_region[j]] = true;
            break;
        }
    }
    if (!minimal_connectivity)
        return (false);

    // For each disconnected stair (in a unique region) on the previous level,
    // try to reconnect to a connected up stair on the current level.
    for (int i = 0; i < 3; i++)
    {
        if (assign_prev[i] != -1 || prev_con.connected[i])
            continue;

        bool unique_region = true;
        for (int j = 0; j < i; j++)
        {
            if (prev_con.region[j] == prev_con.region[i])
                unique_region = false;
        }
        if (!unique_region)
            continue;

        // Try first to assign to any connected regions.
        for (int j = 0; j < 3; j++)
        {
            if (assign_cur[j] != -1 || !region_connected[up_region[j]])
                continue;

            assign_prev[i] = j;
            assign_cur[j] = i;
            prev_con.connect_region(prev_con.region[i]);
            break;
        }
        if (assign_prev[i] != -1)
            continue;

        // If we fail, then assign to any up stair with a down, and we'll
        // try to reconnect this section on the next level.
        for (int j = 0; j < 3; j++)
        {
            if (assign_cur[j] != -1 || !has_down[j])
                continue;

            assign_prev[i] = j;
            assign_cur[j] = i;
            break;
        }
    }

    // Assign any connected down stairs from the previous level to any
    // disconnected stairs on the current level.
    for (int i = 0; i < 3; i++)
    {
        if (!prev_con.connected[i] || assign_prev[i] != -1)
            continue;

        for (int j = 0; j < 3; j++)
        {
            if (has_down[j] || assign_cur[j] != -1)
                continue;
            if (region_connected[up_region[j]])
                continue;

            assign_prev[i] = j;
            assign_cur[j] = i;
            region_connected[up_region[j]] = true;
            break;
        }
    }

    // If there are any remaining stairs, assign those.
    for (int i = 0; i < 3; i++)
    {
        if (assign_prev[i] != -1)
            continue;
        for (int j = 0; j < 3; j++)
        {
            if (assign_cur[j] != -1)
                continue;
            assign_prev[i] = j;
            assign_cur[j] = i;

            if (region_connected[up_region[j]])
                prev_con.connect_region(prev_con.region[i]);
            else if (prev_con.connected[i])
                region_connected[up_region[j]] = true;
            break;
        }
    }

    // At the branch bottom, all up stairs must be connected.
    if (at_branch_bottom())
    {
        for (int i = 0; i < 3; i++)
            if (!region_connected[up_region[i]])
                return (false);
    }

    // Sanity check that we're not duplicating stairs.
    bool stairs_unique = (assign_cur[0] != assign_cur[1]
                          && assign_cur[1] != assign_cur[2]);
    ASSERT(stairs_unique);
    if (!stairs_unique)
        return (false);

    // Reassign up stair numbers as needed.
    for (int i = 0; i < 3; i++)
    {
        grd(up_gc[i]) =
            (dungeon_feature_type)(DNGN_STONE_STAIRS_UP_I + assign_cur[i]);
    }

    // Fill in connectivity and regions.
    for (int i = 0; i < 3; i++)
    {
        this_con.region[i] = down_region[i];
        if (down_region[i] != -1)
            this_con.connected[i] = region_connected[down_region[i]];
        else
            this_con.connected[i] = false;

    }

    // Save the connectivity.
    if (player_branch_depth() > 1)
        connectivity[your_branch().id][player_branch_depth() - 2] = prev_con;
    connectivity[your_branch().id][player_branch_depth() - 1] = this_con;

    return (true);
}

void run_map_epilogues ()
{
    // Iterate over level vaults and run each map's epilogue.
    for (unsigned i = 0, size = env.level_vaults.size(); i < size; ++i)
    {
        map_def &map = env.level_vaults[i]->map;
        const bool result = map.run_lua_epilogue();
        dprf("ran lua epilogue for %s: result was %s.",
             map.name.c_str(), result ? "true" : "false");
    }
}

//////////////////////////////////////////////////////////////////////////
// vault_placement

void vault_placement::reset()
{
    if (_current_temple_hash != NULL)
        _setup_temple_altars(*_current_temple_hash);
    else
        _temple_altar_list.clear();
}

void vault_placement::apply_grid()
{
    if (!size.zero())
    {
        // NOTE: assumes *no* previous item (I think) or monster (definitely)
        // placement.
        for (rectangle_iterator ri(pos, pos + size - 1); ri; ++ri)
        {
            const coord_def &rp(*ri);
            const coord_def dp = rp - pos;

            const int feat = map.map.glyph(dp);

            if (feat == ' ')
                continue;

            const dungeon_feature_type oldgrid = grd(*ri);

            keyed_mapspec *mapsp = map.mapspec_at(dp);
            _vault_grid(*this, feat, *ri, mapsp);

            if (!Generating_Level)
            {
                // Have to link items each square at a time, or
                // dungeon_terrain_changed could blow up.
                link_items();
                const dungeon_feature_type newgrid = grd(*ri);
                grd(*ri) = oldgrid;
                dungeon_terrain_changed(*ri, newgrid, true, true);
                remove_markers_and_listeners_at(*ri);
            }
            env.pgrid(*ri) |= FPROP_VAULT;
        }

        map.map.apply_overlays(pos);
    }
}

void vault_placement::draw_at(const coord_def &c)
{
    pos = c;
    apply_grid();
}

void remember_vault_placement(std::string key, const vault_placement &place)
{
    // First we store some info on the vault into the level's properties
    // hash table, so that if there's a crash the crash report can list
    // them all.
    CrawlHashTable &table = env.properties[key].get_table();

    std::string name = make_stringf("%s [%d]", place.map.name.c_str(),
                                    table.size() + 1);

    std::string place_str
        = make_stringf("(%d,%d) (%d,%d) orient: %d lev: %d",
                       place.pos.x, place.pos.y, place.size.x, place.size.y,
                       place.orient, place.level_number);

    table[name] = place_str;

    // Second we setup some info to be saved in the player's properties
    // hash table, so the information can be included in the character
    // dump when the player dies/quits/wins.
    if (you.level_type == LEVEL_DUNGEON
        && !place.map.is_overwritable_layout()
        && !place.map.has_tag_suffix("dummy")
        && !place.map.has_tag("no_dump"))
    {
        const std::string type = place.map.has_tag("extra")
            ? "extra" : "normal";

        _you_vault_list[type].get_vector().push_back(place.map.name);
    }
    else if (you.level_type == LEVEL_PORTAL_VAULT
             && place.map.orient == MAP_ENCOMPASS
             && !place.map.has_tag("no_dump"))
    {
        _portal_vault_map_name = place.map.name;
    }
}

std::string dump_vault_maps()
{
    std::string out = "";

    std::vector<level_id> levels = all_dungeon_ids();

    CrawlHashTable &vaults = you.props[YOU_DUNGEON_VAULTS_KEY].get_table();
    for (unsigned int i = 0; i < levels.size(); i++)
    {
        level_id    &lid = levels[i];
        std::string  lev = lid.describe();

        if (!vaults.exists(lev))
            continue;

        out += lid.describe() + ":\n";

        CrawlHashTable &lists = vaults[lev].get_table();

        const char *types[] = {"normal", "extra"};
        for (int j = 0; j < 2; j++)
        {
            if (!lists.exists(types[j]))
                continue;

            out += "  ";
            out += types[j];
            out += ": ";

            CrawlVector &vec = lists[types[j]].get_vector();

            for (unsigned int k = 0, size = vec.size(); k < size; k++)
            {
                out += vec[k].get_string();
                if (k < (size - 1))
                    out += ", ";
            }

            out += "\n";
        }
        out += "\n";
    }
    CrawlVector &portals = you.props[YOU_PORTAL_VAULT_MAPS_KEY].get_vector();

    if (!portals.empty())
    {
        out += "\n";

        out += "Portal vault maps: ";

        for (unsigned int i = 0, size = portals.size(); i < size; i++)
        {
            out += portals[i].get_string();

            if (i < (size - 1))
                out += ", ";
        }

        out += "\n\n";
    }
    return (out);
}

///////////////////////////////////////////////////////////////////////////
// vault_place_iterator

vault_place_iterator::vault_place_iterator(const vault_placement &vp)
    : vault_place(vp), pos(vp.pos), tl(vp.pos), br(vp.pos + vp.size - 1)
{
    --pos.x;
    ++*this;
}

vault_place_iterator::operator bool () const
{
    return pos.y <= br.y && pos.x <= br.x;
}

coord_def vault_place_iterator::operator * () const
{
    return pos;
}

const coord_def *vault_place_iterator::operator -> () const
{
    return &pos;
}

vault_place_iterator &vault_place_iterator::operator ++ ()
{
    while (pos.y <= br.y)
    {
        if (++pos.x > br.x)
        {
            pos.x = tl.x;
            ++pos.y;
        }
        if (pos.y <= br.y && vault_place.map.in_map(pos - tl))
            break;
    }
    return (*this);
}

vault_place_iterator vault_place_iterator::operator ++ (int)
{
    const vault_place_iterator copy = *this;
    ++*this;
    return (copy);
}

//////////////////////////////////////////////////////////////////////////
// unwind_vault_placement_mask

unwind_vault_placement_mask::unwind_vault_placement_mask(const map_mask *mask)
    : oldmask(Vault_Placement_Mask)
{
    Vault_Placement_Mask = mask;
}

unwind_vault_placement_mask::~unwind_vault_placement_mask()
{
    Vault_Placement_Mask = oldmask;
}


// mark all unexplorable squares, count the rest
static void _calc_density()
{
    int open = 0;
    for (rectangle_iterator ri(0); ri; ++ri)
    {
        // If for some reason a level gets modified afterwards, dug-out
        // places in unmodified parts should not suddenly become explorable.
        if (!testbits(env.pgrid(*ri), FPROP_SEEN_OR_NOEXP))
            for (adjacent_iterator ai(*ri, false); ai; ++ai)
                if (grd(*ai) >= DNGN_MINITEM)
                {
                    open++;
                    goto out;
                }
        env.pgrid(*ri) |= FPROP_SEEN_OR_NOEXP;
    out:;
    }

    dprf("Level density: %d", open);
    env.density = open;
}<|MERGE_RESOLUTION|>--- conflicted
+++ resolved
@@ -4631,15 +4631,9 @@
         }
     }
 
-<<<<<<< HEAD
-    if (rune_subst == -1 && mdef->has_tag_suffix("_entry"))
-        rune_subst = _dgn_find_rune_subst_tags(mdef->tags);
     if (!crawl_state.game_is_sprint()
         && !crawl_state.game_is_zotdef()
         && !crawl_state.game_is_tutorial())
-=======
-    if (!crawl_state.game_is_sprint() && !crawl_state.game_is_tutorial())
->>>>>>> c6bb1de8
     {
         did_map = _build_secondary_vault(you.absdepth0, mdef, clobber,
                                                         make_no_exits, where);
