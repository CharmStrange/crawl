/*  File:       mon-cast.cc
 *  Summary:    Monster spell casting.
 *  Written by: Linley Henzell
 */

#include "AppHdr.h"
#include "mon-cast.h"

#include "beam.h"
#include "cloud.h"
#include "colour.h"
#include "coordit.h"
#include "delay.h"
#include "database.h"
#include "effects.h"
#include "env.h"
#include "fprop.h"
#include "fight.h"
#include "ghost.h"
#include "items.h"
#include "libutil.h"
#include "mapmark.h"
#include "misc.h"
#include "message.h"
#include "mon-behv.h"
#include "mon-clone.h"
#include "mon-iter.h"
#include "mon-place.h"
#include "mon-project.h"
#include "terrain.h"
#include "mislead.h"
#include "mgen_data.h"
#include "coord.h"
#include "mon-gear.h"
#include "mon-speak.h"
#include "mon-stuff.h"
#include "mon-util.h"
#include "monster.h"
#include "random.h"
#include "religion.h"
#include "shout.h"
#include "spl-util.h"
#include "spl-cast.h"
#include "spl-clouds.h"
#include "spl-damage.h"
#include "spl-summoning.h"
#include "state.h"
#include "stuff.h"
#include "areas.h"
#include "teleport.h"
#include "traps.h"
#include "view.h"
#include "viewchar.h"

#include <algorithm>

// kraken stuff
const int MAX_ACTIVE_KRAKEN_TENTACLES = 4;

static bool _valid_mon_spells[NUM_SPELLS];

void init_mons_spells()
{
    monster fake_mon;
    fake_mon.type       = MONS_BLACK_DRACONIAN;
    fake_mon.hit_points = 1;

    bolt pbolt;

    for (int i = 0; i < NUM_SPELLS; i++)
    {
        spell_type spell = (spell_type) i;

        _valid_mon_spells[i] = false;

        if (!is_valid_spell(spell))
            continue;

        if (setup_mons_cast(&fake_mon, pbolt, spell, true))
            _valid_mon_spells[i] = true;
    }
}

bool is_valid_mon_spell(spell_type spell)
{
    if (spell < 0 || spell >= NUM_SPELLS)
        return (false);

    return (_valid_mon_spells[spell]);
}

static void _scale_draconian_breath(bolt& beam, int drac_type)
{
    int scaling = 100;
    switch (drac_type)
    {
    case MONS_RED_DRACONIAN:
        beam.name       = "searing blast";
        beam.aux_source = "blast of searing breath";
        scaling         = 65;
        break;

    case MONS_WHITE_DRACONIAN:
        beam.name       = "chilling blast";
        beam.aux_source = "blast of chilling breath";
        beam.short_name = "frost";
        scaling         = 65;
        break;

    case MONS_PLAYER_GHOST: // draconians only
        beam.name       = "blast of negative energy";
        beam.aux_source = "blast of draining breath";
        beam.flavour    = BEAM_NEG;
        beam.colour     = DARKGREY;
        scaling         = 65;
        break;
    }
    beam.damage.size = scaling * beam.damage.size / 100;
}

static spell_type _draco_type_to_breath(int drac_type)
{
    switch (drac_type)
    {
    case MONS_BLACK_DRACONIAN:   return SPELL_LIGHTNING_BOLT;
    case MONS_MOTTLED_DRACONIAN: return SPELL_STICKY_FLAME_SPLASH;
    case MONS_YELLOW_DRACONIAN:  return SPELL_ACID_SPLASH;
    case MONS_GREEN_DRACONIAN:   return SPELL_POISONOUS_CLOUD;
    case MONS_PURPLE_DRACONIAN:  return SPELL_ISKENDERUNS_MYSTIC_BLAST;
    case MONS_RED_DRACONIAN:     return SPELL_FIRE_BREATH;
    case MONS_WHITE_DRACONIAN:   return SPELL_COLD_BREATH;
    case MONS_GREY_DRACONIAN:    return SPELL_NO_SPELL;
    case MONS_PALE_DRACONIAN:    return SPELL_STEAM_BALL;

    // Handled later.
    case MONS_PLAYER_GHOST:      return SPELL_DRACONIAN_BREATH;

    default:
        DEBUGSTR("Invalid monster using draconian breath spell");
        break;
    }

    return (SPELL_DRACONIAN_BREATH);
}

static bool _flavour_benefits_monster(beam_type flavour, monster& monster)
{
    switch(flavour)
    {
    case BEAM_HASTE:
        return (!monster.has_ench(ENCH_HASTE));

    case BEAM_MIGHT:
        return (!monster.has_ench(ENCH_MIGHT));

    case BEAM_INVISIBILITY:
        return (!monster.has_ench(ENCH_INVIS));

    case BEAM_HEALING:
        return (monster.hit_points != monster.max_hit_points);

    default:
        return false;
    }
}

// Find an allied monster to cast a beneficial beam spell at.
// Only used for haste other at the moment.
static bool _set_allied_target(monster* caster, bolt & pbolt)
{
    monster* selected_target = NULL;
    int min_distance = INT_MAX;

    monster_type caster_genus = mons_genus(caster->type);

    for (monster_iterator targ(caster); targ; ++targ)
    {
        if (*targ != caster
            && (mons_genus(targ->type) == caster_genus
<<<<<<< HEAD
                || targ->is_holy() && caster->is_holy())
=======
                || mons_genus(targ->base_monster) == caster_genus)
>>>>>>> 5a0ce23a
            && mons_aligned(*targ, caster)
            && !targ->has_ench(ENCH_CHARM)
            && _flavour_benefits_monster(pbolt.flavour, **targ))
        {
            int targ_distance = grid_distance(targ->pos(), caster->pos());
            if (targ_distance < min_distance && targ_distance < pbolt.range)
            {
                min_distance = targ_distance;
                selected_target = *targ;
            }
        }
    }

    if (selected_target)
    {
        pbolt.target = selected_target->pos();
        return (true);
    }

    // Didn't find a target
    return (false);
}

bolt mons_spells( monster* mons, spell_type spell_cast, int power,
                  bool check_validity )
{
    ASSERT(power > 0);

    bolt beam;

    // Initialise to some bogus values so we can catch problems.
    beam.name         = "****";
    beam.colour       = 1000;
    beam.hit          = -1;
    beam.damage       = dice_def( 1, 0 );
    beam.ench_power   = -1;
    beam.glyph        = 0;
    beam.flavour      = BEAM_NONE;
    beam.thrower      = KILL_MISC;
    beam.is_beam      = false;
    beam.is_explosion = false;

    // Sandblast is different, and gets range updated later
    if (spell_cast != SPELL_SANDBLAST)
        beam.range = spell_range(spell_cast, power, true, false);

    const int drac_type = (mons_genus(mons->type) == MONS_DRACONIAN)
                            ? draco_subspecies(mons) : mons->type;

    spell_type real_spell = spell_cast;

    if (spell_cast == SPELL_DRACONIAN_BREATH)
        real_spell = _draco_type_to_breath(drac_type);

    beam.glyph = dchar_glyph(DCHAR_FIRED_ZAP); // default
    beam.thrower = KILL_MON_MISSILE;
    beam.origin_spell = real_spell;

    // FIXME: this should use the zap_data[] struct from beam.cc!
    switch (real_spell)
    {
    case SPELL_MAGIC_DART:
        beam.colour   = LIGHTMAGENTA;
        beam.name     = "magic dart";
        beam.damage   = dice_def( 3, 4 + (power / 100) );
        beam.hit      = AUTOMATIC_HIT;
        beam.flavour  = BEAM_MMISSILE;
        break;

    case SPELL_THROW_FLAME:
        beam.colour   = RED;
        beam.name     = "puff of flame";
        beam.damage   = dice_def( 3, 5 + (power / 40) );
        beam.hit      = 25 + power / 40;
        beam.flavour  = BEAM_FIRE;
        break;

    case SPELL_THROW_FROST:
        beam.colour   = WHITE;
        beam.name     = "puff of frost";
        beam.damage   = dice_def( 3, 5 + (power / 40) );
        beam.hit      = 25 + power / 40;
        beam.flavour  = BEAM_COLD;
        break;

    case SPELL_SANDBLAST:
        beam.colour   = BROWN;
        beam.name     = "rocky blast";
        beam.damage   = dice_def( 3, 5 + (power / 40) );
        beam.hit      = 20 + power / 40;
        beam.flavour  = BEAM_FRAG;
        beam.range    = 2;      // spell_range() is wrong here
        break;

    case SPELL_DISPEL_UNDEAD:
        beam.flavour  = BEAM_DISPEL_UNDEAD;
        beam.damage   = dice_def( 3, std::min(6 + power / 10, 40) );
        beam.is_beam  = true;
        break;

    case SPELL_PARALYSE:
        beam.flavour  = BEAM_PARALYSIS;
        beam.is_beam  = true;
        break;

    case SPELL_SLOW:
        beam.flavour  = BEAM_SLOW;
        beam.is_beam  = true;
        break;

    case SPELL_HASTE_OTHER:
        beam.flavour  = BEAM_HASTE;
        beam.is_beam  = true;
        break;

    case SPELL_HASTE:              // (self)
        beam.flavour  = BEAM_HASTE;
        break;

    case SPELL_MIGHT:
        beam.flavour  = BEAM_MIGHT;
        break;

    case SPELL_CORONA:
        beam.flavour  = BEAM_CORONA;
        beam.is_beam  = true;
        break;

    case SPELL_CONFUSE:
        beam.flavour  = BEAM_CONFUSION;
        beam.is_beam  = true;
        break;

    case SPELL_HIBERNATION:
        beam.flavour  = BEAM_HIBERNATION;
        beam.is_beam  = true;
        break;

    case SPELL_SLEEP:
        beam.flavour  = BEAM_SLEEP;
        beam.is_beam  = true;
        break;

    case SPELL_POLYMORPH_OTHER:
        beam.flavour  = BEAM_POLYMORPH;
        beam.is_beam  = true;
        // Be careful with this one.
        // Having allies mutate you is infuriating.
        beam.foe_ratio = 1000;
        break;

    case SPELL_VENOM_BOLT:
        beam.name     = "bolt of poison";
        beam.damage   = dice_def( 3, 6 + power / 13 );
        beam.colour   = LIGHTGREEN;
        beam.flavour  = BEAM_POISON;
        beam.hit      = 19 + power / 20;
        beam.is_beam  = true;
        break;

    case SPELL_POISON_ARROW:
        beam.name     = "poison arrow";
        beam.damage   = dice_def( 3, 7 + power / 12 );
        beam.colour   = LIGHTGREEN;
        beam.glyph    = dchar_glyph(DCHAR_FIRED_MISSILE);
        beam.flavour  = BEAM_POISON_ARROW;
        beam.hit      = 20 + power / 25;
        break;

    case SPELL_BOLT_OF_MAGMA:
        beam.name     = "bolt of magma";
        beam.damage   = dice_def( 3, 8 + power / 11 );
        beam.colour   = RED;
        beam.flavour  = BEAM_LAVA;
        beam.hit      = 17 + power / 25;
        beam.is_beam  = true;
        break;

    case SPELL_BOLT_OF_FIRE:
        beam.name     = "bolt of fire";
        beam.damage   = dice_def( 3, 8 + power / 11 );
        beam.colour   = RED;
        beam.flavour  = BEAM_FIRE;
        beam.hit      = 17 + power / 25;
        beam.is_beam  = true;
        break;

    case SPELL_THROW_ICICLE:
        beam.name     = "shard of ice";
        beam.damage   = dice_def( 3, 8 + power / 11 );
        beam.colour   = WHITE;
        beam.flavour  = BEAM_ICE;
        beam.hit      = 17 + power / 25;
        break;

    case SPELL_BOLT_OF_COLD:
        beam.name     = "bolt of cold";
        beam.damage   = dice_def( 3, 8 + power / 11 );
        beam.colour   = WHITE;
        beam.flavour  = BEAM_COLD;
        beam.hit      = 17 + power / 25;
        beam.is_beam  = true;
        break;

    case SPELL_PRIMAL_WAVE:
        beam.name     = "great wave of water";
        // Water attack is weaker than the pure elemental damage
        // attacks, but also less resistible.
        beam.damage   = dice_def( 3, 6 + power / 12 );
        beam.colour   = LIGHTBLUE;
        beam.flavour  = BEAM_WATER;
        // Huge wave of water is hard to dodge.
        beam.hit      = 20 + power / 20;
        beam.is_beam  = false;
        beam.glyph    = dchar_glyph(DCHAR_WAVY);
        break;

    case SPELL_FREEZING_CLOUD:
        beam.name     = "freezing blast";
        beam.damage   = dice_def( 2, 9 + power / 11 );
        beam.colour   = WHITE;
        beam.flavour  = BEAM_COLD;
        beam.hit      = 17 + power / 25;
        beam.is_beam  = true;
        beam.is_big_cloud = true;
        break;

    case SPELL_SHOCK:
        beam.name     = "zap";
        beam.damage   = dice_def( 1, 8 + (power / 20) );
        beam.colour   = LIGHTCYAN;
        beam.flavour  = BEAM_ELECTRICITY;
        beam.hit      = 17 + power / 20;
        beam.is_beam  = true;
        break;

    case SPELL_LIGHTNING_BOLT:
        beam.name     = "bolt of lightning";
        beam.damage   = dice_def( 3, 10 + power / 17 );
        beam.colour   = LIGHTCYAN;
        beam.flavour  = BEAM_ELECTRICITY;
        beam.hit      = 16 + power / 40;
        beam.is_beam  = true;
        break;

    case SPELL_INVISIBILITY:
        beam.flavour  = BEAM_INVISIBILITY;
        break;

    case SPELL_FIREBALL:
        beam.colour   = RED;
        beam.name     = "fireball";
        beam.damage   = dice_def( 3, 7 + power / 10 );
        beam.hit      = 40;
        beam.flavour  = BEAM_FIRE;
        beam.foe_ratio = 80;
        beam.is_explosion = true;
        break;

    case SPELL_FIRE_STORM:
        setup_fire_storm(mons, power / 2, beam);
        beam.foe_ratio = random_range(40, 55);
        break;

    case SPELL_ICE_STORM:
        beam.name           = "great blast of cold";
        beam.colour         = BLUE;
        beam.damage         = calc_dice( 10, 18 + power / 2 );
        beam.hit            = 20 + power / 10;    // 50: 25   100: 30
        beam.ench_power     = power;              // used for radius
        beam.flavour        = BEAM_ICE;           // half resisted
        beam.is_explosion   = true;
        beam.foe_ratio      = random_range(40, 55);
        break;

    case SPELL_HELLFIRE_BURST:
        beam.aux_source   = "burst of hellfire";
        beam.name         = "burst of hellfire";
        beam.ex_size      = 1;
        beam.flavour      = BEAM_HELLFIRE;
        beam.is_explosion = true;
        beam.colour       = RED;
        beam.aux_source.clear();
        beam.is_tracer    = false;
        beam.hit          = 20;
        beam.damage       = mons_foe_is_mons(mons) ? dice_def(5, 7)
                                                   : dice_def(3, 15);
        break;

    case SPELL_HEAL_OTHER:
    case SPELL_MINOR_HEALING:
        beam.flavour  = BEAM_HEALING;
        beam.hit      = 25 + (power / 5);
        break;

    case SPELL_TELEPORT_SELF:
        beam.flavour  = BEAM_TELEPORT;
        break;

    case SPELL_TELEPORT_OTHER:
        beam.flavour  = BEAM_TELEPORT;
        beam.is_beam  = true;
        break;

    case SPELL_LEHUDIBS_CRYSTAL_SPEAR:      // was splinters
        beam.name     = "crystal spear";
        beam.damage   = dice_def( 3, 16 + power / 10 );
        beam.colour   = WHITE;
        beam.glyph    = dchar_glyph(DCHAR_FIRED_MISSILE);
        beam.flavour  = BEAM_MMISSILE;
        beam.hit      = 22 + power / 20;
        break;

    case SPELL_DIG:
        beam.flavour  = BEAM_DIGGING;
        beam.is_beam  = true;
        break;

    case SPELL_BOLT_OF_DRAINING:      // negative energy
        beam.name     = "bolt of negative energy";
        beam.damage   = dice_def( 3, 6 + power / 13 );
        beam.colour   = DARKGREY;
        beam.flavour  = BEAM_NEG;
        beam.hit      = 16 + power / 35;
        beam.is_beam  = true;
        break;

    case SPELL_ISKENDERUNS_MYSTIC_BLAST: // mystic blast
        beam.colour     = LIGHTMAGENTA;
        beam.name       = "orb of energy";
        beam.short_name = "energy";
        beam.damage     = dice_def( 3, 7 + (power / 14) );
        beam.hit        = 20 + (power / 20);
        beam.flavour    = BEAM_MMISSILE;
        break;

    case SPELL_STEAM_BALL:
        beam.colour   = LIGHTGREY;
        beam.name     = "ball of steam";
        beam.damage   = dice_def( 3, 7 + (power / 15) );
        beam.hit      = 20 + power / 20;
        beam.flavour  = BEAM_STEAM;
        break;

    case SPELL_PAIN:
        beam.flavour    = BEAM_PAIN;
        beam.damage     = dice_def( 1, 7 + (power / 20) );
        beam.ench_power = std::max(50, 8 * mons->hit_dice);
        beam.is_beam    = true;
        break;

    case SPELL_STICKY_FLAME_SPLASH:
    case SPELL_STICKY_FLAME:
        beam.colour   = RED;
        beam.name     = "sticky flame";
        beam.damage   = dice_def( 3, 3 + power / 50 );
        beam.hit      = 18 + power / 15;
        beam.flavour  = BEAM_FIRE;
        break;

    case SPELL_POISONOUS_CLOUD:
        beam.name     = "blast of poison";
        beam.damage   = dice_def( 3, 3 + power / 25 );
        beam.colour   = LIGHTGREEN;
        beam.flavour  = BEAM_POISON;
        beam.hit      = 18 + power / 25;
        beam.is_beam  = true;
        beam.is_big_cloud = true;
        break;

    case SPELL_ENERGY_BOLT:        // eye of devastation
        beam.colour     = YELLOW;
        beam.name       = "bolt of energy";
        beam.short_name = "energy";
        beam.damage     = dice_def( 3, 20 );
        beam.hit        = 15 + power / 30;
        beam.flavour    = BEAM_NUKE; // a magical missile which destroys walls
        beam.is_beam    = true;
        break;

    case SPELL_STING:              // sting
        beam.colour   = GREEN;
        beam.name     = "sting";
        beam.damage   = dice_def( 1, 6 + power / 25 );
        beam.hit      = 60;
        beam.flavour  = BEAM_POISON;
        break;

    case SPELL_IRON_SHOT:
        beam.colour   = LIGHTCYAN;
        beam.name     = "iron shot";
        beam.damage   = dice_def( 3, 8 + (power / 9) );
        beam.hit      = 20 + (power / 25);
        beam.glyph    = dchar_glyph(DCHAR_FIRED_MISSILE);
        beam.flavour  = BEAM_MMISSILE;   // similarly unresisted thing
        break;

    case SPELL_STONE_ARROW:
        beam.colour   = LIGHTGREY;
        beam.name     = "stone arrow";
        beam.damage   = dice_def( 3, 5 + (power / 10) );
        beam.hit      = 14 + power / 35;
        beam.glyph    = dchar_glyph(DCHAR_FIRED_MISSILE);
        beam.flavour  = BEAM_MMISSILE;   // similarly unresisted thing
        break;

    case SPELL_POISON_SPLASH:
        beam.colour   = GREEN;
        beam.name     = "splash of poison";
        beam.damage   = dice_def( 1, 4 + power / 10 );
        beam.hit      = 16 + power / 20;
        beam.flavour  = BEAM_POISON;
        break;

    case SPELL_ACID_SPLASH:
        beam.colour   = YELLOW;
        beam.name     = "splash of acid";
        beam.damage   = dice_def( 3, 7 );
        beam.hit      = 20 + (3 * mons->hit_dice);
        beam.flavour  = BEAM_ACID;
        break;

    case SPELL_DISINTEGRATE:
        beam.flavour    = BEAM_DISINTEGRATION;
        beam.ench_power = 50;
        beam.damage     = dice_def( 1, 30 + (power / 10) );
        beam.is_beam    = true;
        break;

    case SPELL_MEPHITIC_CLOUD:          // swamp drake, player ghost
        beam.name     = "foul vapour";
        beam.damage   = dice_def(1,0);
        beam.colour   = GREEN;
        // Well, it works, even if the name isn't quite intuitive.
        beam.flavour  = BEAM_POTION_STINKING_CLOUD;
        beam.hit      = 14 + power / 30;
        beam.ench_power = power; // probably meaningless
        beam.is_explosion = true;
        beam.is_big_cloud = true;
        break;

    case SPELL_MIASMA:            // death drake
        beam.name     = "foul vapour";
        beam.damage   = dice_def( 3, 5 + power / 24 );
        beam.colour   = DARKGREY;
        beam.flavour  = BEAM_MIASMA;
        beam.hit      = 17 + power / 20;
        beam.is_beam  = true;
        beam.is_big_cloud = true;
        break;

    case SPELL_QUICKSILVER_BOLT:   // Quicksilver dragon
        beam.colour     = random_colour();
        beam.name       = "bolt of energy";
        beam.short_name = "energy";
        beam.damage     = dice_def( 3, 25 );
        beam.hit        = 16 + power / 25;
        beam.flavour    = BEAM_MMISSILE;
        break;

    case SPELL_HELLFIRE:           // fiend's hellfire
        beam.name         = "blast of hellfire";
        beam.aux_source   = "blast of hellfire";
        beam.colour       = RED;
        beam.damage       = dice_def( 3, 20 );
        beam.hit          = 24;
        beam.flavour      = BEAM_HELLFIRE;
        beam.is_beam      = true;
        beam.is_explosion = true;
        break;

    case SPELL_METAL_SPLINTERS:
        beam.name       = "spray of metal splinters";
        beam.short_name = "metal splinters";
        beam.damage     = dice_def( 3, 20 + power / 20 );
        beam.colour     = CYAN;
        beam.flavour    = BEAM_FRAG;
        beam.hit        = 19 + power / 30;
        beam.is_beam    = true;
        break;

    case SPELL_BANISHMENT:
        beam.flavour  = BEAM_BANISH;
        beam.is_beam  = true;
        break;

    case SPELL_BLINK_OTHER:
        beam.flavour    = BEAM_BLINK;
        beam.is_beam    = true;
        break;

    case SPELL_BLINK_OTHER_CLOSE:
        beam.flavour    = BEAM_BLINK_CLOSE;
        beam.is_beam    = true;
        break;

    case SPELL_FIRE_BREATH:
        beam.name       = "blast of flame";
        beam.aux_source = "blast of fiery breath";
        beam.damage     = dice_def( 3, (mons->hit_dice * 2) );
        beam.colour     = RED;
        beam.hit        = 30;
        beam.flavour    = BEAM_FIRE;
        beam.is_beam    = true;
        break;

    case SPELL_COLD_BREATH:
        beam.name       = "blast of cold";
        beam.aux_source = "blast of icy breath";
        beam.short_name = "frost";
        beam.damage     = dice_def( 3, (mons->hit_dice * 2) );
        beam.colour     = WHITE;
        beam.hit        = 30;
        beam.flavour    = BEAM_COLD;
        beam.is_beam    = true;
        break;

    case SPELL_HOLY_BREATH:
        beam.name     = "blast of cleansing flame";
        beam.damage   = dice_def( 3, (mons->hit_dice * 2) );
        beam.colour   = ETC_HOLY;
        beam.flavour  = BEAM_HOLY;
        beam.hit      = 18 + power / 25;
        beam.is_beam  = true;
        beam.is_big_cloud = true;
        break;

    case SPELL_DRACONIAN_BREATH:
        beam.damage      = dice_def( 3, (mons->hit_dice * 2) );
        beam.hit         = 30;
        beam.is_beam     = true;
        break;

    case SPELL_PORKALATOR:
        beam.name     = "porkalator";
        beam.glyph    = 0;
        beam.flavour  = BEAM_PORKALATOR;
        beam.thrower  = KILL_MON_MISSILE;
        beam.is_beam  = true;
        break;

    case SPELL_IOOD: // tracer only
        beam.flavour  = BEAM_NUKE;
        beam.is_beam  = true;
        break;

    case SPELL_SUNRAY:
        beam.colour   = ETC_HOLY;
        beam.name     = "ray of light";
        beam.damage   = dice_def( 3, 7 + (power / 12) );
        beam.hit      = 10 + power / 25; // lousy accuracy, but ignores RMsl
        beam.flavour  = BEAM_LIGHT;
        break;

    default:
        if (check_validity)
        {
            beam.flavour = NUM_BEAMS;
            return (beam);
        }

        if (!is_valid_spell(real_spell))
            DEBUGSTR("Invalid spell #%d cast by %s", (int) real_spell,
                     mons->name(DESC_PLAIN, true).c_str());

        DEBUGSTR("Unknown monster spell '%s' cast by %s",
                 spell_title(real_spell),
                 mons->name(DESC_PLAIN, true).c_str());

        return (beam);
    }

    if (beam.is_enchantment())
    {
        beam.glyph = 0;
        beam.name = "";
    }

    if (spell_cast == SPELL_DRACONIAN_BREATH)
        _scale_draconian_breath(beam, drac_type);

    // Accuracy is lowered by one quarter if the dragon is attacking
    // a target that is wielding a weapon of dragon slaying (which
    // makes the dragon/draconian avoid looking at the foe).
    // FIXME: This effect is not yet implemented for player draconians
    // or characters in dragon form breathing at monsters wielding a
    // weapon with this brand.
    if (is_dragonkind(mons))
    {
        if (actor *foe = mons->get_foe())
        {
            if (const item_def *weapon = foe->weapon())
            {
                if (get_weapon_brand(*weapon) == SPWPN_DRAGON_SLAYING)
                {
                    beam.hit *= 3;
                    beam.hit /= 4;
                }
            }
        }
    }

    return (beam);
}

static bool _los_free_spell(spell_type spell_cast)
{
    return (spell_cast == SPELL_HELLFIRE_BURST
        || spell_cast == SPELL_BRAIN_FEED
        || spell_cast == SPELL_SMITING
        || spell_cast == SPELL_HAUNT
        || spell_cast == SPELL_FIRE_STORM
        || spell_cast == SPELL_AIRSTRIKE
<<<<<<< HEAD
        || spell_cast == SPELL_RESURRECT
        || spell_cast == SPELL_SACRIFICE
        || spell_cast == SPELL_HOLY_FLAMES
        || spell_cast == SPELL_MISLEAD);
=======
        || spell_cast == SPELL_MISLEAD
        || spell_cast == SPELL_SUMMON_SPECTRAL_ORCS);
>>>>>>> 5a0ce23a
}

// Set up bolt structure for monster spell casting.
bool setup_mons_cast(monster* mons, bolt &pbolt, spell_type spell_cast,
                     bool check_validity)
{
    // always set these -- used by things other than fire_beam()

    // [ds] Used to be 12 * MHD and later buggily forced to -1 downstairs.
    // Setting this to a more realistic number now that that bug is
    // squashed.
    pbolt.ench_power = 4 * mons->hit_dice;

    if (spell_cast == SPELL_TELEPORT_SELF)
        pbolt.ench_power = 2000;
    else if (spell_cast == SPELL_SLEEP)
        pbolt.ench_power = 6 * mons->hit_dice;

    pbolt.beam_source = mons->mindex();

    // Convenience for the hapless innocent who assumes that this
    // damn function does all possible setup. [ds]
    if (pbolt.target.origin())
        pbolt.target = mons->target;

    // Set bolt type and range.
    if (_los_free_spell(spell_cast))
    {
        pbolt.range = 0;
        pbolt.glyph = 0;
        switch (spell_cast)
        {
        case SPELL_BRAIN_FEED:
        case SPELL_MISLEAD:
        case SPELL_SMITING:
        case SPELL_RESURRECT:
        case SPELL_SACRIFICE:
        case SPELL_AIRSTRIKE:
        case SPELL_HOLY_FLAMES:
            return (true);
        default:
            // Other spells get normal setup:
            break;
        }
    }

    // The below are no-ops since they don't involve direct_effect,
    // fire_tracer, or beam.
    switch (spell_cast)
    {
    case SPELL_SUMMON_SMALL_MAMMALS:
    case SPELL_MAJOR_HEALING:
    case SPELL_VAMPIRE_SUMMON:
    case SPELL_SHADOW_CREATURES:       // summon anything appropriate for level
    case SPELL_FAKE_RAKSHASA_SUMMON:
    case SPELL_FAKE_MARA_SUMMON:
    case SPELL_SUMMON_ILLUSION:
    case SPELL_SUMMON_RAKSHASA:
    case SPELL_SUMMON_DEMON:
    case SPELL_SUMMON_UGLY_THING:
    case SPELL_ANIMATE_DEAD:
    case SPELL_CALL_IMP:
    case SPELL_SUMMON_SCORPIONS:
    case SPELL_SUMMON_SWARM:
    case SPELL_SUMMON_UFETUBUS:
    case SPELL_SUMMON_BEAST:       // Geryon
    case SPELL_SUMMON_UNDEAD:      // summon undead around player
    case SPELL_SUMMON_ICE_BEAST:
    case SPELL_SUMMON_MUSHROOMS:
    case SPELL_CONJURE_BALL_LIGHTNING:
    case SPELL_SUMMON_DRAKES:
    case SPELL_SUMMON_HORRIBLE_THINGS:
    case SPELL_HAUNT:
    case SPELL_SYMBOL_OF_TORMENT:
    case SPELL_HOLY_WORD:
    case SPELL_SUMMON_GREATER_DEMON:
    case SPELL_CANTRIP:
    case SPELL_BERSERKER_RAGE:
    case SPELL_SWIFTNESS:
    case SPELL_WATER_ELEMENTALS:
    case SPELL_FIRE_ELEMENTALS:
    case SPELL_AIR_ELEMENTALS:
    case SPELL_EARTH_ELEMENTALS:
    case SPELL_IRON_ELEMENTALS:
    case SPELL_KRAKEN_TENTACLES:
    case SPELL_BLINK:
    case SPELL_CONTROLLED_BLINK:
    case SPELL_BLINK_RANGE:
    case SPELL_BLINK_AWAY:
    case SPELL_BLINK_CLOSE:
    case SPELL_TOMB_OF_DOROKLOHE:
    case SPELL_CHAIN_LIGHTNING:    // the only user is reckless
    case SPELL_SUMMON_EYEBALLS:
    case SPELL_SUMMON_BUTTERFLIES:
    case SPELL_MISLEAD:
    case SPELL_CALL_TIDE:
    case SPELL_INK_CLOUD:
    case SPELL_SILENCE:
    case SPELL_AWAKEN_FOREST:
    case SPELL_SUMMON_CANIFORMS:
<<<<<<< HEAD
    case SPELL_SUMMON_HOLIES:
    case SPELL_SUMMON_GREATER_HOLY:
=======
    case SPELL_SUMMON_SPECTRAL_ORCS:
>>>>>>> 5a0ce23a
        return (true);
    default:
        if (check_validity)
        {
            bolt beam = mons_spells(mons, spell_cast, 1, true);
            return (beam.flavour != NUM_BEAMS);
        }
        break;
    }

    // Need to correct this for power of spellcaster
    int power = 12 * mons->hit_dice;

    bolt theBeam         = mons_spells(mons, spell_cast, power);

    // [ds] remind me again why we're doing this piecemeal copying?
    pbolt.origin_spell   = theBeam.origin_spell;
    pbolt.colour         = theBeam.colour;
    pbolt.range          = theBeam.range;
    pbolt.hit            = theBeam.hit;
    pbolt.damage         = theBeam.damage;

    if (theBeam.ench_power != -1)
        pbolt.ench_power = theBeam.ench_power;

    pbolt.glyph          = theBeam.glyph;
    pbolt.flavour        = theBeam.flavour;
    pbolt.thrower        = theBeam.thrower;
    pbolt.name           = theBeam.name;
    pbolt.short_name     = theBeam.short_name;
    pbolt.is_beam        = theBeam.is_beam;
    pbolt.source         = mons->pos();
    pbolt.is_tracer      = false;
    pbolt.is_explosion   = theBeam.is_explosion;
    pbolt.ex_size        = theBeam.ex_size;

    pbolt.foe_ratio      = theBeam.foe_ratio;

    if (!pbolt.is_enchantment())
        pbolt.aux_source = pbolt.name;
    else
        pbolt.aux_source.clear();

    if (spell_cast == SPELL_HASTE
        || spell_cast == SPELL_MIGHT
        || spell_cast == SPELL_INVISIBILITY
        || spell_cast == SPELL_MINOR_HEALING
        || spell_cast == SPELL_TELEPORT_SELF
        || spell_cast == SPELL_SILENCE)
    {
        pbolt.target = mons->pos();
    }
    else if (spell_cast == SPELL_PORKALATOR && one_chance_in(3))
    {
        monster*    targ     = NULL;
        int          count    = 0;
        monster_type hog_type = MONS_HOG;
        for (monster_iterator mi(mons); mi; ++mi)
        {
            hog_type = MONS_HOG;
            if (mi->holiness() == MH_DEMONIC)
                hog_type = MONS_HELL_HOG;
            else if (mi->holiness() != MH_NATURAL)
                continue;

            if (mi->type != hog_type
                && mons_aligned(mons, *mi)
                && mons_power(hog_type) + random2(4) >= mons_power(mi->type)
                && (!mi->can_use_spells() || coinflip())
                && one_chance_in(++count))
            {
                targ = *mi;
            }
        }

        if (targ)
        {
            pbolt.target = targ->pos();
#ifdef DEBUG_DIAGNOSTICS
            mprf("Porkalator: targeting %s instead",
                 targ->name(DESC_PLAIN).c_str());
#endif
        }
        // else target remains as specified
    }
    return (true);
}

// Returns a suitable breath weapon for the draconian; does not handle all
// draconians, does fire a tracer.
static spell_type _get_draconian_breath_spell( monster* mons )
{
    spell_type draco_breath = SPELL_NO_SPELL;

    if (mons_genus(mons->type) == MONS_DRACONIAN)
    {
        switch (draco_subspecies(mons))
        {
        case MONS_DRACONIAN:
        case MONS_YELLOW_DRACONIAN:     // already handled as ability
            break;
        case MONS_GREY_DRACONIAN:       // no breath
            break;
        default:
            draco_breath = SPELL_DRACONIAN_BREATH;
            break;
        }
    }


    if (draco_breath != SPELL_NO_SPELL)
    {
        // [ds] Check line-of-fire here. It won't happen elsewhere.
        bolt beem;
        setup_mons_cast(mons, beem, draco_breath);

        fire_tracer(mons, beem);

        if (!mons_should_fire(beem))
            draco_breath = SPELL_NO_SPELL;
    }

    return (draco_breath);
}

static bool _is_emergency_spell(const monster_spells &msp, int spell)
{
    // If the emergency spell appears early, it's probably not a dedicated
    // escape spell.
    for (int i = 0; i < 5; ++i)
        if (msp[i] == spell)
            return (false);

    return (msp[5] == spell);
}

// Function should return false if friendlies shouldn't animate any dead.
// Currently, this only happens if the player is in the middle of butchering
// a corpse (infurating), or if they are less than satiated.  Only applies
// to friendly corpse animators. {due}
static bool _animate_dead_okay()
{
    // It's always okay in the arena.
    if (crawl_state.game_is_arena())
        return (true);

    if (is_butchering())
        return (false);

    // TODO: Could probably check herbivorousness here too, but this should be
    // enough for the moment.
    if (you.hunger_state < HS_SATIATED)
        return (false);

    return (true);
}

//---------------------------------------------------------------
//
// handle_spell
//
// Give the monster a chance to cast a spell. Returns true if
// a spell was cast.
//
//---------------------------------------------------------------
bool handle_mon_spell(monster* mons, bolt &beem)
{
    bool monsterNearby = mons_near(mons);
    bool finalAnswer   = false;   // as in: "Is that your...?" {dlb}
    const spell_type draco_breath = _get_draconian_breath_spell(mons);
    actor *foe = mons->get_foe();

    // A polymorphed unique will retain his or her spells even in another
    // form. If the new form has the SPELLCASTER flag, casting happens as
    // normally, otherwise we need to enforce it, but it only happens with
    // a 50% chance.
    const bool spellcasting_poly(
        !mons->can_use_spells()
        && mons_class_flag(mons->type, M_SPEAKS)
        && mons->has_spells());

    if (is_sanctuary(mons->pos()) && !mons->wont_attack())
        return (false);

    // Yes, there is a logic to this ordering {dlb}:
    // .. berserk check is necessary for out-of-sequence actions like emergency
    // slot spells {blue}
    if (mons->asleep()
        || mons->submerged()
        || mons->berserk()
        || (!mons->can_use_spells()
            && !spellcasting_poly
            && draco_breath == SPELL_NO_SPELL))
    {
        return (false);
    }

    // If the monster's a priest, assume summons come from priestly
    // abilities, in which case they'll have the same god.  If the
    // monster is neither a priest nor a wizard, assume summons come
    // from intrinsic abilities, in which case they'll also have the
    // same god.
    const bool priest = mons->is_priest();
    const bool wizard = mons->is_actual_spellcaster();
    god_type god = (priest || !(priest || wizard)) ? mons->god : GOD_NO_GOD;

    if (silenced(mons->pos())
        && (priest || wizard || spellcasting_poly
            || mons_class_flag(mons->type, M_SPELL_NO_SILENT)))
    {
        return (false);
    }

    // Shapeshifters don't get spells.
    if (mons->is_shapeshifter() && (priest || wizard))
        return (false);
    else if (mons_is_confused(mons, false))
        return (false);
    else if (mons->type == MONS_PANDEMONIUM_DEMON
             && !mons->ghost->spellcaster)
    {
        return (false);
    }
    else if (random2(200) > mons->hit_dice + 50
             || mons->type == MONS_BALL_LIGHTNING && coinflip())
    {
        return (false);
    }
    else if (spellcasting_poly && coinflip()) // 50% chance of not casting
        return (false);
    else
    {
        spell_type spell_cast = SPELL_NO_SPELL;
        monster_spells hspell_pass(mons->spells);

        if (!mon_enemies_around(mons))
        {
            // Force the casting of dig when the player is not visible -
            // this is EVIL!
            // only do this for monsters that are actually seeking out a
            // hostile target -doy
            if (mons->has_spell(SPELL_DIG)
                && mons_is_seeking(mons)
                && !(mons->wont_attack() && mons->foe == MHITYOU))
            {
                spell_cast = SPELL_DIG;
                finalAnswer = true;
            }
            else if ((mons->has_spell(SPELL_MINOR_HEALING)
                         || mons->has_spell(SPELL_MAJOR_HEALING))
                     && mons->hit_points < mons->max_hit_points)
            {
                // The player's out of sight!
                // Quick, let's take a turn to heal ourselves. -- bwr
                spell_cast = mons->has_spell(SPELL_MAJOR_HEALING) ?
                                 SPELL_MAJOR_HEALING : SPELL_MINOR_HEALING;
                finalAnswer = true;
            }
            else if (mons_is_fleeing(mons) || mons->pacified())
            {
                // Since the player isn't around, we'll extend the monster's
                // normal choices to include the self-enchant slot.
                int foundcount = 0;
                for (int i = NUM_MONSTER_SPELL_SLOTS - 1; i >= 0; --i)
                {
                    if (ms_useful_fleeing_out_of_sight(mons, hspell_pass[i])
                        && one_chance_in(++foundcount))
                    {
                        spell_cast = hspell_pass[i];
                        finalAnswer = true;
                    }
                }
            }
            else if (mons->foe == MHITYOU && !monsterNearby)
                return (false);
        }

        // Monsters caught in a net try to get away.
        // This is only urgent if enemies are around.
        if (!finalAnswer && mon_enemies_around(mons)
            && mons->caught() && one_chance_in(4))
        {
            for (int i = 0; i < NUM_MONSTER_SPELL_SLOTS; ++i)
            {
                if (ms_quick_get_away(mons, hspell_pass[i]))
                {
                    spell_cast = hspell_pass[i];
                    finalAnswer = true;
                    break;
                }
            }
        }

        // Promote the casting of useful spells for low-HP monsters.
        // (kraken should always cast their escape spell of inky).
        if (!finalAnswer
            && mons->hit_points < mons->max_hit_points / 4
            && (!one_chance_in(4) || mons->type == MONS_KRAKEN))
        {
            // Note: There should always be at least some chance we don't
            // get here... even if the monster is on its last HP.  That
            // way we don't have to worry about monsters infinitely casting
            // Healing on themselves (e.g. orc high priests).
            if ((mons_is_fleeing(mons) || mons->pacified())
                && ms_low_hitpoint_cast(mons, hspell_pass[5]))
            {
                spell_cast = hspell_pass[5];
                finalAnswer = true;
            }

            if (!finalAnswer)
            {
                int found_spell = 0;
                for (int i = 0; i < NUM_MONSTER_SPELL_SLOTS; ++i)
                {
                    if (ms_low_hitpoint_cast(mons, hspell_pass[i])
                        && one_chance_in(++found_spell))
                    {
                        spell_cast  = hspell_pass[i];
                        finalAnswer = true;
                    }
                }
            }
        }

        if (!finalAnswer)
        {
            // If nothing found by now, safe friendlies and good
            // neutrals will rarely cast.
            if (mons->wont_attack() && !mon_enemies_around(mons)
                && !one_chance_in(10))
            {
                return (false);
            }

            // Remove healing/invis/haste if we don't need them.
            int num_no_spell = 0;

            for (int i = 0; i < NUM_MONSTER_SPELL_SLOTS; ++i)
            {
                if (hspell_pass[i] == SPELL_NO_SPELL)
                    num_no_spell++;
                else if (ms_waste_of_time(mons, hspell_pass[i])
                         || hspell_pass[i] == SPELL_DIG)
                {
                    // Should monster not have selected dig by now,
                    // it never will.
                    hspell_pass[i] = SPELL_NO_SPELL;
                    num_no_spell++;
                }
            }

            // If no useful spells... cast no spell.
            if (num_no_spell == NUM_MONSTER_SPELL_SLOTS
                && draco_breath == SPELL_NO_SPELL)
            {
                return (false);
            }

            const bolt orig_beem = beem;
            // Up to four tries to pick a spell.
            for (int loopy = 0; loopy < 4; ++loopy)
            {
                beem = orig_beem;

                bool spellOK = false;

                // Setup spell - monsters that are fleeing or pacified
                // and leaving the level will always try to choose their
                // emergency spell.
                if (mons_is_fleeing(mons) || mons->pacified())
                {
                    spell_cast = (one_chance_in(5) ? SPELL_NO_SPELL
                                                   : hspell_pass[5]);

                    // Pacified monsters leaving the level won't choose
                    // emergency spells harmful to the area.
                    if (spell_cast != SPELL_NO_SPELL
                        && mons->pacified()
                        && spell_harms_area(spell_cast))
                    {
                        spell_cast = SPELL_NO_SPELL;
                    }
                }
                else
                {
                    // Randomly picking one of the non-emergency spells:
                    spell_cast = hspell_pass[random2(5)];
                }

                if (spell_cast == SPELL_NO_SPELL)
                    continue;

                // Setup the spell.
                setup_mons_cast(mons, beem, spell_cast);

<<<<<<< HEAD
                // Try to find a nearby ally to haste, heal
                // resurrect, or sacrifice itself for.
                if ((spell_cast == SPELL_HASTE_OTHER
                     || spell_cast == SPELL_HEAL_OTHER
                     || spell_cast == SPELL_RESURRECT
                     || spell_cast == SPELL_SACRIFICE)
                        && !_set_allied_target(monster, beem))
=======
                // Try to find a nearby ally to haste
                if (spell_cast == SPELL_HASTE_OTHER
                    && !_set_allied_target(mons, beem))
>>>>>>> 5a0ce23a
                {
                    spell_cast = SPELL_NO_SPELL;
                    continue;
                }

                // Alligators shouldn't spam swiftness.
                if (spell_cast == SPELL_SWIFTNESS
                    && mons->type == MONS_ALLIGATOR
                    && ((long) mons->number + random2avg(170, 5) >=
                        you.num_turns))
                {
                    spell_cast = SPELL_NO_SPELL;
                    continue;
                }

                // And Mara shouldn't cast player ghost if he can't
                // see the player
                if (spell_cast == SPELL_SUMMON_ILLUSION
                    && mons->type == MONS_MARA
                    && (!foe
                        || !mons->can_see(foe)
                        || !actor_is_illusion_cloneable(foe)))
                {
                    spell_cast = SPELL_NO_SPELL;
                    continue;
                }

                // beam-type spells requiring tracers
                if (spell_needs_tracer(spell_cast))
                {
                    const bool explode =
                        spell_is_direct_explosion(spell_cast);
                    fire_tracer(mons, beem, explode);
                    // Good idea?
                    if (mons_should_fire(beem))
                        spellOK = true;
                }
                else
                {
                    // All direct-effect/summoning/self-enchantments/etc.
                    spellOK = true;

                    if (ms_direct_nasty(spell_cast)
                        && mons_aligned(mons, (mons->foe == MHITYOU) ?
                           &you : foe)) // foe=get_foe() is NULL for friendlies
                    {                   // targetting you, which is bad here.
                        spellOK = false;
                    }
                    else if (mons->foe == MHITYOU || mons->foe == MHITNOT)
                    {
                        // XXX: Note the crude hack so that monsters can
                        // use ME_ALERT to target (we should really have
                        // a measure of time instead of peeking to see
                        // if the player is still there). -- bwr
                        if (!you.visible_to(mons)
                            && (mons->target != you.pos() || coinflip()))
                        {
                            spellOK = false;
                        }
                    }
                    else if (!mons->can_see(&menv[mons->foe]))
                    {
                        spellOK = false;
                    }
                    else if (mons->type == MONS_DAEVA
                             && mons->god == GOD_SHINING_ONE)
                    {
                        const monster* mon = &menv[mons->foe];

                        // Don't allow TSO-worshipping daevas to make
                        // unchivalric magic attacks, except against
                        // appropriate monsters.
                        if (is_unchivalric_attack(mons, mon)
                            && !tso_unchivalric_attack_safe_monster(mon))
                        {
                            spellOK = false;
                        }
                    }
                }

                // If not okay, then maybe we'll cast a defensive spell.
                if (!spellOK)
                {
                    spell_cast = (coinflip() ? hspell_pass[2]
                                             : SPELL_NO_SPELL);

                    // don't cast a targetted spell at the player if the
                    // monster is friendly and targetting the player -doy
                    if (mons->wont_attack() && mons->foe == MHITYOU
                        && spell_needs_tracer(spell_cast)
                        && spell_needs_foe(spell_cast)
                        && spell_harms_target(spell_cast))
                    {
                        spell_cast = SPELL_NO_SPELL;
                    }
                }

                if (spell_cast != SPELL_NO_SPELL)
                    break;
            }
        }

        // If there's otherwise no ranged attack use the breath weapon.
        // The breath weapon is also occasionally used.
        if (draco_breath != SPELL_NO_SPELL
            && (spell_cast == SPELL_NO_SPELL
                 || !_is_emergency_spell(hspell_pass, spell_cast)
                    && one_chance_in(4))
            && !player_or_mon_in_sanct(mons))
        {
            spell_cast = draco_breath;
            setup_mons_cast(mons, beem, spell_cast);
            finalAnswer = true;
        }

        // Should the monster *still* not have a spell, well, too bad {dlb}:
        if (spell_cast == SPELL_NO_SPELL)
            return (false);

        // Friendly monsters don't use polymorph other, for fear of harming
        // the player.
        if (spell_cast == SPELL_POLYMORPH_OTHER && mons->friendly())
            return (false);


        // Past this point, we're actually casting, instead of just pondering.

        // Check for antimagic.
        if (mons->has_ench(ENCH_ANTIMAGIC)
            && !x_chance_in_y(mons->hit_dice * BASELINE_DELAY,
                              mons->hit_dice * BASELINE_DELAY
                              + mons->get_ench(ENCH_ANTIMAGIC).duration))
        {
            // This may be a bad idea -- if we decide monsters shouldn't
            // lose a turn like players do not, please make this just return.
            simple_monster_message(mons, " falters for a moment.");
            mons->lose_energy(EUT_SPELL);
            return (true);
        }

        // Try to animate dead: if nothing rises, pretend we didn't cast it.
        if (spell_cast == SPELL_ANIMATE_DEAD)
        {
            if (mons->friendly() && !_animate_dead_okay())
                return (false);

            if (!animate_dead(mons, 100, SAME_ATTITUDE(mons),
                             mons->foe, mons, "", god, false))
            {
                return (false);
            }
        }

        if (mons->type == MONS_BALL_LIGHTNING)
            mons->hit_points = -1;

        // FINALLY! determine primary spell effects {dlb}:
        if (spell_cast == SPELL_BLINK || spell_cast == SPELL_CONTROLLED_BLINK)
        {
            // Why only cast blink if nearby? {dlb}
            if (monsterNearby)
            {
                mons_cast_noise(mons, beem, spell_cast);
                monster_blink(mons);

                mons->lose_energy(EUT_SPELL);
            }
            else
                return (false);
        }
        else if (spell_cast == SPELL_BLINK_RANGE)
        {
            blink_range(mons);
            mons->lose_energy(EUT_SPELL);
        }
        else if (spell_cast == SPELL_BLINK_AWAY)
        {
            blink_away(mons);
            mons->lose_energy(EUT_SPELL);
        }
        else if (spell_cast == SPELL_BLINK_CLOSE)
        {
            blink_close(mons);
            mons->lose_energy(EUT_SPELL);
        }
        else
        {
            if (spell_needs_foe(spell_cast))
                make_mons_stop_fleeing(mons);

            mons_cast(mons, beem, spell_cast);
            mons->lose_energy(EUT_SPELL);
        }
    } // end "if mons_class_flag(mons->type, M_SPELLCASTER)

    return (true);
}

static int _monster_abjure_square(const coord_def &pos,
                                  int pow, int actual,
                                  int wont_attack)
{
    monster* target = monster_at(pos);
    if (target == NULL)
        return (0);

    if (!target->alive()
        || ((bool)wont_attack == target->wont_attack()))
    {
        return (0);
    }

    int duration;

    if (!target->is_summoned(&duration))
        return (0);

    pow = std::max(20, fuzz_value(pow, 40, 25));

    if (!actual)
        return (pow > 40 || pow >= duration);

    // TSO and Trog's abjuration protection.
    bool shielded = false;
    if (you.religion == GOD_SHINING_ONE)
    {
        pow = pow * (30 - target->hit_dice) / 30;
        if (pow < duration)
        {
            simple_god_message(" protects your fellow warrior from evil "
                               "magic!");
            shielded = true;
        }
    }
    else if (you.religion == GOD_TROG)
    {
        pow = pow * 4 / 5;
        if (pow < duration)
        {
            simple_god_message(" shields your ally from puny magic!");
            shielded = true;
        }
    }
    else if (is_sanctuary(target->pos()))
    {
        pow = 0;
        mpr("Zin's power protects your fellow warrior from evil magic!",
            MSGCH_GOD);
        shielded = true;
    }

    dprf("Abj: dur: %d, pow: %d, ndur: %d", duration, pow, duration - pow);

    mon_enchant abj = target->get_ench(ENCH_ABJ);
    if (!target->lose_ench_duration(abj, pow))
    {
        if (!shielded)
            simple_monster_message(target, " shudders.");
        return (1);
    }

    return (0);
}

static int _apply_radius_around_square( const coord_def &c, int radius,
                                int (*fn)(const coord_def &, int, int, int),
                                int pow, int par1, int par2)
{
    int res = 0;
    for (int yi = -radius; yi <= radius; ++yi)
    {
        const coord_def c1(c.x - radius, c.y + yi);
        const coord_def c2(c.x + radius, c.y + yi);
        if (in_bounds(c1))
            res += fn(c1, pow, par1, par2);
        if (in_bounds(c2))
            res += fn(c2, pow, par1, par2);
    }

    for (int xi = -radius + 1; xi < radius; ++xi)
    {
        const coord_def c1(c.x + xi, c.y - radius);
        const coord_def c2(c.x + xi, c.y + radius);
        if (in_bounds(c1))
            res += fn(c1, pow, par1, par2);
        if (in_bounds(c2))
            res += fn(c2, pow, par1, par2);
    }
    return (res);
}

static int _monster_abjuration(const monster* caster, bool actual)
{
    const bool wont_attack = caster->wont_attack();
    int maffected = 0;

    if (actual)
        mpr("Send 'em back where they came from!");

    int pow = std::min(caster->hit_dice * 90, 2500);

    // Abjure radius.
    for (int rad = 1; rad < 5 && pow >= 30; ++rad)
    {
        int number_hit =
            _apply_radius_around_square(caster->pos(), rad,
                                        _monster_abjure_square,
                                        pow, actual, wont_attack);

        maffected += number_hit;

        // Each affected monster drops power.
        //
        // We could further tune this by the actual amount of abjuration
        // damage done to each summon, but the player will probably never
        // notice. :-)
        while (number_hit-- > 0)
            pow = pow * 90 / 100;

        pow /= 2;
    }
    return (maffected);
}


static bool _mons_abjured(monster* mons, bool nearby)
{
    if (nearby && _monster_abjuration(mons, false) > 0
        && coinflip())
    {
        _monster_abjuration(mons, true);
        return (true);
    }

    return (false);
}

static monster_type _pick_swarmer()
{
    static monster_type swarmers[] =
    {
        MONS_KILLER_BEE, MONS_SCORPION, MONS_WORM,
        MONS_GIANT_MOSQUITO, MONS_GIANT_BEETLE, MONS_GIANT_BLOWFLY,
        MONS_WOLF_SPIDER, MONS_BUTTERFLY, MONS_YELLOW_WASP,
        MONS_GIANT_ANT,
    };

    return (RANDOM_ELEMENT(swarmers));
}

static monster_type _pick_random_wraith()
{
    static monster_type wraiths[] =
    {
        MONS_WRAITH, MONS_SHADOW_WRAITH, MONS_FREEZING_WRAITH,
        MONS_SPECTRAL_WARRIOR, MONS_PHANTOM, MONS_HUNGRY_GHOST,
        MONS_FLAYED_GHOST
    };

    return (RANDOM_ELEMENT(wraiths));
}

static monster_type _pick_horrible_thing()
{
    return (one_chance_in(4) ? MONS_TENTACLED_MONSTROSITY
                             : MONS_ABOMINATION_LARGE);
}

static monster_type _pick_undead_summon()
{
    static monster_type undead[] =
    {
        MONS_NECROPHAGE, MONS_GHOUL, MONS_HUNGRY_GHOST, MONS_FLAYED_GHOST,
        MONS_ZOMBIE_SMALL, MONS_SKELETON_SMALL, MONS_SIMULACRUM_SMALL,
        MONS_FLYING_SKULL, MONS_FLAMING_CORPSE, MONS_MUMMY, MONS_VAMPIRE,
        MONS_WIGHT, MONS_WRAITH, MONS_SHADOW_WRAITH, MONS_FREEZING_WRAITH,
        MONS_SPECTRAL_WARRIOR, MONS_ZOMBIE_LARGE, MONS_SKELETON_LARGE,
        MONS_SIMULACRUM_LARGE, MONS_SHADOW
    };

    return (RANDOM_ELEMENT(undead));
}

static void _do_high_level_summon(monster* mons, bool monsterNearby,
                                  spell_type spell_cast,
                                  monster_type (*mpicker)(), int nsummons,
                                  god_type god, coord_def *target = NULL)
{
    if (_mons_abjured(mons, monsterNearby))
        return;

    const int duration = std::min(2 + mons->hit_dice / 5, 6);

    for (int i = 0; i < nsummons; ++i)
    {
        monster_type which_mons = mpicker();

        if (which_mons == MONS_NO_MONSTER)
            continue;

        create_monster(
            mgen_data(which_mons, SAME_ATTITUDE(mons), mons,
                      duration, spell_cast, target ? *target : mons->pos(),
                      mons->foe, 0, god));
    }
}

// Returns true if a message referring to the player's legs makes sense.
static bool _legs_msg_applicable()
{
    return (you.species != SP_NAGA
            && (you.species != SP_MERFOLK || !you.swimming()));
}

void mons_cast_haunt(monster* mons)
{
    coord_def fpos;

    switch (mons->foe)
    {
    case MHITNOT:
        return;

    case MHITYOU:
        fpos = you.pos();
        break;

    default:
        fpos = menv[mons->foe].pos();
    }

    _do_high_level_summon(mons, mons_near(mons), SPELL_HAUNT,
                          _pick_random_wraith, random_range(3, 6),
                          GOD_NO_GOD, &fpos);
}

static void _mons_cast_summon_illusion(monster* mons, spell_type spell)
{
    actor *foe = mons->get_foe();
    if (!foe || !actor_is_illusion_cloneable(foe))
        return;

    mons_summon_illusion_from(mons, foe, spell);
}

void mons_cast_spectral_orcs(monster* mons)
{
    coord_def fpos;

    switch (mons->foe)
    {
    case MHITNOT:
        return;

    case MHITYOU:
        fpos = you.pos();
        break;

    default:
        fpos = menv[mons->foe].pos();
    }

    int created;
    int hp;
    const int abj = 3;
    monsterentry *m;
    monster* orc;

    for (int i = random2(3) + 1; i > 0; --i)
    {
        created = create_monster(
                  mgen_data(MONS_SPECTRAL_THING, SAME_ATTITUDE(mons), mons,
                          abj, SPELL_SUMMON_SPECTRAL_ORCS, fpos, mons->foe, 0,
                          GOD_BEOGH, MONS_ORC));

        if (created != -1)
        {
            orc = &menv[created];

            // which base type this orc is pretending to be for
            // gear purposes
            orc->number = MONS_ORC;

            if (coinflip())
                orc->number = MONS_ORC_WARRIOR;
            else if (one_chance_in(3))
                orc->number = MONS_ORC_KNIGHT;
            else if (one_chance_in(10))
                orc->number = MONS_ORC_WARLORD;

            if (orc->number != MONS_ORC)
            {
                m = get_monster_data(orc->number);
                orc->hit_dice = m->hpdice[0];
                hp = hit_points(m->hpdice[0], m->hpdice[1], m->hpdice[2]);
                orc->hit_points = hp;
                orc->max_hit_points = hp;
                orc->base_monster = (monster_type) orc->number;
            }

            give_item(created, you.absdepth0, true, true);
            // set gear as summoned
            orc->mark_summoned(abj, true, SPELL_SUMMON_SPECTRAL_ORCS);
        }
    }
}

void mons_cast(monster* mons, bolt &pbolt, spell_type spell_cast,
               bool do_noise, bool special_ability)
{
    // Always do setup.  It might be done already, but it doesn't hurt
    // to do it again (cheap).
    setup_mons_cast(mons, pbolt, spell_cast);

    // single calculation permissible {dlb}
    bool monsterNearby = mons_near(mons);

    int sumcount = 0;
    int sumcount2;
    int duration = 0;

#ifdef DEBUG_DIAGNOSTICS
    mprf(MSGCH_DIAGNOSTICS, "Mon #%d casts %s (#%d)",
         mons->mindex(), spell_title(spell_cast), spell_cast);
#endif

    if (spell_cast == SPELL_CANTRIP)
        do_noise = false;       // Spell itself does the messaging.

    if (_los_free_spell(spell_cast) && !spell_is_direct_explosion(spell_cast))
    {
        if (mons->foe == MHITYOU || mons->foe == MHITNOT)
        {
            if (monsterNearby)
            {
                if (do_noise)
                    mons_cast_noise(mons, pbolt, spell_cast,
                                    special_ability);
                direct_effect(mons, spell_cast, pbolt, &you);
            }
            return;
        }

        if (do_noise)
            mons_cast_noise(mons, pbolt, spell_cast, special_ability);
        direct_effect(mons, spell_cast, pbolt, mons->get_foe());
        return;
    }

#ifdef ASSERTS
    const unsigned int flags = get_spell_flags(spell_cast);

    ASSERT(!(flags & (SPFLAG_TESTING | SPFLAG_MAPPING)));

    // Targeted spells need a valid target.
    ASSERT(!(flags & SPFLAG_TARGETING_MASK) || in_bounds(pbolt.target));
#endif

    if (do_noise)
        mons_cast_noise(mons, pbolt, spell_cast, special_ability);

    // If the monster's a priest, assume summons come from priestly
    // abilities, in which case they'll have the same god.  If the
    // monster is neither a priest nor a wizard, assume summons come
    // from intrinsic abilities, in which case they'll also have the
    // same god.
    const bool priest = mons->is_priest();
    const bool wizard = mons->is_actual_spellcaster();
    god_type god = (priest || !(priest || wizard)) ? mons->god : GOD_NO_GOD;

    // Used for summon X elemental and nothing else. {bookofjude}
    monster_type summon_type = MONS_NO_MONSTER;

    switch (spell_cast)
    {
    default:
        break;

    case SPELL_MAJOR_HEALING:
        if (mons->heal(50 + random2avg(mons->hit_dice * 10, 2)))
            simple_monster_message(mons, " is healed.");
        return;

    case SPELL_BERSERKER_RAGE:
        mons->go_berserk(true);
        return;

    case SPELL_SWIFTNESS:
        mons->add_ench(ENCH_SWIFT);
        if (mons->type == MONS_ALLIGATOR)
        {
            mons->number = you.num_turns;
            simple_monster_message(mons, " puts on a burst of speed!");
        }
        else
            simple_monster_message(mons, " seems to move somewhat quicker.");
        return;

    case SPELL_SILENCE:
        mons->add_ench(ENCH_SILENCE);
        invalidate_agrid(true);
        mpr("Everything around you gets eerily quiet.");
        return;

    case SPELL_CALL_TIDE:
        if (player_in_branch(BRANCH_SHOALS))
        {
            const int tide_duration = random_range(80, 200, 2);
            mons->add_ench(mon_enchant(ENCH_TIDE, 0, KC_OTHER,
                                          tide_duration * 10));
            mons->props[TIDE_CALL_TURN].get_int() = you.num_turns;
            if (simple_monster_message(
                    mons,
                    " sings a water chant to call the tide!"))
            {
                flash_view_delay(ETC_WATER, 300);
            }
        }
        return;

    case SPELL_INK_CLOUD:
        if (!feat_is_watery(grd(mons->pos())))
            return;

        big_cloud(CLOUD_INK, mons->kill_alignment(), mons->pos(), 30, 30);

        simple_monster_message(
            mons,
            " squirts a massive cloud of ink into the water!");
        return;

    case SPELL_SUMMON_SMALL_MAMMALS:
    case SPELL_VAMPIRE_SUMMON:
        if (spell_cast == SPELL_SUMMON_SMALL_MAMMALS)
            sumcount2 = 1 + random2(4);
        else
            sumcount2 = 3 + random2(3) + mons->hit_dice / 5;

        for (sumcount = 0; sumcount < sumcount2; ++sumcount)
        {
            monster_type rats[] = { MONS_ORANGE_RAT, MONS_GREEN_RAT,
                                    MONS_GREY_RAT,   MONS_RAT };

            if (spell_cast == SPELL_SUMMON_SMALL_MAMMALS)
                rats[0] = MONS_QUOKKA;

            const monster_type mon = (one_chance_in(3) ? MONS_GIANT_BAT
                                                       : RANDOM_ELEMENT(rats));
            create_monster(
                mgen_data(mon, SAME_ATTITUDE(mons), mons,
                          5, spell_cast, mons->pos(), mons->foe, 0, god));
        }
        return;

    case SPELL_SHADOW_CREATURES:       // summon anything appropriate for level
        if (_mons_abjured(mons, monsterNearby))
            return;

        sumcount2 = 1 + random2(4) + random2(mons->hit_dice / 7 + 1);

        for (sumcount = 0; sumcount < sumcount2; ++sumcount)
        {
            create_monster(
                mgen_data(RANDOM_MONSTER, SAME_ATTITUDE(mons), mons,
                          5, spell_cast, mons->pos(), mons->foe, 0, god));
        }
        return;

    case SPELL_WATER_ELEMENTALS:
        if (summon_type == MONS_NO_MONSTER)
            summon_type = MONS_WATER_ELEMENTAL;
        // Deliberate fall through
    case SPELL_EARTH_ELEMENTALS:
        if (summon_type == MONS_NO_MONSTER)
            summon_type = MONS_EARTH_ELEMENTAL;
        // Deliberate fall through
    case SPELL_IRON_ELEMENTALS:
        if (summon_type == MONS_NO_MONSTER)
            summon_type = MONS_IRON_ELEMENTAL;
        // Deliberate fall through
    case SPELL_AIR_ELEMENTALS:
        if (summon_type == MONS_NO_MONSTER)
            summon_type = MONS_AIR_ELEMENTAL;
        // Deliberate fall through
    case SPELL_FIRE_ELEMENTALS:
        if (summon_type == MONS_NO_MONSTER)
            summon_type = MONS_FIRE_ELEMENTAL;

        if (_mons_abjured(mons, monsterNearby))
            return;

        sumcount2 = 1 + random2(4) + random2(mons->hit_dice / 7 + 1);

        for (sumcount = 0; sumcount < sumcount2; sumcount++)
        {
            create_monster(
                mgen_data(summon_type, SAME_ATTITUDE(mons), mons,
                          3, spell_cast, mons->pos(), mons->foe, 0, god));
        }
        return;

    case SPELL_SUMMON_RAKSHASA:
        sumcount2 = 1 + random2(4) + random2(mons->hit_dice / 7 + 1);

        for (sumcount = 0; sumcount < sumcount2; sumcount++)
        {
            create_monster(
                mgen_data(MONS_RAKSHASA, SAME_ATTITUDE(mons), mons,
                          3, spell_cast, mons->pos(), mons->foe, 0, god));
        }
        return;

    case SPELL_SUMMON_ILLUSION:
        _mons_cast_summon_illusion(mons, spell_cast);
        return;

    case SPELL_KRAKEN_TENTACLES:
    {
        int kraken_index = mons->mindex();
        if (invalid_monster_index(duration))
        {
            mpr("Error! Kraken is not a part of the current environment!",
                MSGCH_ERROR);
            return;
        }
        int tentacle_count = 0;

        for (monster_iterator mi; mi; ++mi)
        {
            if (int (mi->number) == kraken_index
                    && mi->type == MONS_KRAKEN_TENTACLE)
            {
                tentacle_count++;
            }
        }

        int possible_count = MAX_ACTIVE_KRAKEN_TENTACLES - tentacle_count;

        if (possible_count <= 0)
            return;

        std::vector<coord_def> adj_squares;

        // collect open adjacent squares, candidate squares must be
        // water and not already occupied.
        for (adjacent_iterator adj_it(mons->pos()); adj_it; ++adj_it)
        {
            if (!monster_at(*adj_it)
                && feat_is_water(env.grid(*adj_it))
                && env.grid(*adj_it) != DNGN_OPEN_SEA)
            {
                adj_squares.push_back(*adj_it);
            }
        }

        if (unsigned(possible_count) > adj_squares.size())
            possible_count = adj_squares.size();
        else if (adj_squares.size() > unsigned(possible_count))
            std::random_shuffle(adj_squares.begin(), adj_squares.end());


        int created_count = 0;

        for (int i=0;i<possible_count;++i)
        {
            int tentacle = create_monster(
                mgen_data(MONS_KRAKEN_TENTACLE, SAME_ATTITUDE(mons), mons,
                          0, 0, adj_squares[i], mons->foe,
                          MG_FORCE_PLACE, god, MONS_NO_MONSTER, kraken_index,
                          mons->colour, you.absdepth0, PROX_CLOSE_TO_PLAYER,
                          you.level_type));

            if (tentacle >= 0)
            {
                created_count++;
                menv[tentacle].props["inwards"].get_int() = kraken_index;
                if (mons->holiness() == MH_UNDEAD)
                {
                    menv[tentacle].flags |= MF_HONORARY_UNDEAD;
                }
            }
        }


        if (created_count == 1)
            mpr("A tentacle rises from the water!");
        else if (created_count > 1)
            mpr("Tentacles burst out of the water!");
        return;
    }
    case SPELL_FAKE_MARA_SUMMON:
        // We only want there to be two fakes, which, plus Mara, means
        // a total of three Maras; if we already have two, give up, otherwise
        // we want to summon either one more or two more.
        sumcount2 = 2 - count_mara_fakes();

        for (sumcount = 0; sumcount < sumcount2; sumcount++)
        {
            mgen_data summ_mon =
                mgen_data(MONS_MARA_FAKE, SAME_ATTITUDE(mons),
                          mons, 3, spell_cast, mons->pos(),
                          mons->foe, 0, god);
            // This is somewhat hacky, to prevent "A Mara", and such,
            // as MONS_FAKE_MARA is not M_UNIQUE.
            summ_mon.mname = "Mara";
            summ_mon.extra_flags |= MF_NAME_REPLACE;

            int created = create_monster(summ_mon);
            if (created == -1)
                continue;

            // Mara's clones are special; they have the same stats as him, and
            // are exact clones, so they are created damaged if necessary, with
            // identical enchants and with the same items.
            monster* new_fake = &menv[created];
            new_fake->hit_points = mons->hit_points;
            new_fake->max_hit_points = mons->max_hit_points;
            mon_enchant_list::iterator ei;
            for (ei = mons->enchantments.begin();
                 ei != mons->enchantments.end(); ++ei)
            {
                new_fake->enchantments.insert(*ei);
            }

            // Code basically lifted from clone_monster. In theory, it
            // only needs to copy weapon and armour slots; instead,
            // copy the whole inventory.
            for (int i = 0; i < NUM_MONSTER_SLOTS; i++)
            {
                const int old_index = mons->inv[i];

                if (old_index == NON_ITEM)
                    continue;

                const int new_index = get_item_slot(0);
                if (new_index == NON_ITEM)
                {
                    new_fake->unequip(mitm[old_index], i, 0, true);
                    new_fake->inv[i] = NON_ITEM;
                    continue;
                }

                new_fake->inv[i] = new_index;
                mitm[new_index]  = mitm[old_index];
                mitm[new_index].set_holding_monster(new_fake->mindex());

                // Mark items as summoned, so there's no way to get three nice
                // weapons or such out of him.
                mitm[new_index].flags |= ISFLAG_SUMMONED;
            }
        }
        return;

    case SPELL_FAKE_RAKSHASA_SUMMON:
        sumcount2 = (coinflip() ? 2 : 3);

        for (sumcount = 0; sumcount < sumcount2; sumcount++)
        {
            create_monster(
                mgen_data(MONS_RAKSHASA_FAKE, SAME_ATTITUDE(mons), mons,
                          3, spell_cast, mons->pos(), mons->foe, 0, god));
        }
        return;

    case SPELL_SUMMON_DEMON: // class 2-4 demons
        if (_mons_abjured(mons, monsterNearby))
            return;

        sumcount2 = 1 + random2(2) + random2(mons->hit_dice / 10 + 1);

        duration  = std::min(2 + mons->hit_dice / 10, 6);
        for (sumcount = 0; sumcount < sumcount2; sumcount++)
        {
            create_monster(
                mgen_data(summon_any_demon(DEMON_COMMON),
                          SAME_ATTITUDE(mons), mons, duration, spell_cast,
                          mons->pos(), mons->foe, 0, god));
        }
        return;

    case SPELL_SUMMON_UGLY_THING:
        if (_mons_abjured(mons, monsterNearby))
            return;

        sumcount2 = 1 + random2(2) + random2(mons->hit_dice / 10 + 1);

        duration  = std::min(2 + mons->hit_dice / 10, 6);
        for (sumcount = 0; sumcount < sumcount2; ++sumcount)
        {
            const monster_type mon = (one_chance_in(3) ? MONS_VERY_UGLY_THING
                                                       : MONS_UGLY_THING);

            create_monster(
                mgen_data(mon, SAME_ATTITUDE(mons), mons,
                          duration, spell_cast, mons->pos(), mons->foe, 0,
                          god));
        }
        return;

    case SPELL_ANIMATE_DEAD:
        // see special handling in mon-stuff::handle_spell() {dlb}
        if (mons->friendly() && !_animate_dead_okay())
            return;

        animate_dead(mons, 5 + random2(5), SAME_ATTITUDE(mons),
                     mons->foe, mons, "", god);
        return;

    case SPELL_CALL_IMP: // class 5 demons
        sumcount2 = 1 + random2(3) + random2(mons->hit_dice / 5 + 1);

        duration  = std::min(2 + mons->hit_dice / 5, 6);
        for (sumcount = 0; sumcount < sumcount2; ++sumcount)
        {
            create_monster(
                mgen_data(summon_any_demon(DEMON_LESSER),
                          SAME_ATTITUDE(mons), mons,
                          duration, spell_cast, mons->pos(), mons->foe, 0,
                          god));
        }
        return;

    case SPELL_SUMMON_SCORPIONS:
        if (_mons_abjured(mons, monsterNearby))
            return;

        sumcount2 = 1 + random2(3) + random2(mons->hit_dice / 5 + 1);

        duration  = std::min(2 + mons->hit_dice / 5, 6);
        for (sumcount = 0; sumcount < sumcount2; ++sumcount)
        {
            create_monster(
                mgen_data(MONS_SCORPION, SAME_ATTITUDE(mons), mons,
                          duration, spell_cast, mons->pos(), mons->foe, 0,
                          god));
        }
        return;

    case SPELL_SUMMON_SWARM:
        _do_high_level_summon(mons, monsterNearby, spell_cast,
                              _pick_swarmer, random_range(3, 6), god);
        return;

    case SPELL_SUMMON_UFETUBUS:
        sumcount2 = 2 + random2(2) + random2(mons->hit_dice / 5 + 1);

        duration  = std::min(2 + mons->hit_dice / 5, 6);

        for (sumcount = 0; sumcount < sumcount2; ++sumcount)
        {
            create_monster(
                mgen_data(MONS_UFETUBUS, SAME_ATTITUDE(mons), mons,
                          duration, spell_cast, mons->pos(), mons->foe, 0,
                          god));
        }
        return;

    case SPELL_SUMMON_BEAST:       // Geryon
        create_monster(
            mgen_data(MONS_BEAST, SAME_ATTITUDE(mons), mons,
                      4, spell_cast, mons->pos(), mons->foe, 0, god));
        return;

    case SPELL_SUMMON_ICE_BEAST:
        create_monster(
            mgen_data(MONS_ICE_BEAST, SAME_ATTITUDE(mons), mons,
                      5, spell_cast, mons->pos(), mons->foe, 0, god));
        return;

    case SPELL_SUMMON_MUSHROOMS:   // Summon swarms of icky crawling fungi.
        if (_mons_abjured(mons, monsterNearby))
            return;

        sumcount2 = 1 + random2(2) + random2(mons->hit_dice / 4 + 1);

        duration  = std::min(2 + mons->hit_dice / 5, 6);
        for (int i = 0; i < sumcount2; ++i)
        {
            create_monster(
                mgen_data(MONS_WANDERING_MUSHROOM, SAME_ATTITUDE(mons),
                          mons, duration, spell_cast, mons->pos(),
                          mons->foe, 0, god));
        }
        return;

    case SPELL_SUMMON_HORRIBLE_THINGS:
        _do_high_level_summon(mons, monsterNearby, spell_cast,
                              _pick_horrible_thing, random_range(3, 5), god);
        return;

    case SPELL_CONJURE_BALL_LIGHTNING:
    {
        const int n = 2 + random2(mons->hit_dice / 4);
        for (int i = 0; i < n; ++i)
        {
            create_monster(
                mgen_data(MONS_BALL_LIGHTNING, SAME_ATTITUDE(mons),
                          mons, 2, spell_cast, mons->pos(), mons->foe,
                          0, god));
        }
        return;
    }

    case SPELL_SUMMON_UNDEAD:      // Summon undead around player.
        _do_high_level_summon(mons, monsterNearby, spell_cast,
                              _pick_undead_summon,
                              2 + random2(2)
                                + random2(mons->hit_dice / 4 + 1), god);
        return;

    case SPELL_SYMBOL_OF_TORMENT:
        if (!monsterNearby || mons->friendly())
            return;

        torment(mons->mindex(), mons->pos());
        return;

    case SPELL_HOLY_WORD:
        // friendly holies don't care if you are friendly
        if (!monsterNearby)
            return;

        holy_word(0, monster->mindex(), monster->pos());
        return;

    case SPELL_SUMMON_GREATER_DEMON:
        if (_mons_abjured(mons, monsterNearby))
            return;

        sumcount2 = 1 + random2(mons->hit_dice / 10 + 1);

        duration  = std::min(2 + mons->hit_dice / 10, 6);
        for (sumcount = 0; sumcount < sumcount2; ++sumcount)
        {
            create_monster(
                mgen_data(summon_any_demon(DEMON_GREATER),
                          SAME_ATTITUDE(mons), mons,
                          duration, spell_cast, mons->pos(), mons->foe,
                          0, god));
        }
        return;

    // Journey -- Added in Summon Lizards and Draconians
    case SPELL_SUMMON_DRAKES:
        if (_mons_abjured(mons, monsterNearby))
            return;

        sumcount2 = 1 + random2(3) + random2(mons->hit_dice / 5 + 1);

        duration  = std::min(2 + mons->hit_dice / 10, 6);

        {
            std::vector<monster_type> monsters;

            for (sumcount = 0; sumcount < sumcount2; ++sumcount)
            {
                bool drag = false;
                monster_type mon = summon_any_dragon(DRAGON_LIZARD);

                if (mon == MONS_DRAGON)
                {
                    drag = true;
                    mon = summon_any_dragon(DRAGON_DRAGON);
                }

                monsters.push_back(mon);

                if (drag)
                    break;
            }

            for (int i = 0, size = monsters.size(); i < size; ++i)
            {
                create_monster(
                    mgen_data(monsters[i], SAME_ATTITUDE(mons), mons,
                              duration, spell_cast,
                              mons->pos(), mons->foe, 0, god));
            }
        }
        return;

    case SPELL_SUMMON_CANIFORMS: // Bears and wolves
        if (_mons_abjured(mons, monsterNearby))
            return;

        sumcount2 = 1 + random2(2) + random2(mons->hit_dice / 4 + 1);

        duration  = std::min(2 + mons->hit_dice / 5, 6);
        for (int i = 0; i < sumcount2; ++i)
        {
            create_monster(
                mgen_data(static_cast<monster_type>(random_choose_weighted(
                            10, MONS_WOLF,
                             4, MONS_BEAR,
                             1, MONS_GRIZZLY_BEAR,
                             4, MONS_BLACK_BEAR,
                             // no polar bears
                          0)), SAME_ATTITUDE(mons),
                          mons, duration, spell_cast, mons->pos(),
                          mons->foe, 0, god));
        }
        return;

    case SPELL_SUMMON_HOLIES: // Holy monsters.
        if (_mons_abjured(monster, monsterNearby))
            return;

        sumcount2 = 1 + random2(2) + random2(monster->hit_dice / 4 + 1);

        duration  = std::min(2 + monster->hit_dice / 5, 6);
        for (int i = 0; i < sumcount2; ++i)
        {
            create_monster(
                mgen_data(static_cast<monster_type>(random_choose_weighted(
                            90, MONS_CHERUB,    5, MONS_SILVER_STAR,
                            20, MONS_SPIRIT,    5, MONS_OPHAN,
                            8,  MONS_SHEDU,     20,  MONS_PALADIN,
                            2,  MONS_PHOENIX,   1,  MONS_APIS,
                            // No holy dragons
                          0)), SAME_ATTITUDE(monster),
                          monster, duration, spell_cast, monster->pos(),
                          monster->foe, 0, god));
        }
        return;

    case SPELL_SUMMON_GREATER_HOLY: // Holy monsters.
        if (_mons_abjured(monster, monsterNearby))
            return;

        sumcount2 = 1 + random2(2) + random2(monster->hit_dice / 4 + 1);

        duration  = std::min(2 + monster->hit_dice / 5, 6);
        create_monster(
            mgen_data(static_cast<monster_type>(random_choose_weighted(
                        10, MONS_SILVER_STAR, 10, MONS_PHOENIX,
                        10, MONS_APIS,        5,  MONS_DAEVA,
                        2,  MONS_HOLY_DRAGON,
                        // No holy dragons
                      0)), SAME_ATTITUDE(monster),
                      monster, duration, spell_cast, monster->pos(),
                      monster->foe, 0, god));

        return;

    // TODO: Outsource the cantrip messages and allow specification of
    //       special cantrip spells per monster, like for speech, both as
    //       "self buffs" and "player enchantments".
    case SPELL_CANTRIP:
    {
        // Monster spell of uselessness, just prints a message.
        // This spell exists so that some monsters with really strong
        // spells (ie orc priest) can be toned down a bit. -- bwr
        //
        // XXX: Needs expansion, and perhaps different priest/mage flavours.

        // Don't give any message if the monster isn't nearby.
        // (Otherwise you could get them from halfway across the level.)
        if (!mons_near(mons))
            return;

        const bool friendly  = mons->friendly();
        const bool buff_only = !friendly && is_sanctuary(you.pos());
        const msg_channel_type channel = (friendly) ? MSGCH_FRIEND_ENCHANT
                                                    : MSGCH_MONSTER_ENCHANT;

        if (mons->type == MONS_GASTRONOK)
        {
            bool has_mon_foe = !invalid_monster_index(mons->foe);
            std::string slugform = "";
            if (buff_only || crawl_state.game_is_arena() && !has_mon_foe
                || friendly && !has_mon_foe || coinflip())
            {
                slugform = getSpeakString("gastronok_self_buff");
                if (!slugform.empty())
                {
                    slugform = replace_all(slugform, "@The_monster@",
                                           mons->name(DESC_CAP_THE));
                    mpr(slugform.c_str(), channel);
                }
            }
            else if (!friendly && !has_mon_foe)
            {
                mons_cast_noise(mons, pbolt, spell_cast);

                // "Enchant" the player.
                slugform = getSpeakString("gastronok_debuff");
                if (!slugform.empty()
                    && (slugform.find("legs") == std::string::npos
                        || _legs_msg_applicable()))
                {
                    mpr(slugform.c_str());
                }
            }
            else
            {
                // "Enchant" another monster.
                const monster* foe      = mons->get_foe()->as_monster();
                slugform = getSpeakString("gastronok_other_buff");
                if (!slugform.empty())
                {
                    slugform = replace_all(slugform, "@The_monster@",
                                           foe->name(DESC_CAP_THE));
                    mpr(slugform.c_str(), MSGCH_MONSTER_ENCHANT);
                }
            }
        }
        else
        {
            // Messages about the monster influencing itself.
            const char* buff_msgs[] = { " glows brightly for a moment.",
                                        " looks stronger.",
                                        " becomes somewhat translucent.",
                                        "'s eyes start to glow." };

            // Messages about the monster influencing you.
            const char* other_msgs[] = {
                "You feel troubled.",
                "You feel a wave of unholy energy pass over you."
            };

            if (buff_only || crawl_state.game_is_arena() || x_chance_in_y(2,3))
            {
                simple_monster_message(mons, RANDOM_ELEMENT(buff_msgs),
                                       channel);
            }
            else if (friendly)
            {
                simple_monster_message(mons, " shimmers for a moment.",
                                       channel);
            }
            else // "Enchant" the player.
            {
                mons_cast_noise(mons, pbolt, spell_cast);
                mpr(RANDOM_ELEMENT(other_msgs));
            }
        }
        return;
    }
    case SPELL_BLINK_OTHER:
    {
        // Allow the caster to comment on moving the foe.
        std::string msg = getSpeakString(mons->name(DESC_PLAIN)
                                         + " blink_other");
        if (!msg.empty() && msg != "__NONE")
        {
            mons_speaks_msg(mons, msg, MSGCH_TALK,
                            silenced(you.pos()) || silenced(mons->pos()));
        }
        break;
    }
    case SPELL_BLINK_OTHER_CLOSE:
    {
        // Allow the caster to comment on moving the foe.
        std::string msg = getSpeakString(mons->name(DESC_PLAIN)
                                         + " blink_other_close");
        if (!msg.empty() && msg != "__NONE")
        {
            mons_speaks_msg(mons, msg, MSGCH_TALK,
                            silenced(you.pos()) || silenced(mons->pos()));
        }
        break;
    }
    case SPELL_TOMB_OF_DOROKLOHE:
    {
        sumcount = 0;

        const int hp_lost = mons->max_hit_points - mons->hit_points;

        if (!hp_lost)
            sumcount++;

        const dungeon_feature_type safe_tiles[] = {
            DNGN_SHALLOW_WATER, DNGN_FLOOR, DNGN_FLOOR_SPECIAL, DNGN_OPEN_DOOR
        };

        bool proceed;

        for (adjacent_iterator ai(mons->pos()); ai; ++ai)
        {
            const actor* act = actor_at(*ai);

            // We can blink away the crowd, but only our allies.
            if (act
                && (act->atype() == ACT_PLAYER
                    || (act->atype() == ACT_MONSTER
                        && act->as_monster()->attitude != mons->attitude)))
            {
                sumcount++;
            }

            // Make sure we have a legitimate tile.
            proceed = false;
            for (unsigned int i = 0; i < ARRAYSZ(safe_tiles) && !proceed; ++i)
                if (grd(*ai) == safe_tiles[i] || feat_is_trap(grd(*ai)))
                    proceed = true;

            if (!proceed && grd(*ai) > DNGN_MAX_NONREACH)
                sumcount++;
        }

        if (sumcount)
        {
            mons->blink();
            return;
        }

        sumcount = 0;
        for (adjacent_iterator ai(mons->pos()); ai; ++ai)
        {
            if (monster_at(*ai))
            {
                monster_at(*ai)->blink();
                if (monster_at(*ai))
                {
                    monster_at(*ai)->teleport(true);
                    if (monster_at(*ai))
                        continue;
                }
            }

            // Make sure we have a legitimate tile.
            proceed = false;
            for (unsigned int i = 0; i < ARRAYSZ(safe_tiles) && !proceed; ++i)
                if (grd(*ai) == safe_tiles[i] || feat_is_trap(grd(*ai)))
                    proceed = true;

            if (proceed)
            {
                // All items are moved inside.
                if (igrd(*ai) != NON_ITEM)
                    move_items(*ai, mons->pos());

                // All clouds are destroyed.
                if (env.cgrid(*ai) != EMPTY_CLOUD)
                    delete_cloud(env.cgrid(*ai));

                // All traps are destroyed.
                if (trap_def *ptrap = find_trap(*ai))
                    ptrap->destroy();

                // Actually place the wall.
                grd(*ai) = DNGN_ROCK_WALL;
                set_terrain_changed(*ai);
                sumcount++;
            }
        }

        if (sumcount)
        {
            mpr("Walls emerge from the floor!");

            // XXX: Assume that the entombed monster can regenerate.
            // Also, base the regeneration rate on HD to avoid
            // randomness.
            const int tomb_duration = BASELINE_DELAY
                * hp_lost * std::max(1, mons->hit_dice / 3);
            int mon_index = mons->mindex();
            env.markers.add(new map_tomb_marker(mons->pos(),
                                                tomb_duration,
                                                mon_index,
                                                mon_index));
            env.markers.clear_need_activate(); // doesn't need activation
        }
        return;
    }
    case SPELL_CHAIN_LIGHTNING:
        if (!monsterNearby || mons->friendly())
            return;
        cast_chain_lightning(4 * mons->hit_dice, mons);
        return;
    case SPELL_SUMMON_EYEBALLS:
        if (_mons_abjured(mons, monsterNearby))
            return;

        sumcount2 = 1 + random2(2) + random2(mons->hit_dice / 7 + 1);

        duration = std::min(2 + mons->hit_dice / 10, 6);

        for (sumcount = 0; sumcount < sumcount2; sumcount++)
        {
            const monster_type mon = static_cast<monster_type>(
                random_choose_weighted(100, MONS_GIANT_EYEBALL,
                                        80, MONS_EYE_OF_DRAINING,
                                        60, MONS_GOLDEN_EYE,
                                        40, MONS_SHINING_EYE,
                                        20, MONS_GREAT_ORB_OF_EYES,
                                        10, MONS_EYE_OF_DEVASTATION,
                                        0));

            create_monster(
                mgen_data(mon, SAME_ATTITUDE(mons), mons, duration,
                          spell_cast, mons->pos(), mons->foe, 0, god));
        }
        return;
    case SPELL_SUMMON_BUTTERFLIES:
        if (_mons_abjured(mons, monsterNearby))
            return;

        duration = std::min(2 + mons->hit_dice / 5, 6);
        for (int i = 0; i < 15; ++i)
        {
            create_monster(
                mgen_data(MONS_BUTTERFLY, SAME_ATTITUDE(mons),
                          mons, duration, spell_cast, mons->pos(),
                          mons->foe, 0, god));
        }
        return;
    case SPELL_IOOD:
        cast_iood(mons, 6 * mons->hit_dice, &pbolt);
        return;
    case SPELL_AWAKEN_FOREST:
        duration = 50 + random2(mons->hit_dice * 20);

        mons->add_ench(mon_enchant(ENCH_AWAKEN_FOREST, 0, KC_OTHER, duration));
        // Actually, it's a boolean marker... save for a sanity check.
        env.forest_awoken_until = you.elapsed_time + duration;

        // You may be unable to see the monster, but notice an affected tree.
        forest_message(mons->pos(), "The forest starts to sway and rumble!");
        return;
    }

    // If a monster just came into view and immediately cast a spell,
    // we need to refresh the screen before drawing the beam.
    viewwindow();
    if (spell_is_direct_explosion(spell_cast))
    {
        const actor *foe = mons->get_foe();
        const bool need_more = foe && (foe == &you || you.see_cell(foe->pos()));
        pbolt.in_explosion_phase = false;
        pbolt.explode(need_more);
    }
    else
        pbolt.fire();
}

static int _noise_level(const monster* mons, spell_type spell,
                                  bool silent, bool innate)
{
    const unsigned int flags = get_spell_flags(spell);

    int noise;

    if (silent
        || (innate
            && !mons_class_flag(mons->type, M_NOISY_SPELLS)
            && !(flags & SPFLAG_NOISY)
            && mons_genus(mons->type) != MONS_DRAGON))
    {
        noise = 0;
    }
    else
    {
        if (mons_genus(mons->type) == MONS_DRAGON)
            noise = get_shout_noise_level(S_ROAR);
        else
        {
            // Noise for targeted spells happens at where the spell hits,
            // rather than where the spell is cast. zappy() sets up the
            // noise for beams.
            noise = (flags & SPFLAG_TARGETING_MASK)
                ? 1 : spell_noise(spell);
        }
    }
    return noise;
}

static unsigned int _noise_keys(std::vector<std::string>& key_list,
                                const monster* mons, const bolt& pbolt,
                                spell_type spell, bool priest, bool wizard,
                                bool innate, bool targeted)
{
    const std::string cast_str = " cast";

    const mon_body_shape shape      = get_mon_shape(mons);
    const std::string    spell_name = spell_title(spell);
    const bool           real_spell = !innate && (priest || wizard);

    // First try the spells name.
    if (shape <= MON_SHAPE_NAGA)
    {
        if (real_spell)
            key_list.push_back(spell_name + cast_str + " real");
        if (mons_intel(mons) >= I_NORMAL)
            key_list.push_back(spell_name + cast_str + " gestures");
    }
    else if (real_spell)
    {
        // A real spell being cast by something with no hands?  Maybe
        // it's a polymorphed spellcaster which kept its original spells.
        // If so, the cast message for it's new type/species/genus probably
        // won't look right.
        if (!mons_class_flag(mons->type, M_ACTUAL_SPELLS | M_PRIEST))
        {
            // XXX: We should probably include the monster's shape,
            // to get a variety of messages.
            if (wizard)
            {
                std::string key = "polymorphed wizard" + cast_str;
                if (targeted)
                    key_list.push_back(key + " targeted");
                key_list.push_back(key);
            }
            else if (priest)
            {
                std::string key = "polymorphed priest" + cast_str;
                if (targeted)
                    key_list.push_back(key + " targeted");
                key_list.push_back(key);
            }
        }
    }

    key_list.push_back(spell_name + cast_str);

    const unsigned int num_spell_keys = key_list.size();

    // Next the monster type name, then species name, then genus name.
    key_list.push_back(mons_type_name(mons->type, DESC_PLAIN) + cast_str);
    key_list.push_back(mons_type_name(mons_species(mons->type), DESC_PLAIN)
                       + cast_str);
    key_list.push_back(mons_type_name(mons_genus(mons->type), DESC_PLAIN)
                       + cast_str);

    // Last, generic wizard, priest or demon.
    if (wizard)
        key_list.push_back((std::string)((shape <= MON_SHAPE_NAGA) ? "" : "non-humanoid ")
                           + "wizard" + cast_str);
    else if (priest)
        key_list.push_back("priest" + cast_str);
    else if (mons_is_demon(mons->type))
        key_list.push_back("demon" + cast_str);

    if (targeted)
    {
        // For targeted spells, try with the targeted suffix first.
        for (unsigned int i = key_list.size() - 1; i >= num_spell_keys; i--)
        {
            std::string str = key_list[i] + " targeted";
            key_list.insert(key_list.begin() + i, str);
        }

        // Generic beam messages.
        if (pbolt.visible())
        {
            key_list.push_back(pbolt.get_short_name() + " beam " + cast_str);
            key_list.push_back("beam catchall cast");
        }
    }

    return num_spell_keys;
}

static std::string _noise_message(const std::vector<std::string>& key_list,
                           unsigned int num_spell_keys,
                           bool silent, bool unseen)
{
    std::string prefix;
    if (silent)
        prefix = "silent ";
    else if (unseen)
        prefix = "unseen ";

    std::string msg;
    for (unsigned int i = 0; i < key_list.size(); i++)
    {
        const std::string key = key_list[i];

        msg = getSpeakString(prefix + key);
        if (msg == "__NONE")
        {
            msg = "";
            break;
        }
        else if (msg == "__NEXT")
        {
            msg = "";
            if (i < num_spell_keys)
                i = num_spell_keys - 1;
            else if (ends_with(key, " targeted"))
                i++;
            continue;
        }
        else if (!msg.empty())
            break;

        // If we got no message and we're using the silent prefix, then
        // try again without the prefix.
        if (prefix != "silent ")
            continue;

        msg = getSpeakString(key);
        if (msg == "__NONE")
        {
            msg = "";
            break;
        }
        else if (msg == "__NEXT")
        {
            msg = "";
            if (i < num_spell_keys)
                i = num_spell_keys - 1;
            else if (ends_with(key, " targeted"))
                i++;
            continue;
        }
        else if (!msg.empty())
            break;
    }

    return (msg);
}

static void _noise_fill_target(std::string& targ_prep, std::string& target,
                        const monster* mons, const bolt& pbolt,
                        bool gestured)
{
    targ_prep = "at";
    target    = "nothing";

    bolt tracer = pbolt;
    // For a targeted but rangeless spell make the range positive so that
    // fire_tracer() will fill out path_taken.
    if (pbolt.range == 0 && pbolt.target != mons->pos())
        tracer.range = ENV_SHOW_DIAMETER;
    fire_tracer(mons, tracer);

    if (pbolt.target == you.pos())
        target = "you";
    else if (pbolt.target == mons->pos())
        target = mons->pronoun(PRONOUN_REFLEXIVE);
    // Monsters should only use targeted spells while foe == MHITNOT
    // if they're targeting themselves.
    else if (mons->foe == MHITNOT && !mons_is_confused(mons, true))
        target = "NONEXISTENT FOE";
    else if (!invalid_monster_index(mons->foe)
             && menv[mons->foe].type == MONS_NO_MONSTER)
    {
        target = "DEAD FOE";
    }
    else if (in_bounds(pbolt.target) && you.see_cell(pbolt.target))
    {
        if (const monster* mtarg = monster_at(pbolt.target))
        {
            if (you.can_see(mtarg))
                target = mtarg->name(DESC_NOCAP_THE);
        }
    }

    const bool visible_path      = pbolt.visible() || gestured;

    // Monster might be aiming past the real target, or maybe some fuzz has
    // been applied because the target is invisible.
    if (target == "nothing")
    {
        if (pbolt.aimed_at_spot)
        {
            int count = 0;
            for (adjacent_iterator ai(pbolt.target); ai; ++ai)
            {
                const actor* act = actor_at(*ai);
                if (act && act != mons && you.can_see(act))
                {
                    targ_prep = "next to";

                    if (act->atype() == ACT_PLAYER || one_chance_in(++count))
                        target = act->name(DESC_NOCAP_THE);

                    if (act->atype() == ACT_PLAYER)
                        break;
                }
            }
        }

        bool mons_targ_aligned = false;

        const std::vector<coord_def> &path = tracer.path_taken;
        for (unsigned int i = 0; i < path.size(); i++)
        {
            const coord_def pos = path[i];

            if (pos == mons->pos())
                continue;

            const monster* m = monster_at(pos);
            if (pos == you.pos())
            {
                // Be egotistical and assume that the monster is aiming at
                // the player, rather than the player being in the path of
                // a beam aimed at an ally.
                if (!mons->wont_attack())
                {
                    targ_prep = "at";
                    target    = "you";
                    break;
                }
                // If the ally is confused or aiming at an invisible enemy,
                // with the player in the path, act like it's targeted at
                // the player if there isn't any visible target earlier
                // in the path.
                else if (target == "nothing")
                {
                    targ_prep         = "at";
                    target            = "you";
                    mons_targ_aligned = true;
                }
            }
            else if (visible_path && m && you.can_see(m))
            {
                bool is_aligned  = mons_aligned(m, mons);
                std::string name = m->name(DESC_NOCAP_THE);

                if (target == "nothing")
                {
                    mons_targ_aligned = is_aligned;
                    target            = name;
                }
                // If the first target was aligned with the beam source then
                // the first subsequent non-aligned monster in the path will
                // take it's place.
                else if (mons_targ_aligned && !is_aligned)
                {
                    mons_targ_aligned = false;
                    target            = name;
                }
                targ_prep = "at";
            }
            else if (visible_path && target == "nothing")
            {
                int count = 0;
                for (adjacent_iterator ai(pbolt.target); ai; ++ai)
                {
                    const actor* act = monster_at(*ai);
                    if (act && act != mons && you.can_see(act))
                    {
                        targ_prep = "past";
                        if (act->atype() == ACT_PLAYER
                            || one_chance_in(++count))
                        {
                            target = act->name(DESC_NOCAP_THE);
                        }

                        if (act->atype() == ACT_PLAYER)
                            break;
                    }
                }
            }
        } // for (unsigned int i = 0; i < path.size(); i++)
    } // if (target == "nothing" && targeted)

    const actor* foe = mons->get_foe();

    // If we still can't find what appears to be the target, and the
    // monster isn't just throwing the spell in a random direction,
    // we should be able to tell what the monster was aiming for if
    // we can see the monster's foe and the beam (or the beam path
    // implied by gesturing).  But only if the beam didn't actually hit
    // anything (but if it did hit something, why didn't that monster
    // show up in the beam's path?)
    if (target == "nothing"
        && (tracer.foe_info.count + tracer.friend_info.count) == 0
        && foe != NULL
        && you.can_see(foe)
        && !mons->confused()
        && visible_path)
    {
        target = foe->name(DESC_NOCAP_THE);
        targ_prep = (pbolt.aimed_at_spot ? "next to" : "past");
    }

    // If the monster gestures to create an invisible beam then
    // assume that anything close to the beam is the intended target.
    // Also, if the monster gestures to create a visible beam but it
    // misses still say that the monster gestured "at" the target,
    // rather than "past".
    if (gestured || target == "nothing")
        targ_prep = "at";

    // "throws whatever at something" is better than "at nothing"
    if (target == "nothing")
        target = "something";
}

void mons_cast_noise(monster* mons, const bolt &pbolt,
                     spell_type spell_cast, bool special_ability)
{
    bool force_silent = false;

    spell_type actual_spell = spell_cast;

    if (spell_cast == SPELL_DRACONIAN_BREATH)
    {
        int type = mons->type;
        if (mons_genus(type) == MONS_DRACONIAN)
            type = draco_subspecies(mons);

        switch (type)
        {
        case MONS_MOTTLED_DRACONIAN:
            actual_spell = SPELL_STICKY_FLAME_SPLASH;
            break;

        case MONS_YELLOW_DRACONIAN:
            actual_spell = SPELL_ACID_SPLASH;
            break;

        case MONS_PLAYER_GHOST:
            // Draining breath is silent.
            force_silent = true;
            break;

        default:
            break;
        }
    }
    else if (mons->type == MONS_SHADOW_DRAGON)
        // Draining breath is silent.
        force_silent = true;

    const bool unseen    = !you.can_see(mons);
    const bool silent    = silenced(mons->pos()) || force_silent;
    const bool no_silent = mons_class_flag(mons->type, M_SPELL_NO_SILENT);

    if (unseen && silent)
        return;

    const unsigned int flags = get_spell_flags(actual_spell);

    const bool priest = mons->is_priest();
    const bool wizard = mons->is_actual_spellcaster();
    const bool innate = !(priest || wizard || no_silent)
                        || (flags & SPFLAG_INNATE) || special_ability;

    int noise = _noise_level(mons, actual_spell, silent, innate);

    const bool targeted = (flags & SPFLAG_TARGETING_MASK)
                           && (pbolt.target != mons->pos()
                               || pbolt.visible());

    std::vector<std::string> key_list;
    unsigned int num_spell_keys =
        _noise_keys(key_list, mons, pbolt, actual_spell,
                    priest, wizard, innate, targeted);

    std::string msg = _noise_message(key_list, num_spell_keys,
                                     silent, unseen);

    if (msg.empty())
    {
        if (silent)
            return;

        noisy(noise, mons->pos(), mons->mindex());
        return;
    }

    // FIXME: we should not need to look at the message text.
    const bool gestured = msg.find("Gesture") != std::string::npos
                          || msg.find(" gesture") != std::string::npos
                          || msg.find("Point") != std::string::npos
                          || msg.find(" point") != std::string::npos;

    std::string targ_prep = "at";
    std::string target    = "NO_TARGET";

    if (targeted)
        _noise_fill_target(targ_prep, target, mons, pbolt, gestured);

    msg = replace_all(msg, "@at@",     targ_prep);
    msg = replace_all(msg, "@target@", target);

    std::string beam_name;
    if (!targeted)
        beam_name = "NON TARGETED BEAM";
    else if (pbolt.name.empty())
        beam_name = "INVALID BEAM";
    else
        beam_name = pbolt.get_short_name();

    msg = replace_all(msg, "@beam@", beam_name);

    const msg_channel_type chan =
        (unseen              ? MSGCH_SOUND :
         mons->friendly() ? MSGCH_FRIEND_SPELL
                             : MSGCH_MONSTER_SPELL);

    if (silent)
        mons_speaks_msg(mons, msg, chan, true);
    else if (noisy(noise, mons->pos(), mons->mindex()) || !unseen)
    {
        // noisy() returns true if the player heard the noise.
        mons_speaks_msg(mons, msg, chan);
    }
}<|MERGE_RESOLUTION|>--- conflicted
+++ resolved
@@ -177,11 +177,8 @@
     {
         if (*targ != caster
             && (mons_genus(targ->type) == caster_genus
-<<<<<<< HEAD
+                || mons_genus(targ->base_monster) == caster_genus
                 || targ->is_holy() && caster->is_holy())
-=======
-                || mons_genus(targ->base_monster) == caster_genus)
->>>>>>> 5a0ce23a
             && mons_aligned(*targ, caster)
             && !targ->has_ench(ENCH_CHARM)
             && _flavour_benefits_monster(pbolt.flavour, **targ))
@@ -795,15 +792,11 @@
         || spell_cast == SPELL_HAUNT
         || spell_cast == SPELL_FIRE_STORM
         || spell_cast == SPELL_AIRSTRIKE
-<<<<<<< HEAD
+        || spell_cast == SPELL_MISLEAD
         || spell_cast == SPELL_RESURRECT
         || spell_cast == SPELL_SACRIFICE
         || spell_cast == SPELL_HOLY_FLAMES
-        || spell_cast == SPELL_MISLEAD);
-=======
-        || spell_cast == SPELL_MISLEAD
         || spell_cast == SPELL_SUMMON_SPECTRAL_ORCS);
->>>>>>> 5a0ce23a
 }
 
 // Set up bolt structure for monster spell casting.
@@ -904,12 +897,9 @@
     case SPELL_SILENCE:
     case SPELL_AWAKEN_FOREST:
     case SPELL_SUMMON_CANIFORMS:
-<<<<<<< HEAD
+    case SPELL_SUMMON_SPECTRAL_ORCS:
     case SPELL_SUMMON_HOLIES:
     case SPELL_SUMMON_GREATER_HOLY:
-=======
-    case SPELL_SUMMON_SPECTRAL_ORCS:
->>>>>>> 5a0ce23a
         return (true);
     default:
         if (check_validity)
@@ -1306,19 +1296,13 @@
                 // Setup the spell.
                 setup_mons_cast(mons, beem, spell_cast);
 
-<<<<<<< HEAD
                 // Try to find a nearby ally to haste, heal
                 // resurrect, or sacrifice itself for.
                 if ((spell_cast == SPELL_HASTE_OTHER
                      || spell_cast == SPELL_HEAL_OTHER
                      || spell_cast == SPELL_RESURRECT
                      || spell_cast == SPELL_SACRIFICE)
-                        && !_set_allied_target(monster, beem))
-=======
-                // Try to find a nearby ally to haste
-                if (spell_cast == SPELL_HASTE_OTHER
-                    && !_set_allied_target(mons, beem))
->>>>>>> 5a0ce23a
+                        && !_set_allied_target(mons, beem))
                 {
                     spell_cast = SPELL_NO_SPELL;
                     continue;
@@ -2341,7 +2325,7 @@
         if (!monsterNearby)
             return;
 
-        holy_word(0, monster->mindex(), monster->pos());
+        holy_word(0, mons->mindex(), mons->pos());
         return;
 
     case SPELL_SUMMON_GREATER_DEMON:
@@ -2423,12 +2407,12 @@
         return;
 
     case SPELL_SUMMON_HOLIES: // Holy monsters.
-        if (_mons_abjured(monster, monsterNearby))
+        if (_mons_abjured(mons, monsterNearby))
             return;
 
-        sumcount2 = 1 + random2(2) + random2(monster->hit_dice / 4 + 1);
-
-        duration  = std::min(2 + monster->hit_dice / 5, 6);
+        sumcount2 = 1 + random2(2) + random2(mons->hit_dice / 4 + 1);
+
+        duration  = std::min(2 + mons->hit_dice / 5, 6);
         for (int i = 0; i < sumcount2; ++i)
         {
             create_monster(
@@ -2438,28 +2422,28 @@
                             8,  MONS_SHEDU,     20,  MONS_PALADIN,
                             2,  MONS_PHOENIX,   1,  MONS_APIS,
                             // No holy dragons
-                          0)), SAME_ATTITUDE(monster),
-                          monster, duration, spell_cast, monster->pos(),
-                          monster->foe, 0, god));
+                          0)), SAME_ATTITUDE(mons),
+                          mons, duration, spell_cast, mons->pos(),
+                          mons->foe, 0, god));
         }
         return;
 
     case SPELL_SUMMON_GREATER_HOLY: // Holy monsters.
-        if (_mons_abjured(monster, monsterNearby))
+        if (_mons_abjured(mons, monsterNearby))
             return;
 
-        sumcount2 = 1 + random2(2) + random2(monster->hit_dice / 4 + 1);
-
-        duration  = std::min(2 + monster->hit_dice / 5, 6);
+        sumcount2 = 1 + random2(2) + random2(mons->hit_dice / 4 + 1);
+
+        duration  = std::min(2 + mons->hit_dice / 5, 6);
         create_monster(
             mgen_data(static_cast<monster_type>(random_choose_weighted(
                         10, MONS_SILVER_STAR, 10, MONS_PHOENIX,
                         10, MONS_APIS,        5,  MONS_DAEVA,
                         2,  MONS_HOLY_DRAGON,
                         // No holy dragons
-                      0)), SAME_ATTITUDE(monster),
-                      monster, duration, spell_cast, monster->pos(),
-                      monster->foe, 0, god));
+                      0)), SAME_ATTITUDE(mons),
+                      mons, duration, spell_cast, mons->pos(),
+                      mons->foe, 0, god));
 
         return;
 
