--- conflicted
+++ resolved
@@ -5256,6 +5256,9 @@
     never_die = false;
     xray_vision = false;
 #endif
+    dead = false;
+    lives = 0;
+    deaths = 0;
 
     skills.init(0);
     practise_skill.init(true);
@@ -5401,31 +5404,6 @@
         non_branch_info[i].branch     = -1;
         non_branch_info[i].assert_validity();
     }
-<<<<<<< HEAD
-
-    if (m_quiver)
-        delete m_quiver;
-    m_quiver = new player_quiver;
-
-    // Currently only set if Xom accidentally kills the player.
-    reset_escaped_death();
-
-    on_current_level = true;
-    walking = 0;
-
-#if defined(WIZARD) || defined(DEBUG)
-    you.never_die = false;
-#endif
-    dead = false;
-    lives = 0;
-    deaths = 0;
-}
-
-void player::reset()
-{
-    copy_from(player());
-=======
->>>>>>> be27b0b7
 }
 
 player_save_info player_save_info::operator=(const player& rhs)
