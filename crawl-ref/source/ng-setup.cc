--- conflicted
+++ resolved
@@ -206,13 +206,8 @@
 }
 
 // Make sure no stats are unacceptably low
-<<<<<<< HEAD
-// (currently possible only for GhBe -- 1KB)
+// (currently possible only for GhBe - 1KB)
 void unfocus_stats()
-=======
-// (currently possible only for GhBe - 1KB)
-static void _unfocus_stats()
->>>>>>> 2bf36d4c
 {
     int needed;
 
