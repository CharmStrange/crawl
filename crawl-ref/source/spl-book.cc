--- conflicted
+++ resolved
@@ -611,19 +611,9 @@
                         last_hovered = 0;
                     break;
             }
-<<<<<<< HEAD
-            update_title();
-            update_more();
-            break;
-
-            break;
-        case CK_RIGHT:
-        case '!':
-=======
         }
         else
         {
->>>>>>> 1d49662b
             switch (current_action)
             {
                 case action::cast:
