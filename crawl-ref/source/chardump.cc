--- conflicted
+++ resolved
@@ -360,7 +360,6 @@
     place_info = you.get_place_info(BRANCH_ZIGGURAT);
     if (place_info.num_visits > 0)
     {
-<<<<<<< HEAD
         int num_zigs = place_info.num_visits;
         text += make_stringf("You %s%s %d Ziggurat",
                              have.c_str(),
@@ -378,62 +377,6 @@
             text += make_stringf(" (deepest: %d)", you.zig_max);
         text += ".\n";
     }
-=======
-        CrawlVector &vaults =
-            you.props[YOU_PORTAL_VAULT_NAMES_KEY].get_vector();
-
-        int num_bazaars = 0;
-        int num_zigs    = 0;
-        int zig_levels  = 0;
-        std::vector<std::string> misc_portals;
-
-        for (unsigned int i = 0; i < vaults.size(); i++)
-        {
-            std::string name = vaults[i].get_string();
-            name = replace_all(name, "_", " ");
-
-            if (name.find("Ziggurat") != std::string::npos)
-            {
-                zig_levels++;
-
-                if (name == "Ziggurat:1")
-                    num_zigs++;
-            }
-            else if (name == "bazaar")
-                num_bazaars++;
-            else
-                misc_portals.push_back(name);
-        }
-
-        if (num_bazaars > 0)
-        {
-            text += make_stringf("You %svisited %d bazaar",
-                                 have.c_str(), num_bazaars);
-
-            if (num_bazaars > 1)
-                text += "s";
-            text += ".\n";
-        }
-
-        if (num_zigs > 0)
-        {
-            text += make_stringf("You %s%s %d Ziggurat",
-                                 have.c_str(),
-                                 (num_zigs == you.zigs_completed) ? "completed"
-                                                                  : "visited",
-                                 num_zigs);
-            if (num_zigs > 1)
-                text += "s";
-            if (num_zigs != you.zigs_completed && you.zigs_completed)
-                text += make_stringf(" (completing %d)", you.zigs_completed);
-            text += make_stringf(", and %s %d of %s levels",
-                                 seen.c_str(), zig_levels,
-                                 num_zigs > 1 ? "their" : "its");
-            if (num_zigs != 1 && !you.zigs_completed)
-                text += make_stringf(" (deepest: %d)", you.zig_max);
-            text += ".\n";
-        }
->>>>>>> 9d196e98
 
     std::vector<std::string> misc_portals;
     for (unsigned int i = 0; i < ARRAYSZ(single_portals); i++)
