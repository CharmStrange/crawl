--- conflicted
+++ resolved
@@ -917,17 +917,14 @@
         DUR_SENTINEL_MARK,
         STATUS_RECALL,
         STATUS_LIQUEFIED,
-<<<<<<< HEAD
 	DUR_INFUSION,
 	DUR_SONG_OF_SLAYING,
 	DUR_SPIRIT_SHIELD
-=======
         DUR_WATER_HOLD,
         DUR_FLAYED,
         DUR_RETCHING,
         DUR_WEAK,
         DUR_DIMENSION_ANCHOR,
->>>>>>> 5e5a47eb
     };
 
     status_info inf;
