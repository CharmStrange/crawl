###############################################################################
# float.des: This is the place for floating regular vaults (ones defined with
#            ORIENT: float). Vaults with other ORIENT arguments  (encompass,
#            north, northwest etc.) are split into large_abstract.des and
#            large_themed.des. Minivaults (those without ORIENT lines)
#            are split into mini_monsters.des and mini_features.des.
#            Sufficiently complicated-enough vaults
#            using global lua functions go into individual .des files.
#
# <<1>>      Decorative
# <<2>>      Themed threat
# <<3>>      Abstract / generic threat
#
# The dividing line between generic and themed is potentially vague;
# if specified monsters are used lightly and they're very common amd in-place
# or very generic monsters, opt for <3>, otherwise use <2>.
###############################################################################

: crawl_require('dlua/vault.lua')

{{
function zot_entry_setup(e)
    e.kfeat("O = enter_zot")
    e.mons("patrolling base draconian")
    e.mons("fire dragon / ice dragon / storm dragon / \
            shadow dragon / bone dragon / golden dragon")
    e.mons("patrolling nonbase draconian")
    e.kmons("0 = ettin / yaktaur captain / glowing shapeshifter w:5 / \
                 stone giant / spriggan berserker / hell knight w:5")
    e.kmons("9 = fire giant w:12 / titan w:8 / vampire knight / \
                 spriggan air mage w:8 / deep troll earth mage w:8 / \
                 tengu reaver / deep elf high priest w:12 / lich w:2")
end

function minmay_elemental_octagon_setup(e)
    e.tags('uniq_elemental_octagon no_pool_fixup')
    e.subst('A : xcvb m:5 .:5')
    e.subst('B : .:50 c:20 vbm')
    e.subst('C : .xcvbmGTdE')
    e.subst('D : .xcvbmGTd1')
    e.subst('E : .:60 cvbmGT')
    e.nsubst('1 = 4:1 / 4 = 1.. / *:.')
    e.nsubst('d = 1:2 / *:d')
end
}}

{{
function init_protected_by_tso(e)
  e.tags('uniq_protected_by_tso')
  e.colour('- : yellow')
  e.lua_marker('!', message_at_spot("You almost think you hear a voice: \"Seek not undue power, mortal.\"", "warning"))
  e.subst('- : +')
end

function grunt_megastairs_setup(e)
  e.orient("float")
  e.tags("extra luniq_grunt_megastairs transparent ruin_lair")
  e.depth("Lair, Depths, Crypt, Elf, Snake, Zot")
  e.nsubst("0 = 2:0 / 2:0. / *:.")
  e.subst("@ = @+")
  if you.depth() == 1 then
    e.shuffle("{[(")
    e.subst("{ = }")
    e.subst("[ = ]")
    e.subst("( = )G")
  elseif you.depth() == dgn.br_depth() then
    e.shuffle("{[(")
    e.subst("( = (G")
  else
    e.shuffle("{[(}])")
    e.subst("( = (<")
    e.subst(") = )>")
  end
  if you.in_branch("Depths") then
    e.subst("x : cccccvvvb")
  elseif not you.in_branch("Lair") then
    e.subst("x = c")
  end
  if you.in_branch("Depths") or you.in_branch("Lair") or
     you.in_branch("Snake") or you.in_branch("Elf") then
    e.subst("G : GGGGTTVt")
  else
    e.subst("G : GGGGTTV")
  end
  e.kmons("0 = 0 band")
end
}}

# Set the default depth for vaults.  Be sure to adapt or specify
# the DEPTH of particularly easy, tough, or thematic vaults.
default-depth: D:12-, Depths, !Depths:$

###############################################################################
#
# <<1>> Decorative vaults.
#       No threats.
#
###############################################################################

NAME:   firewood_loft
TAGS:   extra
DEPTH:  D, !D:$, Depths, !Depths:$
ORIENT: float
WEIGHT: 5
: if you.absdepth() > 8 then
KITEM:  " = club, quarterstaff, quarterstaff good_item
: else
KITEM:  " = club, quarterstaff, quarterstaff
: end
KITEM:  ' = club, any magical staff
MAP
xxxxx
x"']x
xxxxx
ENDMAP

################################################################################
# Staircase flavour vaults.
#
NAME:    minmay_staircase_windowed_small
TAGS:    extra luniq_staircase decor transparent
DEPTH:   D:2-, !D:$, Depths:2-, !Depths:$
ORIENT:  float
WEIGHT:  5
SHUFFLE: )]}([{
SUBST:   ? = cn
SUBST:   c : c x:2 v:1 b:1
SUBST:   n : n:18 G:1 .:1
SUBST:   G : ...G
MAP
ccccccccc
cG.GcG.Gc
c...+.).c
cG..c...c
cc+cc?n?c
cG..c...
c...+...
cG.Gc...
ccccc
ENDMAP

NAME:    minmay_staircase_windowed_large
TAGS:    extra luniq_staircase decor transparent
DEPTH:   D:2-, !D:$, Depths:2-, !Depths:$
ORIENT:  float
WEIGHT:  5
SHUFFLE: )]}([{
SUBST:   c : c x:2 v:1 b:1
SUBST:   n : n:18 G:1 .:1
SUBST:   G : ...G
MAP
ccccccccccccc
cG...GcG...Gc
c.....c.....c
c.....+..)..c
c.....c.....c
cG...GcG...Gc
ccc+ccccnnncc
cG...Gc.....
c.....c.....
c.....+.....
c.....c.....
cG...Gc.....
ccccccc
ENDMAP

NAME:    minmay_staircase_statues
TAGS:    transparent extra luniq_staircase decor
DEPTH:   D:2-, !D:$, Depths:2-, !Depths:$
ORIENT:  float
WEIGHT:  5
SHUFFLE: )]}([{
MAP
G.G
.).
G.G
ENDMAP

NAME:    minmay_staircase_statues_hall_small
TAGS:    extra luniq_staircase decor
DEPTH:   D:2-, !D:$, Depths:2-, !Depths:$
ORIENT:  float
WEIGHT:  3
SHUFFLE: )]}([{
SUBST:   c : c x:2 v:1 b:1
MAP
   ccccc
   cG.Gc
   c...c
cccc...cccc
cG.......Gc
c.).......+
cG.......Gc
cccc...cccc
   c...c
   cG.Gc
   ccccc
ENDMAP

NAME:    minmay_staircase_statues_hall_large
TAGS:    extra luniq_staircase decor
DEPTH:   D:2-, !D:$, Depths:2-, !Depths:$
ORIENT:  float
WEIGHT:  2
SHUFFLE: )]}([{, AB
SUBST:   A = .
SUBST:   B = G
SUBST:   C = G.
SUBST:   c : c x:2 v:1 b:1
MAP
     ccccccc
     cB.A.Bc
     c.....c
     c.....c
     c.....c
cccccc.....cccccc
cB.............Bc
c................
cA.)....C.......@
c................
cB.............Bc
cccccc.....cccccc
     c.....c
     c.....c
     c.....c
     cB.A.Bc
     ccccccc
ENDMAP

NAME:    minmay_staircase_bubble
TAGS:    extra luniq_staircase decor transparent
DEPTH:   D:2-, !D:$, Depths:2-, !Depths:$
ORIENT:  float
SUBST:   m = mmmm.
MAP
 .......
..bb.bb..
.bb...bb.
.b.....b.
.m..)..m.
.b.....b.
.bb...bb.
..bbmbb..
 .......
ENDMAP

NAME:    infiniplex_staircase_squiggle
ORIENT:  float
TAGS:    extra luniq_staircase decor
DEPTH:   D:2-, !D:$, Depths:2-, !Depths:$
WEIGHT:  3
SHUFFLE: }]){[(
MAP
    xxxxx
xxxxx...x
x}..x.x.xx
xxx.x.x..@
  x...xxxx
  xxxxx
ENDMAP

NAME:    infiniplex_staircase_zigzag_1
ORIENT:  float
TAGS:    extra luniq_staircase decor transparent
DEPTH:   D:2-, !D:$, Depths:2-, !Depths:$
WEIGHT:  3
NSUBST:  @ 1:@ / *:x
SHUFFLE: })]{([
MAP
xxxxxxxxx
x}..x...x
xxx.x.x.x
x...x.x.x
x.xxx.x.x
x.....x.x
xxxxxxx.x
@.......x
x@xxxxxxx
ENDMAP

NAME:    infiniplex_staircase_zigzag_2
ORIENT:  float
TAGS:    extra luniq_staircase decor
DEPTH:   D:2-, !D:$, Depths:2-, !Depths:$
WEIGHT:  3
SHUFFLE: })]{([
MAP
xxxxxxxxxxxxx
x}..x...x...x
xxx.x.x.x.x.x
xxx...x.x.x.x
xxxxxxx.x.x.x
xxxxxxx...x.x
xxxxxxxxxxx@x
ENDMAP

NAME:    infiniplex_staircase_zigzag_3
ORIENT:  float
TAGS:    extra luniq_staircase decor
DEPTH:   D:2-, !D:$, Depths:2-, !Depths:$
WEIGHT:  3
SHUFFLE: })]{([
MAP
xxxxxxxxx@x
xxxxx...x.x
xxxxx.x.x.x
x}..x.x.x.x
xxx...x.x.x
xxxxxxx.x.x
xxxxxxx...x
xxxxxxxxxxx
ENDMAP

NAME:    infiniplex_staircase_zigzag_4
ORIENT:  float
TAGS:    extra luniq_staircase decor
DEPTH:   D:2-, !D:$, Depths:2-, !Depths:$
WEIGHT:  3
NSUBST:  @ 1:@ / *:x
SHUFFLE: })]{([
MAP
xxxxxxxxx
x.......x
x.xxxxx.x
x.....x.x
xxxxx.x.x
x}..x.x.x
xxx.x.x.x
x...x.x.x
x.xxx.x.x
x.....x.@
xxxxxxx@x
ENDMAP

NAME:    infiniplex_staircase_zigzag_5
ORIENT:  float
TAGS:    extra luniq_staircase decor
DEPTH:   D:2-, !D:$, Depths:2-, !Depths:$
WEIGHT:  3
NSUBST:  @ 1:@ / *:x
SHUFFLE: })]{([
MAP
xxxxxxx@x
x.....x.@
x.xxx.x.x
x...x.x.x
xxx.x.x.x
x}x.x.x.x
x.x.x.x.x
x...x.x.x
xxxxx.x.x
x.....x.x
x.xxxxx.x
x.......x
xxxxxxxxx
ENDMAP

NAME:    infiniplex_staircase_spiral
ORIENT:  float
TAGS:    extra luniq_staircase decor
DEPTH:   D:2-, !D:$, Depths:2-, !Depths:$
WEIGHT:  3
SHUFFLE: })]{([
MAP
xxxxxxxxx
@.......x
xxxxxxx.x
x.....x.x
x.xxx.x.x
x.x}..x.x
x.xxxxx.x
x.......x
xxxxxxxxx
ENDMAP

NAME:    infiniplex_staircase_spiral_double
ORIENT:  float
TAGS:    transparent extra luniq_staircase decor
DEPTH:   D:2-, !D:$, Depths:2-, !Depths:$
WEIGHT:  3
SHUFFLE: })]{([
SUBST:   m : mxxxx
MAP
xxxxxxxxxxx
@.........x
xmxxxxxmx.x
x.......x.x
x.xxxxx.x.x
x.m..}..m.x
x.x.xxxxx.x
x.x.......x
x.xmxxxxxmx
x.........@
xxxxxxxxxxx
ENDMAP

NAME:    infiniplex_staircase_x
ORIENT:  float
TAGS:    transparent extra luniq_staircase decor
DEPTH:   D:2-, !D:$, Depths:2-, !Depths:$
WEIGHT:  3
SUBST:   D : .x
SHUFFLE: }]){[(
MAP
@xx   xx@
x.xx xx.x
xx.xxx.xx
 xx.D.xx
  xD}Dx
 xx.D.xx
xx.xxx.xx
x.xx xx.x
@xx   xx@
ENDMAP

NAME:    infiniplex_staircase_split_hallway
ORIENT:  float
TAGS:    transparent extra luniq_staircase decor
DEPTH:   D:2-, !D:$, Depths:2-, !Depths:$
WEIGHT:  3
SHUFFLE: })]{([
MAP
  x@x
 xx.xx
xxx.xxx
xx...xx
x.x+x.x
x.x.x.x
x.x}x.x
x.x.x.x
x.x+x.x
xx...xx
xxx.xxx
 xx.xx
  x@x
ENDMAP

NAME:    infiniplex_staircase_trident
ORIENT:  float
TAGS:    extra luniq_staircase decor
DEPTH:   D:2-, !D:$, Depths:2-, !Depths:$
WEIGHT:  3
NSUBST:  } = 1:} / *:.
SHUFFLE: })]{([
MAP
xxxxxxx
x}x}x}x
x.x.x.x
x.x.x.x
x.x.x.x
x.x.x.x
x+x+x+x
x.....x
x.....x
x.....x
xx...xx
 xx.xx
  x@x
ENDMAP

NAME:    infiniplex_staircase_hallway_doors
ORIENT:  float
TAGS:    transparent extra luniq_staircase decor
DEPTH:   D:2-, !D:$, Depths:2-, !Depths:$
WEIGHT:  3
SHUFFLE: DEHJK
SUBST:   D : +
SUBST:   E : +xx
SUBST:   H : +xx
SUBST:   J : +xx
SUBST:   K : +xx
SHUFFLE: py/qz
SUBST:   p = .
SUBST:   q = x
SUBST:   y = @
SUBST:   z = x
SHUFFLE: })]{([
MAP
    xxxxxxxxxxxxxxxxxzxyx
    @.................ppx
xxxxxHxDxExDxKxDxExDxHxxx
xxx}....................J
xxxxxHxDxExDxKxDxExDxHxxx
    @.................ppx
    xxxxxxxxxxxxxxxxxzxyx
ENDMAP

NAME:    infiniplex_staircase_diamond
ORIENT:  float
TAGS:    extra luniq_staircase allow_dup decor
DEPTH:   D:2-, !D:$, Depths:2-, !Depths:$
WEIGHT:  3
SUBST:   c : x:45 .:15 c:10 m:5
NSUBST:  ! = 1:+ / *:!
SUBST:   ! = +x
SHUFFLE: }]){[(
MAP
   x!x
  xx.xx
 xx...xx
xx..c..xx
x}.ccc..!
xx..c..xx
 xx...xx
  xx.xx
   x!x
ENDMAP

NAME:    infiniplex_staircase_star
ORIENT:  float
TAGS:    transparent extra luniq_staircase decor
DEPTH:   D:2-, !D:$, Depths:2-, !Depths:$
WEIGHT:  3
SUBST:   D : .x
SUBST:   x : x:40 c:5 m:4 b:1
NSUBST:  ! = 1:@ / *:!
SUBST:   ! = @...
SHUFFLE: }]){[(
MAP
...!...!...
....DxD....
....xxx....
!...DxD...!
.DxD...DxD.
.xxx.}.xxx.
.DxD...DxD.
!...DxD...!
....xxx....
....DxD....
...!...!...
ENDMAP

NAME:    infiniplex_staircase_door_maze
ORIENT:  float
TAGS:    extra luniq_staircase decor
DEPTH:   D:2-, !D:$, Depths:2-, !Depths:$
WEIGHT:  3
NSUBST:  D = 1:+ / *:x
NSUBST:  E = 1:+ / *:x
NSUBST:  H = 1:+ / *:x
SHUFFLE: }]){[(
MAP
xExExExEx
E.D.D.H.E
x+x+x+x+x
E.D.D.x.E
x+x+x+x+x
E.D}D.x.E
x+xxx+x+x
E.+.+.H.E
xExExExEx
ENDMAP

NAME:    infiniplex_staircase_9_rooms
ORIENT:  float
TAGS:    extra luniq_staircase no_monster_gen decor transparent
DEPTH:   D:2-, !D:$, Depths:2-, !Depths:$
WEIGHT:  2
# Room contents
NSUBST:  } = 1:} / *:0
SHUFFLE: }]){[(
NSUBST:  0 = 1:% / 2:0 / *:.
# Doors
NSUBST:  @ = 1:+ / *:Z
NSUBST:  D = 1:+ / *:Z
NSUBST:  E = 1:+ / *:Z
NSUBST:  H = 1:+ / *:Z
NSUBST:  J = 1:Z / *:+
SUBST:   Z = +xxxxxxxxx
MAP
xxExxxZxxx+xx
x...x...x...x
E.0.E.}.J.0.+
x...x...x...x
xxExxxJxxxJxx
x...x...x...x
+.}.+.}.J.}.Z
x...x...x...x
xxDxxxDxxxHxx
x...x...x...x
D.0.+.}.H.0.H
x...x...x...x
xxDxxxDxxxHxx
ENDMAP

NAME:    infiniplex_staircase_pillars_1
ORIENT:  float
TAGS:    extra luniq_staircase uniq_infiniplex_staircase_pillars decor
DEPTH:   D:2-, !D:$, Depths:2-, !Depths:$
WEIGHT:  3
SUBST:   c : x:45 .:15 c:10 m:5
SHUFFLE: }p/)q/]r
SUBST:   ) = x
SUBST:   ] = x
SUBST:   q = x
SUBST:   r = x
SHUFFLE: })]{([
MAP
   xxx
   x)x
  xxqxx
xxx...xx
x}p.c..@
xxx...xx
  xxrxx
   x]x
   xxx
ENDMAP

NAME:    infiniplex_staircase_pillars_2
ORIENT:  float
TAGS:    extra luniq_staircase uniq_infiniplex_staircase_pillars decor
DEPTH:   D:2-, !D:$, Depths:2-, !Depths:$
WEIGHT:  3
SUBST:   c : x:45 .:15 c:10 m:5
SHUFFLE: }p/)q/]r
SUBST:   ) = x
SUBST:   ] = x
SUBST:   q = x
SUBST:   r = x
SHUFFLE: })]{([
# entry
SHUFFLE: D@/E'/H"
SUBST:   E = x
SUBST:   H = x
SUBST:   ' = x
SUBST:   " = x
MAP
   xxx
   x)x   x@x
  xxqxx xxDxx
xxx...xxx...xx
x}p.c.....c.E'
xxx...xxx...xx
  xxrxx xxHxx
   x]x   x"x
   xxx
ENDMAP

NAME:    infiniplex_staircase_pillars_3a
ORIENT:  float
TAGS:    extra luniq_staircase uniq_infiniplex_staircase_pillars decor
DEPTH:   D:2-, !D:$, Depths:2-, !Depths:$
WEIGHT:  3
SUBST:   c : x:45 .:15 c:10 m:5
SHUFFLE: }p/)q/]r
SUBST:   ) = x
SUBST:   ] = x
SUBST:   q = x
SUBST:   r = x
SHUFFLE: })]{([
# entry
SHUFFLE: D@/E'/H"
SUBST:   E = x
SUBST:   H = x
SUBST:   ' = x
SUBST:   " = x
MAP
   xxx
   x)x
  xxqxx xxxxx
xxx...xxx...x
x}p.c.....c.x
xxx...xxx...x
  xxrxx xx.xx
   x]x   x.x
   xxx  xx.xx
       xx...xx
       "H.c.D@
       xx...xx
        xxExx
         x'x
ENDMAP

NAME:    infiniplex_staircase_pillars_3b
ORIENT:  float
TAGS:    extra luniq_staircase uniq_infiniplex_staircase_pillars decor
DEPTH:   D:2-, !D:$, Depths:2-, !Depths:$
WEIGHT:  2
SUBST:   c : x:45 .:15 c:10 m:5
SHUFFLE: }p/)q/]r
SUBST:   ) = x
SUBST:   ] = x
SUBST:   q = x
SUBST:   r = x
SHUFFLE: })]{([
# entry
SHUFFLE: D@/E'/H"
SUBST:   E = x
SUBST:   H = x
SUBST:   ' = x
SUBST:   " = x
MAP
   xxx
   x)x         x@x
  xxqxx xxxxx xxDxx
xxx...xxx...xxx...xx
x}p.c.....c.....c.E'
xxx...xxx...xxx...xx
  xxrxx xxxxx xxHxx
   x]x         x"x
   xxx
ENDMAP

NAME:    infiniplex_staircase_river
ORIENT:  float
TAGS:    extra luniq_staircase decor
DEPTH:   D:2-, !D:$, Depths:2-, !Depths:$
WEIGHT:  3
NSUBST:  D = 1:W / *:w
NSUBST:  E = 1:W / *:w
NSUBST:  H = 1:W / *:w
NSUBST:  } = 1:} / *:.
SHUFFLE: }]){[(
MAP
xxxxxx
x....x
x.}}.x
x.}}.x
x....x
xww..x
xwDDwx
xwEEwx
xwHHwx
x..wwx
x....x
x@..@x
ENDMAP

NAME:    infiniplex_staircase_pool_1
ORIENT:  float
TAGS:    transparent extra luniq_staircase no_pool_fixup no_monster_gen decor
DEPTH:   D:2-, !D:$, Depths:2-, !Depths:$
WEIGHT:  3
# Water
SUBST:   D = WW.
SUBST:   E = W..
# Place @(s)
NSUBST:  ! = 1:@ / *:!
SUBST:   ! = @...
SHUFFLE: }]){[(
MAP
     .!.
   ..EDE..
  !EDWWWDE!
 .EwwwWwwwE.
 .DwcwWwcwD.
.EWwwwWwwwWE.
!DWWWW}WWWWD!
.EWwwwWwwwWE.
 .DwcwWwcwD.
 .EwwwWwwwE.
  !EDWWWDE!
   ..EDE..
     .!.
ENDMAP

NAME:    infiniplex_staircase_pool_2
ORIENT:  float
TAGS:    transparent extra luniq_staircase no_monster_gen decor
DEPTH:   D:2-, !D:$, Depths:2-, !Depths:$, Lair, Swamp
WEIGHT:  3 (D), 10 (Swamp)
# Water
SUBST:   D = WW.
SUBST:   E = W..
SUBST:   Z = wwW
# Guarantee a path
NSUBST:  S = 1:W / *:w
# Place @(s)
NSUBST:  ! = 1:@ / *:!
SUBST:   ! = @...
SHUFFLE: }]){[(
MAP
  !EEDEE!
 EDWZZZWDE
!DZwwwwwZD!
EWwwwwwwwWE
EZwwDEDwwZE
DZwwE}EwwZD
EZwwDEDwwZE
EWwZWwwwwWE
!DZSSZwwZD!
 EDWZZZWDE
  !EEDEE!
ENDMAP

# This is replaced by infiniplex_staircase_pool_lava for low levels
NAME:    infiniplex_staircase_pool
ORIENT:  float
TAGS:    extra luniq_staircase decor transparent
DEPTH:   D, !D:$, Lair, Swamp
WEIGHT:  2 (D), 20 (Swamp)
SUBST:   D = ww.
SUBST:   E = w..
NSUBST:  ! = 1:@ / *:!
SUBST:   ! = @...
SHUFFLE: }]){[(
MAP
   ...
  !....E!
 .D.}.DwDE
 EwDEDwwwD.
Ewwwwwwwww!
Dwwwwwwwww.
Ewwwwwwww.
!wwwwwwwE.
 .DwwwDE!
  ..!...
ENDMAP

#  This is about the same as infiniplex_staircase_pool but with lava.
#    There are a few small changes to accout for lava being impassible.
NAME:    infiniplex_staircase_pool_lava
ORIENT:  float
TAGS:    extra luniq_staircase decor transparent
DEPTH:   Depths
WEIGHT:  2
SUBST:   D = ll.
SUBST:   E = l..
NSUBST:  ! = 1:@ / *:!
SUBST:   ! = @...
SHUFFLE: }]){[(
MAP
   ...
  !....E!.
 .D.}.DlDE.
.ElDEDlllD.
Elllllllll!
Dlllllllll.
Ellllllll.
!lllllllE.
 .DlllDE!
  ..!...
ENDMAP

##############################################################################
# Celtic spiral tile pattern (rotated 45 degrees)
# http://en.wikipedia.org/wiki/Celtic_maze
NAME:   mumra_celtic_spiral_tile
ORIENT: float
TAGS:   transparent allow_dup decor
DEPTH:  D:1-10
WEIGHT: 2
MAP
            xxxxxxxxxxxxx
            x...........x
            x.xxxxx.xxx.x
            x.x...x.x.x.x
            x.xxx.x.x.x.x
            x.....x.x...x
      xxxxxxxxxxxxx.xxxxxx@xxxx
      x...........x...........x
      x.xxxxx.xxx.x.xxx.xxxxx.x
      x.x...x.x.x.x.x.x.x...x.x
      x.xxx.x.x.x.x.x.x.x.xxx.x
      x.....x.x...x...x.x.....x
xxxxxxxxxxx.x.xxxxxxxxx.xxxxxxx
x...........x...........x
x.xxxxx.xxx.x.xxx.xxxxx.x
x.x...x.x.x.x.x.x.x...x.x
x.xxx.x.x.x.x.x.x.x.xxx.x
x.....x.x...x...x.x.....x
xxxx@xx.xxxxxxxxx.xxxxxxx
      x...........x
      x.xxxxxxxxx.x
      x.x...x...x.x
      x.xxx.x.xxx.x
      x.....x.....x
      xxxxxxxxxxxxx
ENDMAP

##############################################################################

NAME:   wad_pebble_path
DEPTH:  D:2-, !D:$, Depths:2-, !Depths:$
ORIENT: float
WEIGHT: 4
FTILE: ' = floor_pebble
MONS:   plant
MAP
c..............@..............c
.x.............'.............x.
x.x........I..'''..I........x.x
cx.x.........'''''.........x.xc
ccx.x.....I.'''''''.I.....x.xcc
cccx.x.......'''''.......x.xccc
ccccx.x....I..'''..I....x.xcccc
cccccx.x...x..c'c..x...x.xccccc
......x.xcxxxc.'.cxxxcx.x......
cccccx.x...x..c'c..x...x.xccccc
ccccx.x.......'''.......x.xcccc
cccx.x........'''........x.xccc
ccx.x.........'''.........x.xcc
cx.x..........'''..........x.xc
x.x.......c.cc'''cc.c.......x.x
.x.......c.c.cc'cc.c.c.......x.
c........cccccc+cccccc........c
ENDMAP

##############################################################################

NAME:   wad_lake_hut
DEPTH:  D:2-, !D:$, Depths:2-, !Depths:$
ORIENT: float
WEIGHT: 4
FTILE: ' = floor_pebble
FTILE: "1 = floor_dirt
COLOUR: "1 = brown
MONS:   plant
MAP
xxxxxxxxxxxxxxxxxxxxxxxxxxxxxxx
xxxx1"1"WxxxxxxxxxxWWWwwwWWWWxx
xxx""""WWWWxccccxWWWWWWwWwWWWWx
xx"1""WWWWx.cccc.xWWWWWWwwWWWxx
x11""Wxxxxcc.''.ccxxxxWWwwWxxxx
x""""WWwwxcc''''ccxxWWWwwwWWWWx
x""""Wwwwxcc''''ccxWWWwwwWWWWWx
x"11Wwxxxxcc.''.ccxWwwwwxxxxxxx
x1"WWwwwWWxcc++ccxWwwwWW"11""1x
x"""WWwWwWWxc..cxWWWwwwWW""xx+x
xx"1"WWwwxxxxx+xxxxWWwwwWW"x''x
xx""1WWwxxWW.....xxxWWwwWWWx''x
x1"""Wxxx"W..''..WWxxWwwWWWx''x
x""Wxxx""WW.''''..WWxxWWwW"x''x
xWxxx""1WWx''''''x.W"xxww"1xxxx
xxx""""WWxxx.''.xxxWx"xxwww""1x
x""xx1WWwwx..''..xwwW""xxwww""x
x""1"WWWww..''''..ww"xx"xxww1"x
x1"""1WWwwx''''''xwwW"xx"xxww1x
x"xx""WW.xxx.''.xxx.WW1"""xxwwx
xx""""1Wwwx..''..xwwWW"""xxxxxx
xxx"1""Www..''''..wwWW""""1"xxx
xx"xx"WWwwx''''''xwwWW"x""xx"xx
xx""1"WW.xxx.''.xxx.WW""x"1"1xx
x"xx""WWwwx..''..xwwWW"""""1xxx
xx"1""1Www..''''..wwWW"""xx11xx
xxx"xx"1wwx''''''xwwWW"xx.11xxx
xxxx"1""Wxxx.''.xxx.WW".xx.xxxx
xxxxxx""""x..''..x..WWxx.xxxxxx
xxxxxxxxxxx.''@'.xxxxxxxxxxxxxx
ENDMAP

NAME:  minmay_weird_star
TAGS:  no_pool_fixup no_monster_gen
DEPTH:  D:8-, !D:$
ORIENT: float
MONS:  plant
SUBST: x : x:9 c:1
MAP
xxxxxxxxxxx@..@xxxxxxxxxxx
x|11xxxxxx......xxxxxx11|x
x11llxxxxx..ww..xxxxxll11x
x1llllxxxx.wwww.xxxxllll1x
xxlllllxxx.wbbw.xxxlllllxx
xxxlllllx..wbbw..xlllllxxx
xxxxllll...wbbw...llllxxxx
xxxxxll...wwbbww...llxxxxx
xxxxxx...wwbbbbww...xxxxxx
xxxxx...wwbbbbbbww...xxxxx
x......wwbbbbbbbbww......x
@..wwwwwbbbbbbbbbbwwwww..@
..wwbbbbbbbbbbbbbbbbbbww..
..wwbbbbbbbbbbbbbbbbbbww..
@..wwwwwbbbbbbbbbbwwwww..@
x......wwbbbbbbbbww......x
xxxxx...wwbbbbbbww...xxxxx
xxxxxx...wwbbbbww...xxxxxx
xxxxxll...wwbbww...llxxxxx
xxxxllll...wbbw...llllxxxx
xxxlllllx..wbbw..xlllllxxx
xxlllllxxx.wbbw.xxxlllllxx
x1llllxxxx.wwww.xxxxllll1x
x11llxxxxx..ww..xxxxxll11x
x|11xxxxxx......xxxxxx11|x
xxxxxxxxxxx@..@xxxxxxxxxxx
ENDMAP
####

NAME:    hangedman_decor_cross_pass
TAGS:    transparent extra decor no_pool_fixup
ORIENT:  float
DEPTH:   D:8-, Depths, Elf
SHUFFLE: _- / _- / -_, '" / '" / "', !? / !? / !?
SHUFFLE: HIJK / HIJK / IHKJ, LMNO / LMNO / MLON, PQRS / PQRS / QPSR
SUBST:   HJLNPR = ., I : z:6 .:1, K : z., M : z:6 .:1, O : z., Q : z:6 .:1, S : z.
SUBST:   A : z., B : z., C : z., ~"! = x, - : ++., ' : ++. ? : +++., = : xx+.
SUBST:   y : z.., Y = TVCtwz .:30
: init_hm_decor_walldepth(_G, "z")
MAP
           x...x
           x...x
       .xxxx...xxxx
       .!...HIJ...xxxxx
       .?...KAK...'...x
       .!...JIH...x...x
       .xxxx...x""x...xxxx
  .........x...x...LMN...x
  xx+xx....x...'...OBO...x
  x...x....xx=xx...NML...x
  x...x........xxxx...xx'xx
xxx...xxxx........x..."...x
...PQR...x..y.....x..."...x
...SCS...=........xx'xx...xxx
...RQP...x....Y....x...PQR...
xxx...xx-xx........=...SCS...
  x...~...x.....y..x...RQP...
  x...~...x........xxxx...xxx
  xx-xx...xxxx........x...x
   x...LMN...xx=xx....x...x
   x...OBO...-...x....xx+xx
   x...NML...x...x.........
   xxxx...x~~x...xxxx.
      x...x...HIJ...!.
      x...-...KAK...?.
      xxxxx...JIH...!.
          xxxx...xxxx.
             x...x
             x...x
ENDMAP

NAME:   kennysheep_cross_landing
ORIENT: centre
TAGS:   no_pool_fixup extra decor
SUBST:  c:ccxxbvt
DEPTH:  D:10-, Depths
MAP
          cc+cc
         ccw.wcc
        ccww.wwcc
        cww.9.wwc
        c...*...c
        cww...wwc
        ccww.wwcc
        cccw.wccc
  cccccccccc+cccccccccc
 ccw.wcccccw.wcccccw.wcc
ccww.wwcccww.wwcccww.wwcc
cww...wwcww.{.wwcww...wwc
+..9*...+.......+...*9..+
cww...wwcww(.[wwcww...wwc
ccww.wwcccww.wwcccww.wwcc
 ccw.wcccccw.wcccccw.wcc
  cccccccccc+cccccccccc
        cccw.wccc
        ccww.wwcc
        cww...wwc
        c...*...c
        cww.9.wwc
        ccww.wwcc
         ccw.wcc
          cc+cc
ENDMAP

NAME:   wander_river
TAGS:   transparent no_pool_fixup no_monster_gen
DEPTH:  D, Lair, !Lair:$
ORIENT: float
FTILE:  - = floor_pebble_lightgray
MAP
                  .@@.
                  ....       WWWWWWWW
                  G--G   WWWWWwwwwwwWWWW
                  G--GWWWWwwwwwwwwwwwwwWWW
WWWW              W--WWwwwwwwwWWWWWWwwwwwWWW
WwwWWW         WWWW--wwwwwWWWWW    WWWWwwwwWW
WwwwwWWWW   WWWWwww--wwWWWW           WWWwwwwW
WWWwwwwwWWWWWwwwwww--WWW                WWWwwW
  WWWwwwwwwwwwwwWWW--W                    WWWW
    WWWWwwwwwWWWW G--G
       WWWWWWW    G--G
                  ....
                  .@@.
ENDMAP

NAME:    nicolae_BIG_FREAKIN_CUBE
TAGS:    transparent decor
DEPTH:   D:4-, Depths
ORIENT:  float
SHUFFLE: '`-
: if you.depth() == 1 then
SUBST:   S = Z
: elseif you.depth_fraction() < 1 then
SUBST:   S : SZ
: end
NSUBST:  S = 1=((< / 1={{< / 1=[[<, Z = 1=))> / 1=}}> / 1=]]>
CLEAR:   '`
MAP
              ---xcx'''
              xxx...xxx
        ```xcx.........xcx```
        xxx...xxx...xxx...xxx
  '''xcx.........xcx.........xcx---
  xxx...xxx...xxx...xxx...xxx...xxx
cx.........xcx....S....xcx.........xc
x.xxx...xxx...xxx...xxx...xxx...xxx.x
-x...xcx.........xcx.........xcx.....x'
-x....x.xxx...xxx...xxx...xxx.x......x'
-x.....x...xcx.........xcx.....x.....x'
  x....x....x.xxx...xxx.x......x......x
  cx...x.....x...xcx.....x.....x.....xc
  x.xxx.x....x....x......x......x.xxx.x
  `x...xcx...x.....x.....x.....xcx.....x`
  `x....x.xxx.x....x......x.xxx.x......x`
  `x.....x...xcx...x.....xcx.....x.....x`
    x....x....x.xxx.x.xxx.x......x......x
    cx...x..S..x...xcx.....x..S..x.....xc
    x.xxx.x....x....x......x......x.xxx.x
    'x...xcx...x.....x.....x.....xcx.....x-
    'x....x.xxx.x....x......x.xxx.x......x-
    'x.....x...xcx...x.....xcx.....x.....x-
      x....x....x.xxx.x.xxx.x......x......x
      cx...x.....x...xcx.....x.....x.....xc
        xxx.x....x....x......x......x.xxx
        ---xcx...x.....x.....x.....xcx'''
              xxx.x....x......x.xxx
              ```xcx...x.....xcx```
                    xxx.x.xxx
                    '''xcx---
ENDMAP

NAME:   nicolae_cairo_tiling
TAGS:   transparent decor luniq_nicocairo
DEPTH:  D:4-, Depths
ORIENT: float
MAP
         xcx         xcx
 cx...xcx...xcx...xcx...xcx...xc
 x.xcx.x.....x.xcx.x.....x.xcx.x
x...x...x...x...x...x...x...x...x
c...x...cxxxc...x...cxxxc...x...c
x...x...x...x...x...x...x...x...x
 x.xcx.x.....x.xcx.x.....x.xcx.x
 cx...xcx...xcx...xcx...xcx...xc
 x.....x.xcx.x.....x.xcx.x.....x
 .x...x...x...x...x...x...x...x.
 .cxxxc...x...cxxxc...x...cxxxc.
 .x...x...x...x...x...x...x...x.
 x.....x.xcx.x.....x.xcx.x.....x
 cx...xcx...xcx...xcx...xcx...xc
 x.xcx.x.....x.xcx.x.....x.xcx.x
x...x...x...x...x...x...x...x...x
c...x...cxxxc...x...cxxxc...x...c
x...x...x...x...x...x...x...x...x
 x.xcx.x.....x.xcx.x.....x.xcx.x
 cx...xcx...xcx...xcx...xcx...xc
 x.....x.xcx.x.....x.xcx.x.....x
 .x...x...x...x...x...x...x...x.
 .cxxxc...x...cxxxc...x...cxxxc.
 .x...x...x...x...x...x...x...x.
 x.....x.xcx.x.....x.xcx.x.....x
 cx...xcx...xcx...xcx...xcx...xc
 x.xcx.x.....x.xcx.x.....x.xcx.x
x...x...x...x...x...x...x...x...x
c...x...cxxxc...x...cxxxc...x...c
x...x...x...x...x...x...x...x...x
 x.xcx.x.....x.xcx.x.....x.xcx.x
 cx...xcx...xcx...xcx...xcx...xc
         xcx         xcx
ENDMAP

NAME:   nicolae_cairo_tiling_large
TAGS:   transparent decor luniq_nicocairo
DEPTH:  D:4-, Depths
ORIENT: float
MAP
              xxc
              +.x
            cxx.x+x
            x.....x
            +.....cx+xc
            x.....x...x
          xxcxx.x+x...x+x
          +...+.x.......x
      xxcxx...xxcxx...xxc
      +.x.......x.+...+.x
    cxx.x+x...x+x.xxcxx.x+x
    x.....x...x.....x.....x
    +.....cx+xc.....+.....cxxxc
    x.....x...x.....x.....x...x
  xxcxx.x+x...x+x.xxcxx.x+x...x+x
  +...+.x.......x.+...+.x.......x
cxx...xxcxx...xxcxx...xxcxx...xxc
x.......x.+...+.x.......x.+...+
x+x...x+x.xxcxx.x+x...x+x.xxcxx
  x...x.....x.....x...x.....x
  cx+xc.....+.....cx+xc.....+
      x.....x.....x...x.....x
      x+x.xxcxx.x+x...x+x.xxc
        x.+...+.x.......x.+
        cxx...xxcxx...xxcxx
        x.......x.+...+
        x+x...x+x.xxcxx
          x...x.....x
          cx+xc.....+
              x.....x
              x+x.xxc
                x.+
                cxx
ENDMAP

NAME:    nicolae_cairo_tiling_large_dashed
TAGS:    transparent decor luniq_nicocairo
DEPTH:   D:4-, Depths
ORIENT:  float
SHUFFLE: aq
SUBST:   a = x, q = .
MAP
                   qacaq
         caq   qacaq...qacaq
         a.qacaq.a.......a.qac
        qq...a...qq.....qq...a
        a....q....a.....a....q
  caqqqac....q....caqqqac....q
  a.....a....q....a.....a....q
 qq.....qq...a...qq.....qq...a
 a.......a.qacaq.a.......a.qacaq
 caq...qacaq...qacaq...qacaq...qac
 a.qacaq.a.......a.qacaq.a.......a
qq...a...qq.....qq...a...qq.....qq
a....q....a.....a....q....a.....a
c....q....caqqqac....q....caqqqac
a....q....a.....a....q....a.....a
qq...a...qq.....qq...a...qq.....qq
 a.qacaq.a.......a.qacaq.a.......a
 caq...qacaq...qacaq...qacaq...qac
 a.......a.qacaq.a.......a.qacaq.a
 qq.....qq...a...qq.....qq...a...qq
  a.....a....q....a.....a....q....a
  caqqqac....q....caqqqac....q....c
  a.....a....q....a.....a....q....a
 qq.....qq...a...qq.....qq...a...qq
 a.......a.qacaq.a.......a.qacaq.a
 caq...qacaq...qacaq...qacaq...qac
   qacaq.a.......a.qacaq.a.......a
     a...qq.....qq...a...qq.....qq
     q....a.....a....q....a.....a
     q....caqqqac....q....caqqqac
     q....a.....a....q....a
     a...qq.....qq...a...qq
     caq.a.......a.qacaq.a
       qacaq...qacaq   qac
           qacaq
ENDMAP

NAME:   nicolae_cairo_tiling_very_big
TAGS:   transparent decor luniq_nicocairo
DEPTH:  D:4-, Depths
ORIENT: float
MAP
        cxxx+xxxc
        x.......x
       xx.......xx
       +.........+
      xx.........xx   xxcxx
      x...........x x+x...x+x
      cxx.......xxcxx.......xxcxx
      x.x+x...x+x.x...........x.x+x
     xx...xxcxx...xx.........xx...xxc
     +......x......+.........+......x
    xx......x......xx.......xx......x
    x.......x.......x.......x.......x
    c.......+.......cxxx+xxxc.......+
    x.......x.......x.......x.......x
    xx......x......xx.......xx......x
     +......x......+.........+......x
     xx...xxcxx...xx.........xx...xxc
      x.x+x...x+x.x...........x.x+x
    xxcxx.......xxcxx.......xxcxx
  x+x.x...........x.x+x...x+x.x
cxx...xx.........xx...xxcxx...xx
x......+.........+......x......+
x......xx.......xx......x......xx
x.......x.......x.......x.......x
+.......cxxx+xxxc.......+.......c
x.......x.......x.......x.......x
x......xx.......xx......x......xx
x......+.........+......x......+
cxx...xx.........xx...xxcxx...xx
  x+x.x...........x.x+x...x+x.x
    xxcxx.......xxcxx.......xxc
        x+x...x+x x...........x
          xxcxx   xx.........xx
                   +.........+
                   xx.......xx
                    x.......x
                    cxxx+xxxc
ENDMAP

###############################################################################
#
# <<2>> Themed threat vaults.
#       Explicitly tries to evoke some idea,
#       using uncommon or out-of-place monsters for the depth.
#
###############################################################################

##############################################################################
# Earth elementals (formerly Stone Golems)
#
NAME:   minmay_stone_box
DEPTH:  D:10-
ORIENT: float
WEIGHT: 5
KMONS:  " = earth elemental
KITEM:  " = any scroll / any potion
MAP
cccccccccc
c{......>c
c........c
c........c
c...""...c
c...""...c
c........c
c........c
c<......}c
cccccccccc
ENDMAP

##############################################################################
# Skeleton sneak attack
#
NAME:   minmay_skeletal_surprise
TAGS:   no_monster_gen no_item_gen
DEPTH:  Depths, !Depths:$
ORIENT: float
MONS:   skeletal warrior
KMONS:  $ = skeletal warrior / skeleton / bone dragon w:1 / nothing w:40
KITEM:  $ = $
MAP
ccccccccccccc
c$$$ccccc$$$c
c$$$ccccc$$$c
c$$$ccccc$$$c
cccc1ccc1cccc
ccccc...ccccc
ccccc.}.ccccc
ccccc...ccccc
cccc1ccc1cccc
c$$$ccccc$$$c
c$$$ccccc$$$c
c$$$ccccc$$$c
ccccccccccccc
ENDMAP

##############################################################################
# Cavepeople
#
NAME:   erik_cavepeople
TAGS:   no_monster_gen transparent
DEPTH:  D:7-11
ORIENT: float
WEIGHT: 5
MONS:   jackal / hound, yak, human
# XXX: Use some function to cover for used uniques,
# like in kennysheep_goblin_castle.
MONS:   Edmund / Jessica / Sigmund, Ijyb / Psyche
SUBST:  1 = 11., 3 = 3., 4 = 34, 5 = 35
# Guarantee two winding tunnel into the center in this mess.
SHUFFLE: rR / sS / uU / vV / wW / yY / zZ, uU / nN
SUBST:   rsn = ., RSN = @, uUvVwWyYzZ = x
MAP
         xSxxxxx    xxxxxxxxxxUx
         xxssxxx    xx1xxxxxxuxx
xxxxxxxxxxxxxssx    x111xxxxxuxx
xxxzzzxxxxxxxxxsxxxxxx1xxxxxxuxx
Zzzxzxzxx222xxsxxxxxxx1xxxxxuxxx
xxxxxxxzxx2xxx.xxx..x1xxxxxuxxxx
   xxxxzxx2xxxx......xxxxxuuxxxx
   xxxzxxxx2xx...3...ccccxxux
   xxxzxxxx....3335..+$$cxuxx
   xxxxz.......3ll33.ccccxxux
   xxxxxx......4333.xxxxxxuxxxxxxxxx
   xxxxxxyxxxx3.......xxuuxxvvvvxxxx
   xxxxxyxxxx.......xx..vxvvxxxxvxxx
xxxxxxyyxxxxxrxxxxx.xxwxxvxxxxxxxvvx
xxxyxyxxxxxxrxxrxxxx%xxwxxxxxxxxxvxx
xyyyyxxxxxxxxrrxrrxxxxxxwxxxxxxxvxxx
xyxxxx     xxxxrxrrxxxxxxwwxxxxxxvvxxxxx
Yxxxxx     xxxxxxxrxxxxxxxxwxxxxxxxvvxvV
xxxxxx   xxxxxxxrrx       xxwxxxxxxxxvxx
         xxxrrrrxxx       xxwxxxxxxxxxxx
         xxRxxxxxxx       xxWxx
ENDMAP

##############################################################################
# Old Forge (1KB)
#
NAME:    old_forge
DEPTH:   D:4-12
ORIENT:  float
KITEM:   ? = singing_sword, damaged short sword, \
             damaged long sword, damaged hand axe
KITEM:   ! = damaged executioner's axe, damaged short sword, \
             damaged long sword, damaged morningstar
KITEM:   + = damaged eveningstar, damaged short sword, \
             damaged long sword, damaged war axe
KITEM:   & = damaged mace / nothing
MONS:    fungus, plant
MONS:    adder, scorpion
MONS:    rat, river rat / hell rat
MONS:    bat
KFEAT:   w = web
SHUFFLE: ?!+
SUBST:   c:cccvvb , b=cc.
SUBST:   1 : 1112
SUBST:   1=1. , 2=2.... , 3=3. , 4=4. , 5=5. , 6=6.
SUBST:   ':.x''' , '=.x , .=......ww17
MAP
   xxxxxxxxxxxxxxxx
  xxx11'cccccccxxxx
 xxx'...c..?v3cx1xx
xx111.3.c&'.v3c14xx
x111'.......&&c4xxx
xxx3.11..1xxccc.44x
  xxx.1.1113x..'xxx
   xxx'&..11.'xxx
    x1xxx'..xxx
    xxx xx'.'xx
         xxx44xxxx
           xx'.44xx
            xxxx.'x
               xx@x
ENDMAP

##############################################################################
# Starter slime pit
#
# The slime creature may seem too tough for the level where this appears, but
# since it is a normal speed monster with no range attacks, it can be escaped.
NAME:   lemuel_slime
DEPTH:  D:6-, Lair
ORIENT: float
MONS:   w:20 endoplasm / jelly / fungus
MONS:   slime creature / oklob plant
MAP
xxxxxxxxxx
xxxx111xxx
xx1111111x
@+1112111x
xx1111111x
xxxx111xxx
xxxxxxxxxx
ENDMAP

##############################################################################
# Beware the mummy's curse (Lemuel)
#
NAME:    lemuel_minitomb
ORIENT:  float
DEPTH:   Depths, !Depths:$, Crypt
MONS:    zombie / nothing
MONS:    mummy, patrolling guardian mummy, patrolling royal mummy
MONS:    zombie
MONS:    mummy / nothing
SHUFFLE: 2F, cbv
SUBST:   F = G:99 F:1
KMONS:   F = orange crystal statue / obsidian statue
MAP
xxxxxxxxxxxxxxxxxxxxxxxxxxx
xxxxxxxxxxx3$$xxxxxxxxxxxxx
ccxxxxxxxxccc+cccccccccxxxx
cccxxxxxxxc.....c...1$cxxxc
@Fcx6$.xxxc..1..c...25ccccc
cccccc+cccc.62..c...15c$$$c
@+111.....+.63..+..F11+4||c
cccccc+cccc.62..c...15c$$$c
@Fcx6$.xxxc..1..c...25ccccc
cccxxxxxxxc.....c...1$cxxxc
ccxxxxxxxxccc+cccccccccxxxx
xxxxxxxxxxx3$$xxxxxxxxxxxxx
xxxxxxxxxxxxxxxxxxxxxxxxxxx
ENDMAP

#############################################################################
# Insect pit (Lemuel)
#
NAME:   lemuel_insect_pit
TAGS:   no_rotate
ORIENT: float
DEPTH:  D:5-12
SUBST:  1 = 1:70 2:60 3:25
MONS:   giant cockroach w:30 / butterfly w:20
MONS:   scorpion
MONS:   killer bee / scorpion / vampire mosquito w:5
MAP
cccccccc+cccccccc
c...............c
c...............c
c....vvvvvvv....c
c....v11111v....c
c....=11*11=....c
c....v11111v....c
c....vvvvvvv....c
c...............c
c...............c
cccccccc+cccccccc
ENDMAP


#############################################################################
# Troll bridge (Lemuel)
#
NAME:   lemuel_troll_bridge
DEPTH:  D:9-, Depths
ORIENT: float
TAGS:   no_pool_fixup patrolling
MONS:   yak, death yak
MONS:   troll, deep troll, iron troll
MONS:   deep troll earth mage, deep troll shaman
: if you.absdepth() > 21 then
SUBST:  3 = 4:30 5:5 6 7, 1 = 2
: else
SUBST:  3 = 3:50 4 5:5
: end
MAP
xxxxx...........................xxxxxx
xwwwx...........................xxxxxx
xwwwx.............1.............xxxxxx
xwwwx...........................xxxxxx
xwwwwwwwwwwwwwwwww.wwwwwwwwwww..xxxxxx
xxwwwwwwwwwwxxxxxw.wwwwwwwwwwwwwwwwxxx
xxwwwwwwwwwwx333xw.wxxxxxwwwwwwwwwwwxx
xxwwwwwwwwwwx*33+...+33*xwwwwwwwwwwwwx
xxxwwwwwwwwwxxxxxw.wx333xwwwwwwwwwwwwx
xxxxxwwwwwwwwwwwww.wxxxxxwwwwwwwwwwwwx
xxxxx...wwwwwwwwww.wwwwwwwwwwwwwwwwwwx
xxxxx...........................xwwwwx
xxxxx............1.1............xxwwwx
xxxxx...........................xxwwwx
xxxxx...........................xxxxxx
ENDMAP

##############################################################################
# Lions and Tigers and Bears, oh my! (or at least bears)
#
NAME:   lemuel_bear_cage
ORIENT: float
DEPTH:  D:7-
MONS:   black bear / polar bear
MONS:   wyvern / manticore w:3
MONS:   yak / dream sheep w:5 / death yak w:3
MONS:   hound / wolf w:5 / hog
SUBST:  1 = 1:30 2 3 4 .
MAP
cccccccccc
c.1.1.1.1c
c1.1.1.1.c
c.1.1.1.1c
c1.1.1.1.c
c.1.1.1.1c
cnn====nnc
..........
@........@
..........
xxxxxxxxxx
ENDMAP

##############################################################################
# Vampire Tower by Lemuel Pitkin
#
NAME:    lemuel_vampire_tower
TAGS:    no_monster_gen no_pool_fixup
DEPTH:   D:12-, Depths, !Depths:$, Crypt
ORIENT:  float
MONS:    rat / w:6 river rat / w:3 hell rat / w:20 bat
MONS:    wolf / spectral wolf w:2 / hell hound w:12 / raiju w:2
MONS:    flying skull, phantasmal warrior / jiangshi
MONS:    human zombie, frost giant zombie / fire giant zombie, vampire
KMONS:   8 = vampire mage
KMONS:   9 = vampire knight
KMONS:   0 = Jory, dancing weapon ; demon blade good_item
KITEM:   > = any good_item
KFEAT:   > = >
KFEAT:   ; = altar_yredelemnul / altar_kikubaaqudgha
SHUFFLE: defg
SUBST:   d = +, efg = x
NSUBST:  1 = 10:1 / 8 = 1. / *:.
: if you.absdepth() < 18 then
SUBST:   1 : 1:30 3, 2 = 3
: else
# Downward order required to cleanly upgrade the monster set.
SUBST:   3 = 4, 2 = 3, 1 : 2:30 3
SUBST:   9 = 0, 8 = 9, 7 = 89, 5 = 6
: end
SUBST:   w : ww...
MAP
x..wwwwwwwwwwwwwwwww..x
..wwwwwwwwwwwwwwwwwww..
.wWw111xxxx+xxxx111wWw.
www113xxx22522xxx311www
ww111xx.+25752+.xx111ww
ww13dx..ccccccc..xe31ww
ww1xx..ccc|>|ccc..xx1ww
wwxx..ccccc9ccccc..xxww
wwx..ccc55+7+55ccc..xww
wwx.ccccccc+ccccccc.xww
wwx.c***x.....ccccc7xww
wwx.c***+..8..ccccc.xww
wwx7cc**x7.;.7ccccc.xww
wwx..ccxx.....cccc..xww
wwxx..ccx..7..ccc..xxww
ww1xx..cc.....cc..xx1ww
ww13fx..ccc.ccc..xg31ww
ww111xx..cc+cc..xx111ww
www113xx..333..xx311www
.wWw111xxxxxxxxx111wWw.
..wwwwwwwwwwwwwwwwwww..
x..wwwwwwwwwwwwwwwww..x
ENDMAP

##############################################################################
# Swampy vault
#
NAME:    onia_ninara_swampy_vault
TAGS:    no_pool_fixup no_monster_gen
DEPTH:   Lair:4-, !Lair:$, Snake, !Snake:$, Depths, !Depths:$
ORIENT:  float
KMONS:   1 = tyrant leech / swamp worm w:50 / \
             vampire mosquito band / goliath frog / swamp drake w:15
KMONS:   23 = alligator / swamp dragon / hydra
KMONS:   45 = tentacled monstrosity / thorn hunter
KITEM:   3 = any good_item / any potion / gold
KITEM:   5 = superb_item / gold good_item / any potion q:4 w:20
KMONS:   P = plant
KFEAT:   1324P = W
NSUBST:  @ = 1:@ / *:X
SUBST:   x = w:30 x:4, X = x
SUBST:   ` = wx, ~ = w:9 x:2
SUBST:   " = .:2 x:1 W:4 P:1 w:3, - = .:9 W:2
: if you.absdepth() < 19 then
NSUBST:  W = 3:1 / 3 = 1W / *:W
NSUBST:  8 = 3:3 / 2 = 31 / * = 1W
: else
NSUBST:  W = 4:1 / 4:2 / 1 = 24 / 4 = 12 / *:W
NSUBST:  8 = 2:5 / 3:3 / * = 1W
: end
KPROP:   wP = no_tele_into
MAP
XXXXXXXXXXXXXXxxx@xxxxxxxxxxxxxxx
Xxxxxx```xxxxxx`"-""xxxx``xxxxxxx
Xxxx`88~~````~~~""-""``~~~xx``xxx
Xx~~~88~~~~~`~~~~""-""~~~~~~~~`xx
X``~~~~--""~~~~~""-""~~~~~~~~~~`x
Xx`~~~~""--""~~""-""~~~"""~~~~`xx
X`~~~~~~~""-"""--"""""""--"""~~`x
X``~~~~~~~""-"-"""""""--""---""-@
Xx`~~~~~~~~""-"--"----"""""""--xx
xxx`~~~~~~""-""""-"""""~~~~~~~~xx
xxxx~~~~~""-""~~~~--~~~~~~~~~```X
xxx`~~~~""-""~~~~~~"-"~~~~~~~xxxX
x``~~~~~~-""~~~~~~~~"-~~~~~~``xxX
x`~~~~~~""-""~~~~~~~~"-"~~~`xxxxX
xx`xxx`~""-""~~~~```~~888`xxxxxxX
xxxxxxx`~""-""``xxxxx`~8`xxxxxxxX
xxxxxxxx`~-"``xxxxxxxxx`xxxxxxxxX
xxxxxxxxxx@xxxxxxXXXXXXXXXXXXXXXX
ENDMAP

##############################################################################
# Another low-level vault - LP
#
NAME:    lemuel_reptile_caves
DEPTH:   D:10-13, Lair:1-, !Lair:$
ORIENT:  float
TAGS:    transparent no_pool_fixup
MONS:    frilled lizard, iguana, komodo dragon
MONS:    rime drake / swamp drake
MONS:    adder, water moccasin
SUBST:   4 = 34
SUBST:   3 = 3:20 2
SUBST:   2 = 2:20 1
SUBST:   1 = 1.
SHUFFLE: ab/cd
SUBST:   a = W, b = x, c = x, d = .
SHUFFLE: 123/566
SUBST:   X=x.
SUBST:   Y=xw
SUBST:   Z=xWw
MAP
xxxxxxxxxxxxxxxxxxxxxxxxxxxx
xxXW**wwxxxxxxxxxxxxxxX**XXx
xZwWwwwZxxxxxxX33xxxxxX423Xx
xZWww232ZxxxxX121xxxxX.13Xxx
xZZWww2ZxxxxxX.1xxxxxw222Xxx
xxZZWwwWaaxxxxXWxxaaaw1121Xx
xxxZWww1XaaaaaWwaaaxZWw211Xx
xxxxZW23xxxxxaWwwxxxZww11XXx
xxxxZZ1XxxxxxxxWwwxxxxZ.Xxxx
xxxxxxX.XxxxXwWwwwxxx...Xxxx
xxxxxxx..Xxxx2xWwxxX..XXxxxx
xxxxxxxX.12111xw3X211bxxxxxx
xxxxxxxxxxXXXxxW2xxxxbbxxxxx
xxxxxxxxxxxxxxxw1Xxxxxbbxxxx
xxxxxxxxxxxxxYww1Xxxxxxbxxxx
xxxxxxxxxxxYwwww111@...Xxxxx
ENDMAP

##############################################################################
# A guard of gargoyles
#
NAME:    gargoyle_guard
ORIENT:  float
TAGS:    patrolling no_monster_gen
DEPTH:   D:12-, !D:$
# you should be able to arrive both via stairs and via corridor
SUBST:   { = {([)]}
MONS:    gargoyle, war gargoyle
MAP
xxxxxxxxxxxxxxxxxxx
xxxxxxxxx2xxxxxxxxx
xxxxx1x1x.x1x1xxxxx
xxxxx.........xxxxx
xxxx...........xxxx
xxxx...........xxxx
xxx...G..{..G...xxx
xxxx...........xxxx
xxxx...........xxxx
xxxxx.........xxxxx
xxxxx1x1x.x1x1xxxxx
xxxxxxxxx.xxxxxxxxx
xxxxxxxxx.xxxxxxxxx
xxxxxxxxx.xxxxxxxxx
xxxxxxxxx@xxxxxxxxx
ENDMAP

##############################################################################
# Ogre Cave, by Lemuel
#
NAME:    lemuel_ogre_cave
ORIENT:  float
DEPTH:   D:9-, !D:$, Orc
TAGS:    no_pool_fixup
MONS:    ogre, two-headed ogre, ogre mage / Erolcha, plant / fungus
MONS:    ogre zombie, two-headed ogre zombie
SHUFFLE: WX/ZY , 12/12/67
SUBST:   W:ww. , X:. , Z:x , Y:+.
SHUFFLE: *5/WW
SUBST:   *=. , W=wW , !:$.
SUBST:   5 = 5 6 + .:5 I:5 F:5
KFEAT:   A = >
KITEM:   A = $
MAP
              xxxxx
          xxxxxx12xx
         xx*..x.122xx
 xxxxxxxxx5xxx...11xx
xxWxxxxxxx*xxxxx>...xx
xxWWxxxxxx.xxxxxx**xxxx
xWWWxxxxxx.xxxxxxx**xxxxx
WWWW**xxxxx.xxxxxxx5xxxxxxxx
xWWWW..xxxxx.xxxxxx.xccccccx
xxWW....1xxx.xxxxx.xxc$$$Acx
@..X...111..xxxxxx.xxc$$$$cx
xxWWW...11xxxxxxx.xxxc!!!!cx
xWWW....*xxxxxxx*..xxc+ccccx
xxWWW..**xxxxxx*....x..xxxxx
 xxWWWW*xxxxxxx*.11.Y.xx
  xxWWWWWxxxxxxx1221xxx
  xxxxWWWWxxxxxxx23xx
  xxxxxWWxxxxxxxxx|xx
  xxWWWWxxxxxxxxxxxx
  WWWWxxx
ENDMAP

##############################################################################
# Slaugherhouse (Zaba)
#
# Butchers have either knives (daggers) or hand axes. They have some chance
# of opening the doors so animals can go for a walk, that's intended.
#
NAME:   slaughterhouse
DEPTH:  Lair:5-, D:11-
TAGS:   no_monster_gen
ORIENT: float
WEIGHT: 5
# TODO: it looks like this fog machine is a little overzealous
MARKER: F = lua:fog_machine { \
                pow_max = 10, delay_min = 10, delay_max = 40, \
                size = 4, size_buildup_amnt = 4, \
                size_buildup_time = 25, cloud_type = "freezing vapour" \
            }
MONS:   death yak w:5 / dream sheep w:3 / yak w:7
MONS:   generate_awake human ; dagger | hand axe
SUBST:  F=d, 2=2.
# these corpses are in the freezer, so never_decay is appropriate. (Also, I
# couldn't get this item_spec to work with delayed_decay.)
ITEM:   never_decay yak corpse w:1 / nothing
KFEAT:  ~ = closed_clear_door
MAP
cccccc       ccccccc
cddddcxxxxxxxxcddddc
cdFdd+..+..+..+ddFdc
cddddcxxx..xxxcddddc
cccccc..x..x  cccccc
        x2.x
nnnnnn  x..x  nnnnnn
n1111nxxx..xxxn1111n
n1111~..+..+..~1111n
n1111nxxx..xxxn1111n
nnnnnn  x..x  nnnnnn
        x.2x
xxxxxx  x..x  xxxxxx
x...2xxxx..xxxx2...x
x..2.+..+..+..+.2..x
x...2xxxx..xxxx2...x
xxxxxx  x..x  xxxxxx
        x++x
         @.
ENDMAP

##############################################################################
# And for now, something woody (1KB)
NAME:   kb_forest_paths
DEPTH:  D, Depths, Lair
ORIENT: float
MONS:   spriggan, spriggan rider, spriggan defender
MONS:   boggart, spriggan druid
: if you.absdepth() < 8 then
SUBST:  130 = ., 245 = 0
: elseif you.absdepth() < 13 then
SUBST:  1 = 1., 2 = 1, 35 = 0.
: elseif you.absdepth() < 22 then
SUBST:  3 = 0, 5 = 4
: else
SUBST:  2 = 3, 1 = 2
: end
FTILE:  .t0@*12345 = floor_moss
MAP
        xxxxxxxxxxxxxxxxxxx@xxxxxxxxxxxxxxxxxxxxxx
    xxxxxtttttttttttttttttt.tttttttttttttttttttttxx
 xxxxtttttttttttttttttttttt...ttttttttttttttttttttx
xxttttttttttttttttttttttttttt..tttttttttttttt0}tttx
xttttttttt.tt......ttttttttttt..tttttttttttt..ttttx
xtttttttt.t...ttt.0.tttttttttt.tttttttttt2..ttttttx
xtt......tttttttt...ttttttttttt.tttttt...ttttttttxx
xt.ttttttttttttttt...1tttttttttt.tttt.tttttttttttxx
@.ttttttttttttttt..tttttttttttt1.tt...ttttttttttttx
xttttttttttttttt..tttttttttttttt5...ttttttttttttttx
xtttttttttttttttt..ttttttttttttttt.tttttttttttttttx
xtttttttttttttttt1.1.tttttttttttt.tttttttttt%..tttx
xtttttttttttttttttt.0...tttttttttt..ttttttt.5*..ttx
xttttttttttttttttttttt1...ttttttttt.ttttttt.000%ttx
xttttttttttttttttttttttt...tttttttt.ttttt1..2.5tttx
xttttttttttttttttttttttttt....tttt.ttttttt.tt.t3ttx
xtttttttttttttttttttttttttttt.....tttttttt.tttttttx
.....ttttttttttttttttttttttt1..tttttttttt.ttttttttx
@.....tttttttt..1ttttttttttt1..tttttttt..ttttttttxx
xttttt..ttt0...tt...tt.......20.ttttt..tttttttttxx
xttttttt....ttttttt....ttttttt..ttt..ttttttttttxx
xxxtttttttttttttttttttttttttttt....ttttttttttxxx
  xxxtttttttttttttttttttttttttttttttttttttxxxx
    xxxxxttttttttxxxxxxxxttttttttttttttxxxx
        xxxxxxxxxx      xxxxxxxxxxxxxxxx
ENDMAP

##############################################################################
# The Shining One Protects a Powerful Item, vault series by abrahamwl
#
# The basic theme of these vaults is that the Shining One has placed a
# powerful item under the guard of an angel or daeva.

NAME:    abrahamwl_protected_by_tso_1
TAGS:    patrolling no_monster_gen no_item_gen no_pool_fixup
ORIENT:  float
WEIGHT:  4
DEPTH:   Depths
MONS:    generate_awake angel / generate_awake daeva / w:1 angel / w:1 daeva
: init_protected_by_tso(_G)
MAP
         xxxxx
   xxxxxxxcccxxxxxxx
   xccccccc1cccccccx
   xc|...-...-...|cx
   xcccccc...ccccccx
   xxxxxcc...ccxxxxx
     xxxcG...Gcxxx
    xxxxcc...ccxxxx
    xccccc...cccccx
    xcxxxx---xxxxcx
    xc...........cx
    xc...........cx
    xc..G.....G..cx
    xc...........cx
    xc.....1.....cx
    xc...........cx
    xc..G.....G..cx
    xc...........cx
    xc...........cx
    xcccccc-ccccccx
    xxxxxxx!xxxxxxx
       xxxx+xxxx
           @
ENDMAP

NAME:    abrahamwl_protected_by_tso_2
ORIENT:  float
TAGS:    patrolling no_monster_gen no_item_gen no_pool_fixup
WEIGHT:  4
DEPTH:   Depths
MONS:    generate_awake angel / generate_awake daeva / w:1 angel / w:1 daeva
KFEAT:   A = altar_the_shining_one
KITEM:   A = w:1 any weapon ego:holy_wrath / nothing
: if crawl.one_chance_in(3) then
SUBST:   | = .
SUBST:   % = |
SUBST:   ? = +
: else
SUBST:   % = c
SUBST:   ? = c
: end
COLOUR:  _ : yellow
FTILE:   _A : floor_limestone
SUBST:   T = T G:1
: init_protected_by_tso(_G)
MAP
    xxxxxxxxxxxxxxx
  xxxcccccccccccccxxx
  xccc_____A_____cccx
  xc%?Wwwww_wwwwW+|cx
  xcccxWwww_wwwWxcccx
  xxxcxxWWw_wWWxxcxxx
   xccxxxx._.xxxxccx
   xxcxxxx---xxxxcxx
    xc...........cx
    xc...........cx
    xc..G.....G..cx
    xc...........cx
    xc.....1.....cx
    xc...........cx
    xc..G.....G..cx
    xc...........cx
    xc...........cx
    xcccccc-ccccccx
    xxxxxxx!xxxxxxx
       xxxx+xxxx
           @
ENDMAP

NAME:    abrahamwl_protected_by_tso_3
ORIENT:  float
TAGS:    patrolling no_monster_gen no_item_gen no_pool_fixup
TAGS:    uniq_protected_by_tso
WEIGHT:  4
DEPTH:   Depths
MONS:    generate_awake angel / generate_awake daeva / w:1 angel / w:1 daeva
KFEAT:   A = altar_the_shining_one
KITEM:   A = w:1 any weapon ego:holy_wrath / nothing
: if crawl.one_chance_in(3) then
SUBST:   | = .
SUBST:   % = |
SUBST:   ? = +
: else
SUBST:   % = c
SUBST:   ? = c
: end
COLOUR:  _ : yellow
FTILE:   _A : floor_limestone
SUBST:   T = T F:1
: init_protected_by_tso(_G)
MAP
      xxxxxxxxxxx
     xxxxxcccxxxxx
    xxxxxxc|cxxxxxx
    xcccccc+ccccccx
   xxcWWWWTATWWWWcx
  xxxcW.._____..Wcx
  xcccWt..___..tWcx
  xc%?W...___...Wcx
  xcccWt..___..tWcx
  xxxcxxxx---xxxxcx
    xc...........cx
    xc...........cx
    xc..G.....G..cx
    xc...........cx
    xc.....1.....cx
    xc...........cx
    xc..G.....G..cx
    xc...........cx
    xc...........cx
    xcccccc-ccccccx
    xxxxxxx!xxxxxxx
       xxxx+xxxx
           @
ENDMAP

NAME:   wander_protected_by_tso
TAGS:   no_monster_gen no_item_gen
DEPTH:  Depths, !Depths:$
WEIGHT: 4
ORIENT: float
MONS:   generate_awake angel / generate_awake daeva / w:1 angel / w:1 daeva
KFEAT:  O = altar_the_shining_one
TILE:   G = dngn_statue_angel
COLOUR: _ : yellow
FTILE:  _|OU = floor_limestone
: init_protected_by_tso(_G)
MAP
    xxxxxxx
   xxcccccxx
   xcc.|.ccx
   xc.U_U.cx
   xc._O_.cx
   xc.U_U.cx
   xcc._.ccx
   xxc._.ccx
   xcG...Gcx
   xc.....cx
   xc.....cx
   xcG.1.Gcx
   xc.....cx
   xc.....cx
   xcG...Gcx
   xc.....cx
   xcc...ccx
   xxc---cxx
    xcc!ccxx
    xxx+xxx
    xx@@@xx
ENDMAP

##############################################################################
# Eyes! by Minmay
#
NAME:   minmay_eyes
DEPTH:  Depths
ORIENT: float
KFEAT:  m = iron_grate
MONS:   eye of devastation / great orb of eyes w:2
MONS:   golden eye
MONS:   glowing orange brain
MAP
...................................
.cccccccccccc.........cccccccccccc.
.c.............................m2c.
.c.1.............1.............mmc.
.c...............................c.
.c...cccccccccnnnnnnnccccccccc...c.
.c...c.......................c...c.
.c...c.1.........1.........1.c...c.
.c...c.......................c...c.
.c...c...ccccccnnnnncccccc...c...c.
.c...c...c...............c...c...c.
.c...c...c.1.....1.....1.c...c...c.
.c...c...c...............c...c...c.
.c...c...c...cccmmmccc...c...c...n.
.c...c...c...c3.....3c...c.......n.
.c...c...c...c..%.%..c...n.......n.
.c...c...c.....%|*|%.m...n.......n.
.c.1.c.1.c.1....*|*..m.1.n.1...1.n.
.c...c...c.....%|*|%.m...n.......n.
.c...c...c...c..%.%..c...n.......n.
.c...c...c...c3.....3c...c.......n.
.c...c...c...cccmmmccc...c...c...n.
.c...c...c...............c...c...c.
.c...c...cmm.....1.....1.c...c...c.
.c...c...c2m.............c...c...c.
.c...c...cccccc.....cccccc...c...c.
.c...c.......................c...c.
.c...c.1.........1.........mmc...c.
.c...c.....................m2c...c.
.c...ccccccccccccccccccccccccc...c.
.c...............................c.
.c.1.............1.............1.c.
.c...............................c.
.ccccccccccccccccccccccccccccccccc.
...................................
ENDMAP

##############################################################################
# Elemental Laboratory (by Mu.)
#
# I've reworked "master elementalist" monster originally created by Mu for this
# map into something that's a major threat. The contents of this vault have
# been updated accordingly to pose a greater challenge with more reward. It's
# now a rare runed door vault. --gammafunk
NAME:   mu_elemental_laboratory
TAGS:   no_monster_gen no_item_gen no_pool_fixup patrolling
DEPTH:  Depths, Elf, !Elf:$
ORIENT: float
WEIGHT: 5
KPROP:  qr = no_tele_into
ITEM:   randbook disc:fire, randbook disc:ice, randbook disc:earth
ITEM:   randbook disc:air
ITEM:   manual of fire magic / manual of ice magic / manual of earth magic \
        / manual of air magic
ITEM:   ring of evasion randart / ring of protection randart \
        / ring of fire randart / ring of ice randart
ITEM:   staff of fire / staff of cold / staff of earth / staff of air
: master_elementalist_setup(_G, "D")
KFEAT:  a = iron_grate
# Place fire cloud machines over lava and freezing vapour and storm clouds over
# deep water to prevent the relevant (not-fully-resistant or at least
# non-flying and non-giant) monsters from getting harmed by clouds.
KFEAT:  p = l
KFEAT:  rs = w
: if you.in_branch("Elf") then
# No fire elementals, since their flame clouds will tend to kill the elves in
# this room.
KMONS:  1 = salamander / deep elf pyromancer
KMONS:  2 = fire giant
KMONS:  3 = earth elemental / stone giant
KMONS:  4 = war gargoyle
KMONS:  5 = water elemental / elemental wellspring
KMONS:  6 = frost giant
KMONS:  7 = air elemental / deep elf zephyrmancer
KMONS:  E = storm dragon
# Depths
: else
KMONS:  1 = fire giant
KMONS:  2 = hellephant
KMONS:  3 = war gargoyle / stone giant / iron dragon
KMONS:  4 = iron giant
KMONS:  5 = frost giant
KMONS:  6 = shard shrike
KMONS:  7 = storm dragon
KMONS:  E = titan
: end
KFEAT:  5 = W
NSUBST: d = d / e / f / g / h / i / j / *
SUBST:  1 = 1.., - = 2pp..., 3 = 3.., x = xxx., ' = 4...., 5 = 5WW
SUBST:  " = 6..., 7 = 7..., ` = s, ; = Ess...
MARKER: p = lua:fog_machine { pow_min = 5, pow_max = 10, delay_min = 10, \
                delay_max = 40, size = 1, cloud_type = "flame", excl_rad = 0 }
MARKER: q = lua:fog_machine { pow_min = 5, pow_max = 10, delay_min = 10, \
                delay_max = 40, size = 1, cloud_type = "calcifying dust", \
                excl_rad = -1 }
MARKER: r = lua:fog_machine { pow_min = 5, pow_max = 10, delay_min = 10, \
                delay_max = 40, size = 1, cloud_type = "freezing vapour", \
                excl_rad = -1 }
MARKER: s = lua:fog_machine { pow_min = 5, pow_max = 10, delay_min = 10, \
                delay_max = 40, size = 1, cloud_type = "thunder", excl_rad = 0 }
TILE:   x = wall_pebble_lightgray
MAP
       ccccccccc
      cc3+.aqcwcc
     cc3xc.aacw5cc
    ccx3xc'''c5w5cc
   cc3xx3c'''c5ww5cc
  cc3x3x3c'''cw5ww5cc
 cc3xxx3xcaaWc5ww5wwcc
cc3xx3xxxcqaW+5w5wwwwcc
cxx33x33xccnccwww55555c
ccccccc+ccdddcccccccc+c
c-----..cd...dcra"""WWc
c--...--cd.D.dcaa"""aac
c-.-----cd...dc.."""arc
c+cccccccc...cc=ccccccc
c111lll1lc...c`77`77``c
ccll1l1l1c;.;c```7``7cc
 ccl1l1l1c;;.c`7```7cc
  ccl1ll1c;.;c7`7`7cc
   ccll1lc.;;c7``7cc
    cc1llc;.;c`7`cc
     cc1lc;;.c`7cc
      cc1c;;;+7cc
       c=ccccccc
ENDMAP

##############################################################################
# Guardian serpents guard a snake-like passage. (nrook)
#
NAME:    nrook_guardian_serpent_snake_passage
ORIENT:  float
DEPTH:   D:11-, Snake
TAGS:    no_monster_gen no_rotate
MONS:    patrolling guardian serpent
SHUFFLE: yY/zZ
SUBST:   y=., Y=+, Z=x, z=b
COLOUR:  *. = lightgreen
SUBST:   ' = .
MAP
            xxxxxxxxxxxxxxx
            xxxxbbbbbbbbxxx'
            xxbbb..*...bbbx'
            xbb...bbbb...yY1
            xb..bbbbbbbbbbx@
            xb.bbxxxxxxxxxx'
            xb..bbbbxx
            xbb.*..bbx
            xxbbbb..bx
 xxxxxxxxxxxxxxxxbb.bx
'xbbbbxxxxxxxxxxxbb.bx
1Zz..bbbxxxxxxxbbb..bx
@xbb...bbbbbbbbb.*.bbx
'xxbbb...*.......bbbxx
 xxxxbbbbbbbbbbbbbxxxx
ENDMAP

##############################################################################
# Ice Spiral vaults by Lemuel
# There is a path to the center that the freezing clouds never appear on.
# It's pretty obvious. -LP
NAME:    lemuel_ice_spiral_1
DEPTH:   D:12-
WEIGHT:  1
ORIENT:  float
TAGS:    no_item_gen no_monster_gen
MONS:    ice beast / nothing
ITEM:    nothing, nothing
SHUFFLE: 1ef
SUBST:   * : *$
SUBST:   * = ***.|
MARKER:  1 = lua:fog_machine { cloud_type = "freezing vapour", \
             pow_min = 2, pow_max = 4, delay = 17, start_clouds = 1, \
             size = 2, walk_dist = 0, spread_rate= 0 }
MARKER:  e = lua:fog_machine { cloud_type = "freezing vapour", \
             pow_min = 2, pow_max = 4, delay = 19, start_clouds = 1, \
             size = 2, walk_dist = 0, spread_rate= 0 }
MARKER:  f = lua:fog_machine { cloud_type = "freezing vapour", \
             pow_min = 2, pow_max = 4, delay = 23, start_clouds = 1, \
             size = 2, walk_dist = 0, spread_rate= 0 }
MAP
mG++Gmmmmmmmmmmmmmmmmmm
m......f..1..1...e...fm
m....1...f..e..f...1..m
m......e..............m
m....f...............em
m......1..............m
m....1.....e.1.f......m
m...........f.e.1....1m
m......e..............m
m....e......***.......m
m......1....***.f....fm
m.....................m
m....f1..e1.f..1e.....m
m....................em
m.....................m
m.....................m
m....................1m
mf..1..e..f..e..f..e..m
mmmmmmmmmmmmmmmmmmmmmmm
ENDMAP

# Wait for the freezing cloud to disappear, then run to the next gap,
# then wait. It creates an agreeable sense of tension. -LP
#
NAME:    lemuel_ice_spiral_2
TAGS:    uniq_spiral layout_rooms layout_city
TAGS:    no_item_gen no_monster_gen no_tele_into
DEPTH:   D:5-
ORIENT:  float
SUBST:   * : *$
MARKER:  D = lua:fog_machine { cloud_type = "freezing vapour", \
              pow_min = 5, pow_max = 5, delay = 120, start_clouds = 1, \
              size = 2, walk_dist = 0, spread_rate= 0 }
MARKER:  E = lua:fog_machine { cloud_type = "freezing vapour", \
              pow_min = 9, pow_max = 9, delay = 200, start_clouds = 1, \
              size = 2, walk_dist = 0, spread_rate= 0 }
MAP
nn+nnnnnnnnnnnnnnnnnn
n...DDD.DDD.EEEEEEE.n
nnnnnnnnnnnnnnnnnnn.n
n*****EEEEEEEDDD.DDDn
nnnnnnnnnnnnnnnnnnnnn
ENDMAP

##############################################################################
# Flame loot (Lemuel)
#
NAME:   lemuel_flame_loot_2
DEPTH:  D:9-, Depths
ORIENT: float
ITEM:   nothing
SUBST:  * = |**...
SUBST:  * : *$
SUBST:  L = ll.
KFEAT:  1 = escape_hatch_down
KMONS:  1 = molten gargoyle / hell hound / lindwurm / nothing w:20
MARKER: d = lua:fog_machine { cloud_type = "flame", \
             pow_min = 10, pow_max = 10, delay = 10, \
             size = 2, walk_dist = 0, spread_rate= 0 }
MAP
ccccc...ccccc
ccccc...ccccc
ccccc...ccccc
ccccc.d.ccccc
ccccc...ccccc
ccccc...ccccc
ccccc.d.ccccc
ccccc...ccccc
ccccc...ccccc
ccccc...ccccc
c...LLlLL...c
c..LLlllLL..c
c.LLll*llLL.c
cLLll***llLLc
cLll**1**llLc
cLlll***lllLc
cLLlll*lllLLc
c.LLlllllLL.c
c..LLlllLL..c
ccccccccccccc
ENDMAP

##############################################################################
# Firewalk (Lemuel)
#
NAME:    lemuel_firewalk_3
DEPTH:   Depths, Abyss
TAGS:    uniq_firewalk ruin_abyss
WEIGHT:  2
ORIENT:  float
ITEM:    nothing, nothing, nothing
SHUFFLE: def
MARKER:  d = lua:fog_machine { cloud_type = "flame", \
             pow_min = 2, pow_max = 4, delay = 39, start_clouds = 1, \
             size = 2, walk_dist = 2, spread_rate= 0 }
MARKER:  e = lua:fog_machine { cloud_type = "flame", \
             pow_min = 2, pow_max = 6, delay = 59, start_clouds = 1, \
             size = 2, walk_dist = 2, spread_rate= 0 }
MARKER:  f = lua:fog_machine { cloud_type = "flame", \
             pow_min = 2, pow_max = 8, delay = 79, start_clouds = 1, \
             size = 2, walk_dist = 2, spread_rate= 0 }
MAP
xxxxxxxG@Gxxxxxxx
x...............x
x...............x
x.d..e.....f..d.x
x...............x
x...............x
x...............x
x.e..f.....d..e.x
x...............x
x...............x
x...............x
x.f..d.....e..f.x
x...............x
x...............x
x...............x
x.d..e.....f..d.x
x...............x
x...............x
x......$$$......x
x.e.f..$$$..d.e.x
x......$$$......x
xxxxxxxxxxxxxxxxx
ENDMAP

#############################################################################
# The Elephants' Graveyard (by Mu.)
#
NAME:   mu_elephants_graveyard
TAGS:   no_monster_gen no_rotate no_vmirror no_pool_fixup
DEPTH:  Depths, Lair:2-, !Lair:$
ORIENT: float
  # we generate more dire elephants and deeper water at greater depths
: if you.in_branch("Lair") then
MONS:   elephant, dire elephant, spriggan
: else
MONS:   w:1 elephant / dire elephant, hellephant, spriggan defender
SUBST:  W : w
:end
MONS:   fungus, plant
SUBST:  % = .:5 %:3
: dgn.delayed_decay(_G, '%', 'w:1 elephant corpse / w:5 elephant skeleton')
SUBST:  . = .:69 1:1
SUBST:  P = 4
SUBST:  a = .4
SUBST:  b = 45
SUBST:  c = 5tt
MAP
............................
............................
............................
............................
........tttttttttttt........
......tttccccccccccttt......
.....ttcccbbbbbbbbccctt.....
....ttccbbbaaaaaabbbcctt....
....tccbbaaa2..3aaabbcct....
...ttcbbaa*..%%..*aabbctt...
..ttccbaa..%%%%%%..aabcctt..
..tccbba..%%%%%%%%..abbcct..
..tcbbaa.%%.PPP%%%%.aabbct..
..tcbaa..%%.PWPP%%%..aabct..
..tcba1.%%%11WPP%%%%..abct..
..tcba.%%%%11WWP%%%%%.abct..
..tcba.%%%%.WWWP%%%%%.abct..
..tcba..%%%.WWWP%%%%1.abct..
..tcbaa.1%%..WWP.%%..aabct..
..tcbbaa.%%%..WP.%%.aabbct..
..tccbba..%%%.WW....abbcct..
..ttccbaa......WW..aabcctt..
...ttcbbaa......W.aabbctt...
....tccbbaaaa..aaaabbcct....
....ttccbbbba..abbbbcctt....
.....ttccccca..accccctt.....
......tttttta..atttttt......
............................
............1..1............
............................
.............@@.............
ENDMAP

##############################################################################

NAME:    hangedman_screamer
TAGS:    no_monster_gen
DEPTH:   D:9-, Depths, Crypt
ORIENT:  float
MONS:    patrolling flying skull
MONS:    zombie / skeleton
: if you.absdepth() > 19 then
MONS:    vampire knight / jiangshi / flayed ghost
MONS:    lich / revenant
KMONS:   5 = Boris / lich / revenant, lich / revenant
: elseif you.absdepth() > 13 then
MONS:    phantasmal warrior / skeletal warrior / eidolon
MONS:    vampire mage / death knight
KMONS:   5 = Frances / vampire mage / death knight, vampire mage / death knight
: else
MONS:    wight / wraith / shadow
MONS:    skeletal warrior / necromancer
KMONS:   5 = Josephine / skeletal warrior / necromancer, \
             skeletal warrior / necromancer
: end
SHUFFLE: Aa / Bb / Cc / Dd / Ee / Ff
SUBST:   5 = 5 3:2, 2 = 2 3:2, ABCD = ., abcd = @, EeFf = x
: if you.in_branch("Crypt") then
SUBST:   x = c
: end
MAP
   xxxxxxxxxxx
   xx2233322xx
xaaxx22x5x22xxccx
xAAx.x2x+x2x.xCCx
xAAxx.xx*xx.xxCCx
xAAxxx.x*x.xxxCCx
x...1...1.......x
x.......1...1...x
xBBxxx.x*x.xxxDDx
xBBxx.xx*xx.xxDDx
xBBx.x2x+x2x.xDDx
xbbxx22x4x22xxddx
   xx2233322xx
   xxxxxxxxxxx
ENDMAP

##############################################################################

NAME:   nicolae_whirlpool
TAGS:   patrolling no_pool_fixup no_rotate no_monster_gen transparent
ORIENT: float
: if you.in_branch("Depths") then
MONS: tengu warrior ; longbow . arrow, stone giant / deep elf master archer
: else
MONS:   centaur, centaur warrior
: end
DEPTH:  D:6-, Depths
: if you.in_branch("D") then
SUBST:  1 = ..1
SUBST:  2 = 1
: end
KMONS:  ' = plant / nothing w:100
SUBST:  ' = W
KFEAT:  @ = W
MAP
@ww@wwwwwwww@
ww'ww''''''ww
w'ww'wwwwww'w
w'w'ww''''ww@
w'w'w'wwww'ww
w'w'w1.1'ww'w
w'w'w.2.w'w'w
w'ww'1.1w'w'w
ww'wwww'w'w'w
@ww''''ww'w'w
w'wwwwww'ww'w
ww''''''ww'ww
@wwwwwwww@ww@
ENDMAP

##############################################################################

NAME:   wad_bat_island
DEPTH:  D:12-, !D:$
ORIENT: float
WEIGHT: 4
FTILE: >.12t = floor_grass
COLOUR: .12 = green
FTILE: ; = floor_grass_dirt_mix
COLOUR: ; = brown
MONS:   plant, bat, snapping turtle
MAP
xxxxxxxxxxxxxxxxxxxxxxxxxxxxxxxxxxxxxxxxxxxx
xxx>xxxxxwwwwwwxxxwxwxxxxxxxwxxwxxxwwwxxxxxx
xxxx1;WWxwwwwwwwwwwwwwxxxxxwwwwwwwwwwwwxxxxx
xxxxx;1Wxxxxwwwwwwwwwwwwwwxxwwwwxwwwwwwwwwxx
xxx21;WWwwxxxwwwwwwwwwwwwwwwwwwxxxwwwwwwwwwx
xxxt;WWwwwwwwwwwwWWWWWwww3wwwwwwxwwwwwwwwwwx
xx1;WWwwwww3xwwwWW;;;WWwwwwWWwwwwwwwwwwwwwxx
xx;WWwwwwxwwwwwWW;2.t;WWwwWwwWwwwwwWWWWwwxxx
xxWWwwwwxxwwwwWW;.12.2;WWWwwwwWWWwWxxxxWwwxx
xxxwWWWxxxwwwwWW;t..1t;WWwwwwwwwwWxxxwwwWwwx
xxxwwwwWWxwwwwWW;2tt2.;WWwwww3wwwwwwwwwwWwwx
xxwwwwwwwWxWWWwWW;.1t;WWwwwwwwwwwwwwwwwxWwwx
xwwww3wwwwWwwwwwWW;;;WWwwwwwwxxwwwwwwwxWwxwx
xxwwwwwwwwwwxwwwwWWWWWwwwwwxxxxwwwwwwwWwwwxx
xxwwwwxxwwwxxxwwwwwwwwwwwwwwwwwwwwwwwwWwwwwx
xxwwwxxxwwwwxwwwwwwwwWWWWwwwwwwwwwWWwWWwwwxx
xxwwxxxwwwwwwxxwwwwWWxxxxWWWwwwWWWwwWxwwwxxx
xxxxxxwwwwwxxxwxwwWxxxwxwwwwWWWwxxxxxwwxxxxx
xxxxxxxwxxxxxwxxx@xxxxxwxxxxxxwxwxwxxxxwwxxx
ENDMAP

###############################################################################

NAME:    hangedman_surveillance_ring
TAGS:    no_monster_gen no_item_gen transparent patrolling
ORIENT:  float
DEPTH:   Depths, !Depths:$
WEIGHT:  3
MONS:    generate_awake floating eye, eye of devastation, glowing orange brain
MONS:    generate_awake golden eye, slime creature, acid blob w:1 / nothing w:40
KFEAT:   > = shaft trap
KFEAT:   n = iron_grate
KMASK:   ' = !no_monster_gen
KMASK:   ' = !no_item_gen
SHUFFLE: {[(
SUBST:   ( = (:70 <, [ = [:50 <
MAP
  '''''''''''''''''
  ''''''ccccc''''''
''''ccccc.}.ccccc''''
'''cc%.c..4..c.%cc'''
''cc%..+.cnc.+..%cc''
''c%.3%cnc6cnc%3.%c''
''c..%cc.....cc%..c''
''cc+cc.......cc+cc''
'cc..c.........c..cc'
'n..+c....<....c+..n'
'n.1+2...[{(...2+1.n'
'n..+c....>....c+..n'
'cc..c.........c..cc'
''cc+cc.......cc+cc''
''c..*cc.....cc*..c''
''c*55*cnc.cnc*55*c''
''cc*54+.cnc.+45*cc''
'''cc*.+..2..+.*cc'''
''''ccccc...ccccc''''
  ''''..c+++c..''''
  ''''.........''''
ENDMAP

###############################################################################
# Nasty temple of Zin.
NAME:   evilmike_silver_temple
TAGS:   no_monster_gen patrolling
DEPTH:  Depths, !Depths:$
ORIENT: float
MONS:   daeva god:Zin, angel god:Zin dbname:zin_angel, cherub god:Zin
: if you.depth() > 3 then
MONS:   pearl dragon
: else
KMONS:  4 = Mennas, angel god:Zin dbname:zin_angel
: end
NSUBST: A = 3 / '
KFEAT:  _ = altar_zin
FTILE:  '+_!$%*|1234 = floor_vault
TILE:   v = dngn_metal_wall_white
TILE:   n = dngn_transparent_stone_white
COLOUR: vn = white
SUBST:  !' = .
MAP
............@@@@@@@............
....vvvvvvv...T.T...vvvvvvv....
...v.v%%%vv.........v%%%%v.v...
..v.vv'A'vvv..T.T..vv%vv%vv.v..
.v.v.v'''vvv.......vv3''2v.v.v.
.vvvvv'''vvvv.T.T.vvvv''vvvvvv.
.v'2'+'''vvvv.....vvv''''v'''v.
.v'''vvvvvvvvv...vvvv'vv'''v'v.
.v'''v'''vvvvv...vvvv'vv'''v'v.
.v'''v'''vv3'vv.vv'3v''''v'''v.
.v'''+'''vv''vv+vv''vvvvvvvv+v.
.v+vvv'A'vv+vvv'vvv+vvvvvvvv1v.
.v1'vv%%%v'''''''''''vvvvvv''v.
.vv''vvvvv'v'v'''v'v'vvvvv''vv.
..vv'''''+'''''''''''+'''''vv..
.v.vv''vvv'v'v'''v'v'vvv''vv.v.
.vv.vv''vv'''''''''''vv''vv.vv.
.....vv''vvvv'''''vvvv''vv.....
...v.vvv''vvv'2'1'vvv''vvv.v...
.v...vvvv''vvv'''vvv''vvvv...v.
...v.vvvvv'3vvvnvvv3'vvvvv.v...
.v...vvvvvv+v'''''+vvvvvvv...v.
...v.v$$$$v''''4''''v****v.v...
.v...v$$$$+'''v_v'''+*||*v...v.
...v.v$$$$vvvvvvvvvvv****v.v...
.....vvvvvvvvvvvvvvvvvvvvv.....
...............................
ENDMAP

###############################################################################

NAME:    hangedman_six_sided_sadism
TAGS:    patrolling no_monster_gen no_item_gen
DEPTH:   Depths
ORIENT:  float
MONS:    deep elf archer w:15 / orc warlord w:7 / \
         deep elf pyromancer / deep elf zephyrmancer / deep troll / \
         hell hog w:5 / rakshasa / wizard / necromancer / \
         spriggan rider w:5 / vampire knight / nothing w:8
MONS:    orc high priest / naga warrior / nagaraja / \
         skeletal warrior / stone giant w:5 / wizard w:20 / \
         deep elf knight w:5 / deep elf archer w:5 / phantasmal warrior / \
         spriggan berserker / guardian serpent w:5 / caustic shrike w:1 / \
         salamander mystic / nothing w:4
MONS:    fire giant / frost giant / stone giant w:5 / ettin / \
         hell knight w:5 / orc warlord / minotaur / \
         vampire knight / vampire mage / ghoul w:5 / base draconian / \
         spriggan berserker w:3 / spriggan air mage w:4 / \
         deep troll earth mage w:4 / deep elf death mage w:2
MONS:    titan / lich / deep elf annihilator / deep elf sorcerer / \
         sphinx w:5 / nagaraja w:5 / mummy priest w:1 / \
         draconian knight w:1
SHUFFLE: AB, CD, EF, GH, IJ, KL / MN, OP / QR, ST, ST / UV
SUBST:   ACEG : x, BDFH : ., c : cccvb, x : x:70 cb
SUBST:   IKO = 1, LPS = 2, T = 3, JMNQRUV = %
: if you.absdepth() > 20 then
SUBST:   3 = 334, 2 = 223, 1 = 112
: else
SUBST:   4 = 3
: end
MAP
             @.ccccccc.@
            ..cc.....cc..
           ..cc.V.S.U.cc..
          ..ccT.xxxxx.Tcc..
        ...cc..xxxxxxx..cc...
    .....ccc.Uxxxxxxxxx..ccc.....
   ..ccc+ccc..xxxxxxxxxV.ccccccc..
  ..cc.....cc..xxxxxxx..cc..3..cc..
 ..cc...I...ccS.xxxxx.Sc+.......cc..
@.cc.........cc.V.T.U.+c2..HGH..3cc.@
.cc..I..J..I..cc.....cc...Gx.xG...cc.
cc....JxxxJ....cc+++cc...GH%%%HG...cc
cc....JxxxJ....cc+++cc...HG%%%GH...cc
.cc..I..J..I..cc.*|*.cc...Hx.xH...cc.
@.cc.........cc*.1.2.*cc2..GHG..1cc.@
 ..cc...I...cc|.c...c.|cc.......cc..
  ..cc.....cc*.c.ccc.c.*cc..1..cc..
   ..cc+c+cc..c.c343c.c..cc+c+cc..
  ..cc.....cc*1..c3c..1*cc.....cc..
 ..ccM.....Kcc|2.....2*cc...%...cc..
@.ccN.......Lcc*.ccc.*cc..FF.FF..cc.@
.ccM..AA.BB..Kcc.*|*.cc...xE.Ex...cc.
cc.....AxB.....ccccccc...%E232E%...cc
cc.....BxA.....ccccccc...%E121E%...cc
.ccK..BB.AA..Mcc.O.P.cc...xE.Ex...cc.
@.ccL.......Nc+Q.....R+c..FF.FF..cc.@
 ..ccK.....M+c....D....c+...%...cc..
  ..cc.....ccQ.C.x.x.C.Rcc.....cc..
   ..ccccccc...CD...DC...ccccccc..
    .....ccc...DC...CD...ccc.....
        ...ccO.D.x.xDD.Pcc...
          ..cc....C....cc..
           ..ccP.....Pcc..
            ..cc.R.R.cc..
             @.ccccccc.@
ENDMAP

NAME:    hangedman_hanging_gardens
TAGS:    no_monster_gen no_pool_fixup allow_dup
ORIENT:  float
DEPTH:   Depths
MONS:    plant w:14 / fungus w:4 / bush w:2
MONS:    fire dragon / ice dragon / lindwurm / hell hog
MONS:    caustic shrike w:1 / catoblepas / dire elephant / emperor scorpion / nothing w:3
MONS:    12-headed hydra / anaconda / ghost moth w:2 / wolf spider w:8 / harpy / moth of wrath
MONS:    spriggan druid, spriggan rider / spriggan defender / nothing
MONS:    sphinx / hell beast w:5 / caustic shrike w:5
ITEM:    gold / nothing w:80
NSUBST:  ' : 1:2 / 1:3 / 1:4 / 2 = 233444. / *:.
NSUBST:  " : 2:2 / 2:3 / 2:4 / 4 = 233444. / *:.
NSUBST:  C : 2:1 / * = c:299 1:1
SUBST:   X = xx., 1 = 1:29 .:1, t = t:99 1:1, u = t
SUBST:   . = .:2975 1:20 2:1 3:2 4:2, | = *||
TILE:    c = wall_marble
FTILE:   .Tt1234567Gcx+d*| = floor_lair
COLOUR:  c = white
COLOUR:  .1234567d*| = green
MAP
   ccccccccccccccccccccccccccccccccc
   ctttttttttttttttttttttttttttttttcc
   ctdd...""....""................2|c
cccct"5................1"........".7c
ctttt*"................".ww.."tttttcc
ctd"*G*..................ww..tcccccc.
ctd5"*7.........".t..........tC1111..
ct.....T...WWW."dt.........."tC11...
ct.........WWW.dt.1.....ttttttC...1.
ct.............t.11....tcCCCCCC.....
ct"......."dt..........tC1111.......
ct"......"dt....1......tC11'.........
ct........t.1.....ttttttC...1.XXXXXXX
ct.......t.11.....cCCCCCC....Xxxxxxxx
ct................C1111......Xx
ct...1".........u.C11'......1Xx
ct"..".ww.........+...16XXXXXxx
ct"....ww..tcCCCC+c....Xxxxxxx
ct.........tC1111..u..'Xx
ct........"tC11'.....'1Xx
ct...."tttttC...16XXXXXxx
ct....tcCCCCC....Xxxxxxx
ct..".tc1111....'Xx
ct.2..tc11'....'1Xx
cc.|7.cc...1.XXXXxx
.cccccc.....Xxxxxx
 .11111.....Xx
 ..........'Xx
..........'1Xx
XXXXXXXXXXXXxx
xxxxxxxxxxxxx
ENDMAP

###############################################################################

NAME: lightli_eight_chambers
ORIENT: float
DEPTH: Depths
TAGS: no_monster_gen
SHUFFLE: PFIEMONLSAKRVCTHD
KMONS: P = green death / green draconian / nagaraja w:5 / swamp dragon / \
           redback
KMONS: F = fire giant w:5 / fire dragon / fire elemental / red draconian / sun demon
KMONS: I = frost giant w:5 / ice dragon / blizzard demon / white draconian / \
           ice dragon
KMONS: E = titan w:5 / storm dragon / black draconian / ball lightning
KMONS: O = orc knight / orc sorcerer / orc warlord w:5 / orc high priest / \
           orc warrior
KMONS: N = deep elf knight w:5 / deep elf archer w:5 / \
           deep elf annihilator w:5 / deep elf death mage / \
           deep elf pyromancer / deep elf zephyrmancer / deep elf sorcerer
KMONS: L = black mamba / catoblepas w:5 / basilisk / lindwurm / boulder beetle
KMONS: S = swamp dragon / hydra w:5 / thorn hunter / large slime creature / \
           alligator
KMONS: A = alligator snapping turtle w:5 / merfolk avatar / merfolk aquamancer / \
           merfolk impaler / harpy
KMONS: K = nagaraja w:5 / naga mage / anaconda / naga warrior / \
           guardian serpent
KMONS: R = emperor scorpion / wolf spider / orb spider / ghost moth w:5 / \
           tarantella
KMONS: M = acid blob w:5 / azure jelly / slime creature w:15 / great orb of eyes
KMONS: V = vault guard / stone giant w:5 / yaktaur captain / dancing weapon / \
           skeletal warrior
KMONS: C = skeletal warrior / bone dragon / vampire / lich w:5
KMONS: T = mummy priest w:5 / guardian mummy / sphinx / mummy / reaper
KMONS: H = balrug w:5 / blizzard demon w:5 / shadow demon w:5 / \
           hell beast w:5 / sun demon / ice devil / rust devil / soul eater / \
           hell knight w:5
KMONS: D = frilled lizard / kobold / hobgoblin w:5 / goblin / adder
MAP
xxvvvvvvvvvvvvvxx
xvv..vvvvvvv..vvx
vv.II.vvvvv....vv
v..II.+...+.EEE.v
v..II.+...+.EEE.v
vv....vvvvv....vv
xvv++vv|||vv++vvx
xxv..v*****v..vxx
xxv..v%%%%%v..vxx
xvv++vv%%%vv++vvx
vv.FF.vv+vv....vv
v..FF..v.v..MM..v
v..FF..v.v..MM..v
vv....vv+vv.MM.vv
xvv++vv...vv++vvx
xxv..v.NNN.v..vxx
xxv..v.NNN.v..vxx
xvv++vv...vv++vvx
vv.PP.vv+vv....vv
v..PP..v.v..OO..v
v..PP..v.+..OO..v
vv....vvvvv.OO.vv
xvv..vvvvvvv..vvx
xxv==vvvvvvvvvvxx
   @@
ENDMAP

###############################################################################

NAME:    hangedman_staggered_hall
TAGS:    transparent allow_dup no_monster_gen
ORIENT:  float
DEPTH:   Elf, !Elf:$, Crypt, !Crypt:$
: if you.in_branch("Crypt") then
TAGS:    patrolling
MONS:    skeletal warrior / eidolon, necromancer
MONS:    necromancer band / vampire mage band w:6
MONS:    vampire knight w:25 / bone dragon / ghoul / lich
SUBST:   x = e
: else
KMONS:   12 = deep elf pyromancer / deep elf zephyrmancer / deep elf knight / deep elf archer
MONS:    deep elf knight band / deep elf archer band
MONS:    deep elf annihilator / deep elf sorcerer / deep elf high priest
: end
SUBST:   a : X., A : Y., b : XX., B : YY.
SUBST:   c : X.., C : Y., d : XX., D : YY.
SUBST:   X : xcccbv, Y : ccbv, e = c, % = %%$., * = %***|
MAP
     xxx.....................xxx
     x...........a.........X...x
     x..X.X...X.Xa....c...XXX..x
     x.XXXXXXXXXXb...c...d3XXX2x
     x..X%X%1%X%Xa........XXX..x
     x...........a.........X...xx
     xx...Y.........A...........x
      x..YYY........AY.Y...Y.Y..x
      x.YYY3D...C...BYYYYYYYYYY.x
      x..YYY...C....AY*Y%4%Y*Y..x
xxxxxxx...Y.........A...........x
x...........A.........Y...xxxxxxx
x..Y*Y%4%Y*YA....C...YYY..x
x.YYYYYYYYYYB...C...D3YYY.x
x..Y.Y...Y.YA........YYY..x
x...........A.........Y...xx
xx...X.........a...........x
 x..XXX........aX%X%1%X%X..x
 x2XXX3d..c....bXXXXXXXXXX.x
 x..XXX..c.....aX.X...X.X..x
 x...X.........a...........x
 xxx.....................xxx
ENDMAP

###############################################################################
# The air twists around and strikes you! The ettin shouts in stereo!
# The spriggan berserker goes berserk!
# The spriggan berserker moves out of view.
# You hear a shout! x27
#
# (Arguably doesn't work as well in Zot / entering Zot, but moths of wrath...)
NAME:   grunt_twist_and_shout
TAGS:   transparent
ORIENT: centre
DEPTH:  Depths, Zot, !Zot:$
PLACE:  Depths:$
{{
  if you.in_branch("Zot") then
     kmons("1 = draconian annihilator band")
     kmons("2 = moth of wrath")
     kmons("3 = base draconian")
     kfeat("1 = stone_stairs_down_i / stone_stairs_down_ii / "
           .. "stone_stairs_down_iii / escape_hatch_down")
     subst("* = .")
  elseif you.where() == dgn.level_name(dgn.br_entrance("Zot")) then
     colour(".+123* = magenta")
     ftile(".+123* = floor_hall")
     kfeat("1 = enter_zot")
     kmons("1 = nonbase draconian")
     kmons("2 = base draconian")
     nsubst("3 = 4:2 / 2 = 2. / *:.")
     kmons("* = golden dragon / shadow dragon / storm dragon / bone dragon"
           .. " / fire dragon / ice dragon")
     colour("c = lightmagenta")
  else
     local bigweight = you.absdepth() - 16
     local littleweight = 27 - you.absdepth()
     kmons("1 = titan w:" .. bigweight
           .. " / spriggan air mage w:" .. littleweight)
     kmons("2 = ettin w:" .. bigweight
           .. " / spriggan berserker w:" .. littleweight)
     kmons("3 = nothing")
     kitem("1 = superb_item")
     kitem("2 = any")
  end
}}
SUBST:  G = GTt
NSUBST: @ = 1:@ / *:.
MAP
 .x...   .@.   .x...
...x...  ...  ...x...
..3x3.x...G.....3x3.x
.xx2xx.c.......xx2xx.
x.3x..c.......x..x3..
...x..c..cccccc..x...
 ...xcc.cc....ccc.x.
  ...c..c........c.
  ...c..c+ccccc....
.....c..c.*.+.cc.....
@.G..c..c*1*c..c..G.@
.....cc.+.*.c..c.....
  ....ccccc+c..c...
  .c........c..c...
 .x.ccc....cc.ccx...
...x..cccccc..c..x...
..3x..x.......c..x3.x
.xx2xx.......c.xx2xx.
x.3x3.....G...x.3x3..
...x...  ...  ...x...
 ...x.   .@.   ...x.
ENDMAP

NAME:   grunt_double_whammy
ORIENT: float
DEPTH:  Depths, !Depths:$
MONS:   ettin / deep troll
MONS:   deep elf blademaster / ettin
MAP
   cccccccc     cccccccc
  cc|*2...ccccccc......cc
 cc|**..2.+......cccccc.c
  cc|*2...ccccccccccccc.c
ccccccccccccccccccccccc.cc
@...1...1........1...1...@
..........................
@.1.....1........1.....1.@
..........................
@...1...1........1...1...@
cc.ccccccccccccccccccccccc
 c.ccccccccccccc...2*|cc
 c.cccccc......+.2..**|cc
 cc......ccccccc...2*|cc
  cccccccc     cccccccc
ENDMAP

NAME:    grunt_bruiser_brothers
ORIENT:  centre
TAGS:    transparent no_monster_gen no_item_gen
DEPTH:   Depths
PLACE:   Depths:$
WEIGHT:  5 (Depths:$), 10
MONS:    hell knight
: if you.where() == dgn.level_name(dgn.br_entrance("Zot")) then
MONS:    yellow draconian, black draconian, ettin
NSUBST:  2 = 2:2 / 2:3 / 2:4 / * = 222334
: elseif you.in_branch("Depths") then
MONS:    deep troll
: else
# hell beast perm_ench:invis is too gimmicky.
# Fortunately, we have a permanently invisible 2 already.
MONS:    lorocyproca
: end
ITEM:    arbalest, bolt, potion of curing ident:type , potion of heal wounds ident:type
ITEM:    potion of invisibility ident:type
KFEAT:   - = open_door
SHUFFLE: })]>
: if you.where() == dgn.level_name(dgn.br_entrance("Zot")) then
KFEAT: } = enter_zot
KMONS: )]> = nonbase draconian w:30 / \
             shadow dragon / golden dragon / storm dragon
: end
MARKER:  O = lua:fog_machine { cloud_type = 'flame', pow_min=10, pow_max=10, \
                               delay=10, size=1, excl_rad=0 }
MAP
             cccc
             c})c
             c]>c
             c..c
             c..c
             c..c
             c++c
             c..c
             c2gc
            cc2ecc
            cc..cc
            c....c
            c....c
           cc....cc
           c......c
          cc......cc
ccccccccccc........ccccccccccc
c.h........................g.c
cc..e....................e2.cc
 cc....2................2..cc
  ccc.2..................ccc
    cc.....ccc..ccc.....cc
     ccc...c1c..c1c...ccc
       cc..c-c..c-c..cc
        c............c
       cc............cc
       c..............c
       c..............c
      cc......++......cc
      c......c++c......c
      c....ccc..ccc....c
     cce2.cc c..c cc.2ecc
     cf2.cc  c..c  cc.2dc
     c.ccc   c..c   ccc.c
     ccc     c..c     ccc
             c..c
             c..c
             c..c
            cc..cc
           ccO..Occ
           c......c
           c......c
           cc....cc
            cc..cc
             c++c
              @@
ENDMAP

NAME:   ragdoll_tomb_raider
TAGS:   no_item_gen no_monster_gen patrolling
DEPTH:  D:14-, Depths, Crypt, !Crypt:$
ORIENT: float
KITEM:  $ = amulet_of_vitality / any good_item
KITEM:  12345d = gold / any / nothing
KITEM:  67M = superb_item / any
KFEAT:  ~ = zot trap
KMONS:  1 = mummy
KMONS:  25 = guardian mummy
KMONS:  36 = mummy priest
KMONS:  47 = royal mummy
KMONS:  H = sphinx
: if you.absdepth() <= 17 then
SUBST: 12 = 12d, 3 = 123, 4 = 6, H = .
: else
SUBST: 4 = 67, 3 = 345, 2 = 23d, 1 = 12, H = H`
: end
: if you.in_branch("Crypt") then
KMONS: M = Khufu, royal mummy
: elseif you.absdepth() <= 17 then
KMONS: M = Menkaure, mummy priest
: else
SUBST: M = 6
: end
SUBST:  C = c
NSUBST: ~ = 2:~ / 1:~. / *:.
COLOUR: G = yellow
TILE:   G = dngn_sarcophagus_sealed
COLOUR: c = yellow
TILE:   c = wall_tomb
COLOUR: C = white
TILE:   C = wall_lab_stone
FTILE:  .~cCG1234567M$ = floor_sandstone
: set_feature_name("granite_statue", "sealed sarcophagus")
MAP
xxxxxxxxxxxxxxxxxxxxx
xcccccccccccccccccccx
xc3cccGcccMcccGccc3cx
xc.c.....c.c.....c.cx
xcc...c...c...c...ccx
xccc.ccc.....ccc.cccx
xcc...ccc...ccc...ccx
xcGc...cc...cc...cGcx
xccc....cC.Cc....cccx
xc2.c...c.$.c...c.2cx
xccccc.ccC4Ccc.cccccx
xc2.c...ccGcc...c.2cx
xccc.....ccc.....cccx
xccG..C.......C..Gccx
xccc.....c.c.....cccx
xcc.c...cc3cc...c.ccx
xc1ccc...ccc...ccc1cx
xccccGc...c...cGccccx
xccccccc.....cccccccx
xccHHHcccC.CcccHHHccx
xc`````cc```cc`````cx
x`````````@`````````x
ENDMAP

## Plants, beasts, and humanoids alike gather in a splendid palace devoted to
## the worship of a life-bringing water deity.
NAME:     gammafunk_depths_water_palace
DEPTH:    Depths, !Depths:$
ORIENT:   float
TAGS:     no_monster_gen patrolling no_pool_fixup
KMONS:    1 = deep elf archer w:20 / ettin / stone giant w:20 / spriggan berserker
KMONS:    2 = wizard / deep troll earth mage / spriggan air mage \
              / deep elf annihilator / deep troll earth mage / deep elf knight
KMONS:    3 = fire dragon / ice dragon / iron dragon / storm dragon
KMONS:    4 = tengu reaver / spriggan air mage / sphinx
KMONS:    5 = golden dragon / quicksilver dragon / storm dragon
KMONS:    6 = juggernaut / spark wasp band / caustic shrike
KMONS:    D = water elemental
KMONS:    F = orange crystal statue
KMONS:    K = water elemental / merfolk impaler / merfolk javelineer
KMONS:    M = ettin / stone giant / frost giant / fire giant
KMONS:    N = juggernaut
KMONS:    O = titan
KMONS:    P = the Enchantress band
# Place either a giant band headed by a titan or the Enchantress band, if the
# latter is available.
: if not you.uniques("the Enchantress") then
SHUFFLE:  MNO / kkP
: end
KMONS:    h = plant / fungus
# The loot items need KITEM and KFEAT to place in water
KITEM:    % = %
KITEM:    $ = $
KITEM:    * = *
KITEM:    6| = |
KFEAT:    h3456DHJK%$*| = W
KFEAT:    K = w
KFEAT:    t = mangrove
KPROP:    ~"DE = no_tele_into
SHUFFLE:  FH / IJ
SUBST:    i : ch, j : ch, ~' = hhhhW, -" = W, k = .
SUBST:    E = 5, I = G, J = 4, L = 54
NSUBST:   F = 1:F / G
COLOUR:   c = white
COLOUR:   .12MNOP = lightblue
COLOUR:   x = blue
TILE:     x = wall_pebble_cyan
FTILE:    .TUwWh123456DFHMNO|$*%$+xctG = floor_pebble_cyan
MAP
      ccccccccccccccccccccccccc
    cccttct1t.t.-Gx-Fx-Fx-tctTccc
   cc-...+....2.------H----+-wwwcc
  ccG-.1.+.t1t.t--Gx-Fx-Fx-+---wwcc
  ccc-.Gccciiccccccccccccccc----wwc
  ccGD.cc~""cccccUGUccccc''-3x---Kc
 cccc-.n~E"cccc--*6*--cccc'-t-t--wcc
 cT---.n""~ccc---$%$---ccc'--x4t-wwc
 ct1...c"~cccL---ccc---Lccc'-t-x--wc
 cccc++cD~ccc--cccGccc--ccc'--t3t-Kc
cctGt..c~~cc--cc*%$%*cc--cc''--x--wcc
c..1...c~ccc--ct-----tc--cccG-t-t-wTc
+.---..ntcU|$----MNM------++-5----llc
+.-U-.2nUcG6|----.O.--5---++---U--lGc
+.---..ntcU|$----MNM------++-5----llc
c..1...c~ccc--ct-----tc--cccG-t-t-wTc
cctGt..c~~cc--cc*%$%*cc--cc''--x--wcc
 cccc++cD~ccc--cccGccc--ccc'--t3t-Kc
 ct1...c"~cccL---ccc---Lccc'-t-x--wc
 cT---.n""~ccc---$%$---ccc'--x4t-wwc
 cccc-.n~E"cccc--*6*--cccc'-t-t--wcc
  ccGD.cc~""cccccUGUccccc''-3x---Kc
  ccc-.Gcccjjccccccccccccccc----wwc
  ccG-.1.+.t1t.t----Ix-----+---wwcc
   cc-...+....2.------J----+-wwwcc
    cccttct1t.t.-Gx----Ix-tctTccc
     ccccccccccccccccccccccccccc
ENDMAP

NAME: cheibrodos_breeding_chamber
TAGS: no_item_gen no_monster_gen
DEPTH: D:10-
ORIENT: float
MONS: wizard, ugly thing, very ugly thing
SUBST: y = * |:4, r = *:2 %
NSUBST: ' = 6:2 / *:.
NSUBST: " = 1:3 / *:.
MAP
    cccccccccc         cccccccccc
   cccccGcccccc       ccccccGccccc
  ccc.WW'''WWcccc   ccccWWW'''''ccc
 cccW''''WW''WcccccccccWWWWW''''Wccc
 cccWWccGccW'''cccUccc'''WccGccWWccc
 ccWWccccccc''''WWWWW''''cccccccWWcc
 ccWWccccccccWW''WWW''WWccccccccWWcc
 cccWWccrrrcccW''''''WWcccyrrccWWccc
 cccWWWW"""yccc''''''Wcccr"1""WWWccc
  cccWW""1"rcccW'''''Wcccy"""WWWccc
   cccccrryccccW.....Wccccrrrccccc
    cccccccccccW....WWccccccccccc
      cccccccccc...WWcccccccccc
             ccccn+ncccc
                 .@.
ENDMAP

NAME: cheibrodos_poisonous_passages
DEPTH: Depths, !Depths:$
TAGS: no_item_gen no_monster_gen transparent
ORIENT: float
: local brnd = crawl.random2(15)
: if brnd >= 10 then
MONS: mana viper / naga warrior / naga mage
MONS: nagaraja / naga ritualist / w:8 green death
: elseif brnd >= 5 then
MONS: jumping spider / wolf spider / tarantella
MONS: emperor scorpion / w:8 green death / w:3 ghost moth
: else
MONS: skeletal warrior ; long sword ego:venom | broad axe ego:venom \
      | halberd ego:venom
MONS: reaper ; scythe ego:venom / w:8 green death \
      / ancient champion ; great mace ego:venom | battleaxe ego:venom \
      | glaive ego:venom
: end
KMONS: A = lich
KFEAT: A = stone_arch
KPROP: '? = no_tele_into
KMASK: '? = opaque
NSUBST: - = 4:| / 4:* / 4:% / *:.
MARKER:  ? = lua:fog_machine { cloud_type = "poison gas", pow_min = 2, \
        pow_max = 7, delay = 30, start_clouds = 1, size_min = 1, \
        size_max = 7, spread_rate = 1 }
MAP
                  ccccccc
                cccc'?'cccc
              ccc'''''''''ccc
             cc?'''nnnnn'''?cc
            cc'''nnn---nnn'''cc
           cc'''nn...1...nn'''cc
           c'''nn-..2A2..-nn'''c
           c''nn-..1.2.1..-nn''c
           c'''nn-.......-nn'''c
           cc?''nn.......nnn'?cc
            cc'''nn.....nn'''cc
             cc'''nn...nn'''cc
              cc'''n...n'''cc
     ccccc     cc''n...n''cc     ccccc
   ccc'''ccc  cc?''n...n''?cc  ccc'''ccc
  cc?'''''?cccc'''ccc+ccc'''cccc?'''''?cc
 cc'''nnn''''''''cc.....cc''''''''nnn'''cc
 c''nnn-nnn''''ccc.......ccc''''nnn-nnn''c
cc'nn-...-nnnnnc...cncnc...cnnnnn-...-nn'cc
c''n..2.1......c...n'''n...c......1.2..n''c
c?'n..A1.......+...c'?'c...+.......1A..n'?c
c''n..2.1......c...n'''n...c......1.2..n''c
cc'nn-...-nnnnnc...cncnc...cnnnnn-...-nn'cc
 c''nnn-nnn''''ccc.......ccc''''nnn-nnn''c
 cc'''nnn'''''cc cc.....cc cc'''''nnn'''cc
  cc?'''''?cccc   ccc+ccc   cccc?'''''?cc
   ccc'''ccc                   ccc'''ccc
     ccccc                       ccccc
ENDMAP

NAME: cheibrodos_magma_flow
DEPTH: D:11-, !D:$, Lair:3-, !Lair:$
ORIENT: float
TAGS: no_item_gen no_monster_gen
KMONS: ' = lava snake
KMONS: ? = molten gargoyle
KFEAT: ?-' = lava
NSUBST: - = 2:?
NSUBST: l = 5:'
MAP
                              xx@@xx
                              xx..xxx
         xxxxx xxxx          xxx..llx
  xxx  xxxlllxxxllxxxx       xxx..llx
 xx[xxxxlllx-llll..llxx     xxx..lllx
 xx.xxllllxxxxl.....llxx    xxx..lllx
xxl.lllllxxxxx...ll..lxx   xxxx..lllx
xGll....lxxxx...llll.llxx xxxx..llllx
xxl.lll...xx...lllxx..llxxxx..xxlllxx
 xx.xxlll.....ll-xxxx........xxxllxx
 xx(xxxxlll.lllxxx  xll...llxxxlllx
  xxx  xxxllllxx    xxlllllxxllll-x
         xxxxxx      xxllllllllllxx
                      xxllllllllxx
                       xx-lxxxxxx
                        xxxxx
ENDMAP

NAME:   kennysheep_slugbush
DEPTH:  D:3-7
ORIENT: float
MONS:   dart slug
NSUBST: w = 15:xxc
NSUBST: . = 1:[GG.. / 1:(GG.. / 1:G. / 5:%
SUBST:  G:GtT
SUBST:  1 = 11111..
KPROP:  w = no_tele_into
MAP
         @
    @  WW1WW  @
     1wWwwwww1
    wwwWwwwwwww
 @ wwwwWWWwwwwww @
  1wwwwwwWWwwwww1
  wwwwwwwwWwwwwww
 wwww.wwwWWwwwwwww
 www.www...w...www
@1ww.....{.....ww1@
 www..ww...ww.wwww
 wwwwwwwWWwwwwwwww
  wwwwwwWwwwwwwww
  1wwwwwWwwwwwww1
 @ wwwwwWWwwwwww @
    wwwwwWWwwww
     1wwwwwWw1
    @  WW1WW  @
         @
ENDMAP


NAME:    hangedman_elemental_death_ray
TAGS:    transparent patrolling
DEPTH:   Depths, !Depths:$
ORIENT:  float
MONS:    necromancer ; \
         staff of fire w:15 | quarterstaff ego:flaming w:15 . \
         robe ego:fire_resistance w:14 | robe ego:cold_resistance w:15 | \
         robe ego:resistance w:1
MONS:    necromancer ; \
         staff of cold ident:type | quarterstaff ego:freezing ident:type . \
         robe ego:fire_resistance w:15 | robe ego:cold_resistance w:14 | \
         robe ego:resistance w:1
MONS:    fire giant ; battleaxe ego:freezing
MONS:    frost giant ; great sword ego:flaming
MONS:    ettin simulacrum, hell hog, deep elf pyromancer / deep elf zephyrmancer
KITEM:   d = triple crossbow ego:flaming ident:type, *
KITEM:   e = lajatang ego:freezing ident:type, *
SHUFFLE: 12, 34, 5df / 6eF, {[(<
FTILE:   fF'@{[(< = floor_pebble_darkgray
COLOUR:  fF'@ = white
MARKER:  f = lua:fog_machine {cloud_type = "freezing vapour", \
             pow_min = 6, pow_max = 6, delay = 150, \
             size_min = 2, size_max = 2, walk_dist = 0, start_clouds = 1 }
MARKER:  F = lua:fog_machine {cloud_type = "flame", \
             pow_min = 6, pow_max = 6, delay = 200, \
             size_min = 2, size_max = 2, walk_dist = 0, start_clouds = 1 }
:  if you.depth() == dgn.br_depth(you.branch()) then
SUBST:   [(< = '
: end
MAP
 ......                              @{[
..bbbb..                             xxx
.bb51bb..
.+53dbfF''fF'
.bb57bb..   'fF'
..bbbb..       'fF@
 ......           'fF'           ......
                     @fF'       ..bbbb..
                        'fF'   ..bb76bb.
                           'fF''fFbe46+.
                               ..bb26bb.
xxx                             ..bbbb..
(<@                              ......
ENDMAP

# the +4 great sword "Dinovoldo's Tail" {explosions}
NAME:   regret_index_qazlal_generations
TAGS:   no_monster_gen no_item_gen no_pool_fixup
DEPTH:  Depths, !Depths:$, Zot, !Zot:$
PLACE:  Depths:$
WEIGHT: 1 (Depths:$), 10
ORIENT: float
KMONS:  1 = red very ugly thing / white very ugly thing / \
            cyan very ugly thing w:15
KMONS:  2 = fire dragon / ice dragon
KMONS:  3 = dancing weapon ; broad axe ego:flaming | scimitar ego:freezing | \
                             trident ego:electrocution | flail ego:vorpal
KMONS:  4 = stone giant w:15 / fire giant / frost giant
KMONS:  5 = spark wasp / catoblepas
KMONS:  6 = storm dragon / iron dragon / titan / war gargoyle
KMONS:  7 = spriggan defender ; staff of fire | staff of cold | \
                                staff of air | staff of earth . \
                                robe ego:resistance good_item ident:type
KMONS:  8 = tengu reaver ; battleaxe ego:flaming | great sword ego:freezing | \
                           halberd ego:electrocution | lajatang ego:vorpal . \
                           fire dragon scales | ice dragon scales
KMONS:  9 = red draconian / white draconian / black draconian
KMONS:  0 = red draconian monk / white draconian monk / black draconian monk
KMONS:  ! = orb of fire / electric golem / ice fiend / iron giant
KMONS:  & = ancient lich
KITEM:  $ = $ no_pickup
KFEAT:  ~ = .
KFEAT:  _ = altar_qazlal
KFEAT:  Z = enter_zot
SUBST:  A = 1 3:14, B = 2 4:14, C = 5:14 6
: if you.where() == dgn.level_name(dgn.br_entrance("Zot")) then
SUBST:  } = Z, ])> = ., 1 = 9
NSUBST: ! = 2:8 / 2:9
: elseif you.in_branch("Zot") then
SUBST:  ) = ))>, ] = ]]>, 1 = 9, 4 = 0
NSUBST: ! = 1:6 / 1:0 / 1:! / 1:&
: else
SUBST:  )] = .
NSUBST: ! = 2:6 / 1:7 / 1:8
: end
SHUFFLE: '"-`
COLOUR:  ' = red
COLOUR:  " = white
COLOUR:  - = lightblue
COLOUR:  ` = brown
FTILE:   ' = floor_pebble_red
FTILE:   " = floor_pebble_white
FTILE:   - = floor_pebble_cyan
FTILE:   ` = floor_pebble_brown
FTILE:   ~$ = floor_pebble_darkgray
KPROP:   ~wl = no_tele_into
MAP
                 bbbb
                bbbbbb
     .@.       bbb..bbb       .@.
    ..c..     bbb....bbb     ..c..
   ..cnc..   bbbB.bb.Cbbb   ..cnc..
  ..cncnc.. bbb.....b..bbb ..cncnc..
  @cncccnc.bbb..bb''b...bbb.cncccnc@
  ..cncccncbb..b.``'".b..bbcncccnc..
   ..cncccbb+..b.`-"".b..+bbcccnc..
    ..cncbb2+b...b--bb..b+4bbcnc..
     ..cbb4.nbb..b.....bbb.2bbc..
      bbb2.nnnbbC.bb.Bbbw+n.4bbb
     bbb++nnl~wbb....bbw$l+bbbbbb
    bbb..bbn~l~wbb..bbw$l$wbb..bbb
   bbb....bbw~l~wbbbbw$l$wbb....bbb
  bbb...b..bbw~l~wbbw$l$wbb...'..bbb
 bbbB..''b.Bbbw~lnnn+l$wbbA.`..'.Abbb
bbb..b.b'....bbwnn|!n+wbb..`..b.'..bbb
bb..b``..b"...bbn|]}!nbb..`.b.......++
bb...`b..""b..bbn!_)|nbb.......b."..++
bbb....-b.b..bbwnn!|nnwbb..-.b.."..bbb
 bbbB.b--..Bbbw~lnnnnl~wbbA.-..".Abbb
  bbb..b...bbw~l~wbbw~l~wbb..-...bbb
   bbb....bbw~l~wbbbbw~l~wbb....bbb
    bbb..bbn~l~wbb..bbw~l~nbb..bbb
     bbb++nnl~wbb....bbw~lnn++bbb
      bbb2.nnnbbA.'b.Bbbnnn.1bbb
     ..bbb1.nbb...b'...bbn.2bbc..
    ..cncbb2+b....'.....b+1bbcnc..
   ..cncccbb+..b`..."b"..+bbcccnc..
  ..cncccnbbb..`b`..."b..bbcncccnc..
  @cncccnc.bbb.....-....bbb.cncccnc@
  ..cncnc.. bbb...-b...bbb ..cncnc..
   ..cnc..   bbbB.b-.Abbb   ..cnc..
    ..c..     bbb....bbb     ..c..
     .@.       bbb..bbb       .@.
                bbbbbb
                 bbbb
ENDMAP

NAME:    regret_index_uskayaw_diablada_macabre
TAGS:    no_monster_gen no_item_gen patrolling
DEPTH:   Depths:2-, !Depths:$
ORIENT:  float
# The dances of angels and devils, of blessed birds and antagonist serpents...
# and perhaps the stinger plunging into the poor toro de lidia?
MONS:    dancing weapon ; scythe ego:antimagic
MONS:    cherub, rakshasa, angel / daeva, balrug / blizzard demon
MONS:    caustic shrike, shadow dragon
KMONS:   8 = tengu reaver
KMONS:   9 = bone dragon
KMONS:   0 = hornet
KMONS:   & = minotaur
KMONS:   ? = spark wasp
KMONS:   ! = catoblepas
KFEAT:   _ = altar_uskayaw
# Rotate pillars, monster sets, stairs.
# No doors to aide the wasps, but still use doors to nerf the birds.
SHUFFLE: vb, ABCDEF, 2345+ / 6789+ / 0&!?-, {}, {[(, }])
SUBST:   A = c, B : c., C : c., DEF- = .
MAP
      xx.@...xx
    xxxvvvcbbbxxx
   xxvvv$$c$$bbbxx
  xxvv.........bbxx
 xxvv...b.4.v...bbxx
xxvv.3.bb+c+vv.4.bbxx
xbb...bb2...2vv...vvx
.b**bbb...B...vvv%%v.
.b*bb....A.C....vv%v.
.bbb....F1..D}...vvv@
.nnnnn.E.._..E.nnnnn.
@bbb...{D..1F....vvv.
.b%bb....C.A....vv*v.
.b%%bbb...B...vvv**v.
xbb...bb3...3vv...vvx
xxvv.5.bb+c+vv.2.bbxx
 xxvv...b.5.v...bbxx
  xxvv.........bbxx
   xxvvv$$c$$bbbxx
    xxvvvvcbbbxx
     xx....@.xx
ENDMAP

################################################################################
# An octagon series
#
# ident:type randarts here are a bit weird, showing the name and the brand
# only- off aesthetically, but aside from strange user autopickup functions
# should be fine otherwise.
#
NAME:   minmay_shoctagon
DEPTH:  D:12-, Depths:1-2, Elf
ORIENT: float
MONS:   raiju / sixfirhy w:2
KMONS:  2 = shock serpent / storm dragon
ITEM:   book of air / book of the sky / book of lighting / book of storms / \
        manual of air magic / staff of air ident:type / \
        lightning rod w:20 / storm dragon scales w:5
KITEM:  2 = arc_blade ident:type
: minmay_elemental_octagon_setup(_G)
MAP
    xxx@xxx
   xxB...Bxx
  xxB..E..Bxx
 xxB.......Bxx
xxB...AAA...Bxx
xB...11111...Bx
x...A1DdD1A...x
@.E.A1dCd1A.E.@
x...A1DdD1A...x
xB...11111...Bx
xxB...AAA...Bxx
 xxB.......Bxx
  xxB..E..Bxx
   xxB...Bxx
    xxx@xxx
ENDMAP

NAME:   minmay_roctagon
DEPTH:  D:12-, Depths:1-2, Elf
ORIENT: float
MONS:   two-headed ogre / troll
KMONS:  2 = stone giant / iron dragon
ITEM:   book of geomancy / book of the earth / book of iron / \
        manual of earth magic / staff of earth ident:type / \
        ring of protection ident:type / tin of tremorstones / \
        crystal plate armour w:5
KITEM:  2 = devastator
: minmay_elemental_octagon_setup(_G)
MAP
    xxx@xxx
   xxB...Bxx
  xxB..E..Bxx
 xxB.......Bxx
xxB.A.A.A.A.Bxx
xB...11111...Bx
x...A1DdD1A...x
@.E..1dCd1..E.@
x...A1DdD1A...x
xB...11111...Bx
xxB.A.A.A.A.Bxx
 xxB.......Bxx
  xxB..E..Bxx
   xxB...Bxx
    xxx@xxx
ENDMAP

NAME:   minmay_coctagon
DEPTH:  D:10-, Elf
ORIENT: float
MONS:   polar bear w:6 / rime drake / ice beast
KMONS:  2 = frost giant / ice dragon
ITEM:   book of frost / book of ice / book of winter / book of rime / \
        ozocubu's autobiography / book of the tundra / manual of ice magic / \
        wand of iceblast ident:type / staff of cold ident:type / \
        ring of ice ident:type / phial of floods / ice dragon scales w:5
KITEM:  2 = frostbite ident:all / \
            battleaxe ego:freezing randart ident:all / \
            broad axe ego:freezing randart ident:all
: minmay_elemental_octagon_setup(_G)
MAP
    xxx@xxx
   xxB...Bxx
  xxB..E..Bxx
 xxB.......Bxx
xxB..AA.AA..Bxx
xB..A11111A..Bx
x...A1DdD1A...x
@.E..1dCd1..E.@
x...A1DdD1A...x
xB..A11111A..Bx
xxB..AA.AA..Bxx
 xxB.......Bxx
  xxB..E..Bxx
   xxB...Bxx
    xxx@xxx
ENDMAP

NAME:   minmay_firetagon
DEPTH:  D:10-, Elf, Geh, !Geh:$
ORIENT: float
MONS:   fire bat
KMONS:  2 = fire giant / fire dragon
ITEM:   book of flames / book of fire / everburning encyclopedia / \
        manual of fire magic / staff of fire ident:type / \
        ring of fire ident:type / fire dragon scales w:5
KITEM:  2 = firestarter ident:type
: minmay_elemental_octagon_setup(_G)
MAP
    xxx@xxx
   xxB...Bxx
  xxB..E..Bxx
 xxB.......Bxx
xxB.AA...AA.Bxx
xB..A11111A..Bx
x....1DdD1....x
@.E..1dCd1..E.@
x....1DdD1....x
xB..A11111A..Bx
xxB.AA...AA.Bxx
 xxB.......Bxx
  xxB..E..Bxx
   xxB...Bxx
    xxx@xxx
ENDMAP

NAME:    minmay_guarded_unrand_majin_bo
ORIENT:  float
DEPTH:   Depths, Crypt
MONS:    necromancer / vampire mage
MONS:    lich w:40 / ancient lich / dread lich
ITEM:    majin-bo no_pickup ident:type
ITEM:    any magical staff / any book
NSUBST:  d = 1:d / *:e
NSUBST:  1 = 4:1 / 8=1... / .
SUBST:   2 = 2.
SUBST:   c : c b:2 v:2
SUBST:   Y : YVbn .:40
MAP
 ccc       ccc
cc.cccccccccdcc
@.c...c1c...cdc
cc.....c.....cc
 c..Y.1c1.Y.2c
cc...1.c.1...cc
c1c.1.c1c.1.c1c
cc1ccc1c1ccc1cc
c1c.1.c1c.1.c1c
cc...1.c.1...cc
 c..Y.1c1.Y..c
cc.....c...2.cc
cdc.2.c1c...cdc
ccdcccccccccdcc
 ccc       ccc
ENDMAP

NAME:    minmay_guarded_unrand_sceptre_of_torment
ORIENT:  float
DEPTH:   Depths, Crypt
MONS:    mummy priest, royal mummy
KITEM:   d = sceptre_of_torment no_pickup ident:type
KMONS:   d = royal mummy
MAP
ccccccccccc@ccccccccccc
 cc2.....cc..c.....1cc
  cc..cc..cc...cc..cc
   cc..cc..cc1cc..cc
    cc..cc..ccc..cc
     cc..cc..c..cc
      cc..cc...cc
       cc..cc2cc
        cc..ccc
         ccdcc
          ccc
ENDMAP

NAME:    minmay_guarded_unrand_sword_of_power
ORIENT:  float
DEPTH:   D:13-
MONS:    vault guard
ITEM:    sword_of_power no_pickup
MAP
 vvvvvvvv
vv......vv
v.8..G811vv
v.....11..vv
v...vvv....v
v...+dn....@
v...vvv....v
v.....11..vv
v.8..G811vv
vv......vv
 vvvvvvvv
ENDMAP

NAME:    minmay_guarded_unrand_guard
DEPTH:   D:12-, Depths:1-4
ORIENT:  float
ITEM:    glaive_of_the_guard no_pickup
SUBST:   b : bxcmG.T
NSUBST:  3:9 / 4=9. / ., 8 = 2:8 / 6=8.. / .
MAP
vvvvvvv@vvvvvvv
v...v*v.v*v...v
v8b8.*n.n*.8b8v
v.8.v*v.v*v.8.v
vv.vvvv.vvvv.vv
v.9.vv.9.vv.9.v
v.b9..9b9..9b.v
v.9.vv...vv.9.v
vv.vvvvnvvvv.vv
vv.vvv...vvv.vv
v.8.v..*..v.8.v
v8b8..*d*..8b8v
v...v..*..v...v
vGvGvv...vvGvGv
vvvvvvvvvvvvvvv
ENDMAP

NAME: cheibrodos_frozen_isle
DEPTH: D:8-
TAGS: no_item_gen no_monster_gen no_pool_fixup
ORIENT: float
MONS: ice statue, ice devil, ufetubus
KPROP: 1-' = no_tele_into
NSUBST: ' = 5=*$ / *:%
NSUBST: - = 4:2 / 4:3 / 4=23 / *:.
MAP
        ...
       ..x..
  ......xxx......
  .xx..wwwww..xx.
  .xxxwwWWWwwxxx.
  ..xxWW---WWxx..
  ..wWW-----WWw..
 ..wwW-mm-mm-Www..
..xwW--m'''m--Wwx..
@xxwW---'1'---Wwxx@
..xwW--m'''m--Wwx..
 ..wwW-mm-mm-Www..
  ..wWW-----WWw..
  ..xxWW---WWxx..
  .xxxwwWWWwwxxx.
  .xx..wwwww..xx.
  ......xxx......
       ..x..
        ...
ENDMAP

NAME: cheibrodos_iron_armory
DEPTH: D:5-10
TAGS: no_item_gen no_monster_gen
ORIENT: float
MONS: rust devil, orc warrior
ITEM: scimitar / w:1 scimitar good_item, halberd / w:1 halberd good_item
ITEM: war axe / w:1 war axe good_item, morningstar / w:1 morningstar good_item
ITEM: plate armour / w:1 plate armour good_item
ITEM: chain mail / w:1 chain mail good_item
NSUBST: " = 1:h / 1:i
NSUBST: - = 1:d / 1:e / 1:f / 1:g
MAP
    .....
  ...vvv...
 ..nvvAvvn..
 .vvt1.1tvv.
..v-.....-v..
.vvv.....vvv.
.v"+.2G2.+"v.
.vvv.....vvv.
..v-.....-v..
 .vvt...tvv.
 ..nvv)vvn..
  ...vvv...
    .....
ENDMAP

NAME: cheibrodos_quashed
DEPTH: D:4-8
TAGS: no_item_gen no_monster_gen
ORIENT: float
MONS: quasit
KPROP: -A = no_tele_into
NSUBST: - = 2:1 / 2=1. / 1:* / 5=%$.
MAP
 .......
..xxxxx..
.xx---xx.
@m--A--m@
.xx---xx.
..xxxxx..
 .......
ENDMAP

NAME: cheibrodos_shockbox
DEPTH: D:7-
TAGS: no_item_gen no_monster_gen
ORIENT: float
KMONS: - = sixfirhy
KITEM: - = star_item / w:1 superb_item / w:1 demon blade ego:electrocution / \
           w:1 glaive ego:electrocution / w:1 broad axe ego:electrocution
MAP
..@..
.vnv.
.n-n.
.v=v.
.....
ENDMAP

NAME: cheibrodos_two_vegetables
DEPTH: D:5-10
TAGS: no_item_gen no_monster_gen no_pool_fixup
ORIENT: float
KMONS: 1 = electric eel
SUBST: ; = .W
NSUBST: - = 3:1 / w, _ = 3:1 / w, A = 3:% / 1:* / 2:. / W
NSUBST: B = 2:% / 1:* / 3:. / W, ` = 7:C / 4:. / W
KFEAT: C = W
KFEAT: 1 = w
KMONS: C = plant
MAP
  xxxxxxxxxx
 xx0..;WWWWxx
xx;xxxxxxxx;xx
xWxx..`BB_xx0x
xWx...``B__x.x
x;x....`BB_m.x
x.x+..``B__x;x
x..x..`BB_xxWxx
xx;xxxxxxxxxxWxx
 xWWxx..`AA-xxWx
 xxWx...``A--x;x
  x;x....`AA-m.x
  x.x+..``A--x.x
  x..x..`AA-xx+x
  xx9xxxxxxxx.@.
   xxx
ENDMAP

NAME: cheibrodos_hall_of_evolution
DEPTH: Depths
TAGS: no_item_gen no_monster_gen no_pool_fixup
ORIENT: float
NSUBST: A = 6:l / *:., l = 4=hi / *:l, B = 2:j / 1:k / 2=jjjk / 4:W / *:.
NSUBST: w = 2:p / 1:q / 2=pppq / *:w, C = 5:P / 1:3 / *:.
NSUBST: D = 4:% / 3:* / 1:| / *:$
MONS: juggernaut, stone giant
KMONS: 3 = spriggan defender band
KMONS: h = fire elemental
KMONS: i = salamander
KMONS: jp = hydra simulacrum
KMONS: kq = water elemental
KMONS: P = plant
KFEAT: hi = l
KFEAT: jk = W
KFEAT: pq = w
MAP
     ccccc  cccccc     ccccc  cccccc
   ccclllccccwwwwcc  ccctttccccDDD.cc
  ccllAAAlc.wBBBBwccccttCCCtc..DGD.Tcc
 ccAAA....+......BBc.CCC....+..DDD..2c
@+......AAc.BBB....+......CCc....DDD1c
 cclAAAAlccccwwBBBwc.tCCCCtccccT.DGD2c
  ccllllcc  cccwwwccccttttcc  cccDDDcc
   cccccc     ccccc  cccccc     ccccc
ENDMAP

NAME: cheibrodos_quadrivalence
DEPTH: D:12-, Depths
TAGS: no_item_gen no_monster_gen no_pool_fixup
ORIENT: float
: if you.in_branch("Depths") then
MONS: smoke demon / sun demon, balrug / w:2 nothing
MONS: ynoxinul , blizzard demon / w:2 nothing
: else
MONS: red devil ; trident, sun demon / w:5 smoke demon / w:3 nothing
MONS: ice devil, ynoxinul / w:2 nothing
: end
SHUFFLE: l2'/w4B
NSUBST: ' = 3:1 / 3=1. / *:., B = 3:3 / 3=3. / *:., - = 2=|* / 4:* / 6=$%
MAP
...................
.ccccc.......ccccc.
.c-c-ccccccccc-c-c.
.cc2c+c'''''c+c2cc.
.c-cnc'lllll.cnc-c.
.cc+c'll...l..c+cc.
..cc'll..l..l..cc..
..c'll..lll..ll'c..
..c'l..lllll..l'c..
..c'l.ll.)lll.l'c..
..c'l.....ll..l'c..
..c'll...ll..ll'c..
..cc'll..l..ll'cc..
.cc+c'll...ll'c+cc.
.c-cnc'lllll'cnc-c.
.cc2c+c'''''c+c2cc.
.c-c-ccccccccc-c-c.
.ccccc.......ccccc.
...................
ENDMAP

NAME: cheibrodos_tormentor_scu
DEPTH: D:11-, Depths
TAGS: no_item_gen no_monster_gen
ORIENT: float
: if you.in_branch("Depths") then
MONS: tzitzimitl, hell knight / skeletal warrior / w:2 lich
: else
MONS: tormentor
MONS: death knight / w:5 wraith / w:1 freezing wraith / w:4 skeletal warrior
: end
ITEM: demon whip ego:pain / demon whip ego:draining / demon blade ego:pain \
      / demon blade ego:draining / demon trident ego:pain \
      / demon trident ego:draining
KPROP: 1 = no_tele_into
KFEAT: - = iron_grate
NSUBST: " = 2 = w:2 d | / 5:* / 5=%$.
NSUBST: ' = 3:* / 6:% / *:.
NSUBST: ` = 5:2 / 4=2.
MAP
@..xxxxxxxxxxxxxxx
.................x
..............-c.x
x...`````````-c-.x
x..``````````--..x
x..```''''cc-``..x
x..``''-----c``..x
x..``'--"""-c``..x
x..``'-""1"-'``..x
x..``'-"1""-'``..x
x..``c-"""--'``..x
x..``c-----''``..x
x..``-cc''''```..x
x..--``````````..x
x.-c-`````````...x
x.c-..............
x.................
xxxxxxxxxxxxxxx..@
ENDMAP

# Certain creatures are attracted to an abandoned site of magical significance
NAME: cheibrodos_forgotten_conduit
DEPTH: Spider, Snake
TAGS: no_item_gen no_monster_gen
ORIENT: float
: if you.in_branch("Spider") then
MONS: w:5 wolf spider / tarantella / redback,  demonic crawler / orb spider
MONS: spark wasp
: else
MONS: w:5 anaconda / black mamba / water moccasin, mana viper, shock serpent
: end
ITEM: w:60 star_item / staff of air / lightning rod w:20
NSUBST: " = 1:2 / 1:1 / 3=12., ' = 1:2 / 1:1 / 3=12., - = 2:3, ` = 2=*% / *:%
MAP
@...........
....ccccccc..
.....""ccccc..
...""""""`ccc..
.c."m"""m"`ccc.
.c""""mm..'`cc.
.c"""mb-b.''cc.
.cc""m-d-m''cc.
.cc"".b-bm'''c.
.cc`"..mm''''c.
.ccc`'m'''m'.c.
..ccc`''''''...
 ..ccccc''.....
  ..ccccccc....
   ...........@
ENDMAP

NAME: cheibrodos_grave_circle
DEPTH: D:7-11
TAGS: no_item_gen no_monster_gen
ORIENT: float
MONS: place:D:14 skeleton w:5 / place:D:14 zombie, shadow imp, hellwing
NSUBST: . = 5:1 / 3=1. / 3:2 / 2=2., " = 1:*% / 4=$%.
SUBST: . = .....--__tG
KMONS: t = withered plant
KFEAT: A = stone_arch
TILE: G = dngn_gravestone
FTILE: - = floor_pebble_brown
FTILE: _ = floor_pebble_darkgray
: set_feature_name("granite_statue", "a gravestone")
MAP
  ....@....
 ...........
.............
.............
.............
.....""3.....
@...."A"....@
.....3"".....
.............
.............
.............
 ...........
  ....@....
ENDMAP

NAME: cheibrodos_greedy_goblins
DEPTH: D:2-4
TAGS: no_item_gen no_monster_gen
ORIENT: float
MONS: goblin, hobgoblin
SUBST: - = 112..., " = 12., ' = 12.
MAP
    .....
   ..xxx..
   .xx$xx.
 ...x$$$x...
..xxxx+xxxx..
.xx'm---m"xx.
.x''+---+""x.
.xx'm---m"xx.
..xxxx+xxxx..
 ...x...x...
   .xx.xx.
   ..x+x..
    ..@..
ENDMAP

NAME: cheibrodos_thug_alley
DEPTH: D:3-6
TAGS: no_item_gen no_monster_gen
ORIENT: float
KPROP: w;W = no_tele_into
MONS: kobold ; club / kobold ; dagger, hobgoblin ; club
MONS: kobold brigand ; dart ego:poisoned | dart ego:curare w:5 \
          . club | w:3 dagger ego:venom | w:3 dagger ego:draining \
              | w:3 dagger ego:speed
NSUBST: - = 2=1 / 2=12., " = 3=1 / 3=12. / ., ' = 3 / 3. / 1. / ., ` = *% / %
SUBST: ; = WWWw
MAP
               WWWWW
   xxxxxxx    WW;;;WWW
 xxx-----xxxWWW;www;xxxxxx
@...-----..xxxxxxwxxx''``x
@...xxmxx.."""""xmx..''``x
 xxxxwwwxxx""""""""..xxxxx
  WW;;w;;Wxxxxxx"""xxx
   WWWWWWWWW   xxxxx
     WWW
ENDMAP

NAME: cheibrodos_fertilizer
TAGS: no_item_gen no_monster_gen no_tele_into
DEPTH: D:2-8
ORIENT: float
: if you.absdepth() > 4 then
MONS: kobold / kobold brigand w:6, endoplasm / jelly, slime creature
: else
MONS: kobold, endoplasm, jelly
: end
{{
dgn.delayed_decay(_G, 'd', 'goblin skeleton / hobgoblin skeleton ' ..
                           '/ rat skeleton / bat skeleton')
dgn.delayed_decay_extra(_G, 'e', 'human skeleton', 'star_item')
}}
KMONS: A = fungus / toadstool
KMONS: B = fungus / toadstool
KMONS: C = fungus / toadstool
KMONS: D = fungus / toadstool
KFEAT: ` = floor
FTILE: `ABCDd = floor_mud
COLOUR: `ABCDd = brown
NSUBST: ' = 4:1 / 4=1. / 1:% / 2=%.
NSUBST: " = 6:2 / 4=2' / 1:3 / 1=33` / 1=3` / 2:d / 3=d` / *:`
NSUBST: A = 2=dAA` / 1:`, B = 2=dAA. / 1:`, C = 2=dAA` / 1:`, D = 2=dAA` / 1:`
MAP
        xxxxxxxxxxxxx
  xxxxxxxxxxxxxxxxxxx
 xxxxxxxxxxxx""""""xx
 xxx''''''xx+AAAAAAxx
.xx'''''''x1x""""""xx
.+.'''''''x.xBBBBBBxx
@+.'''''''x.x""""""xx
.+.'''''x+x.xCCCCCCxx
.xx'''''x.x.x""""""xx
 xxx''''x.x.xDDDDDDxx
 xxxxxxxxx.xx"""""exx
  xxxxxxxxxxxxxxxxxxx
        xxxxxxxxxxxxx
ENDMAP

NAME: cheibrodos_monumental
TAGS: no_item_gen no_monster_gen
DEPTH: D:12-
ORIENT: float
MONS: ogre / two-headed ogre
MONS: stone giant / frost giant w:3 / fire giant w:3
KMONS: P = plant
KMONS: B = plant
KMONS: C = cyclops
KFEAT: A = granite_statue
KFEAT: C = W
FTILE:  2$|*%AB = floor_grass
COLOUR:  2$|*%AB = green
SUBST: P = PPP..
NSUBST: " = 2:C / 2=CW / *:W, ' = 2:1 / 2=1., ` = 2:1 / 2=1.
NSUBST: ; = 2:1 / 2=1., _ = 2:1 / 2=1., - = 1:| / 2=|* / 2:* / 1=*% / *:%
MAP
   ....._.c.'.....
  @..c__c_G'c''c..@
 @..c__c_PWP'c''c..@
....____PWWWP''''....
..c__c_GWW"WWG'c''c..
.c__c_PWWWWWWWP'c''c.
.____PWWWWWWWWWP''''.
._c_GWW"WWAWW"WWG'c'.
_c_PWWWWWB-BWWWWWP'c'
._PWWWWWB-$-BWWWWWP'.
cGWW"WWA-$2$-AWW"WWGc
.;PWWWWWB-$-BWWWWWP`.
;c;PWWWWWB-BWWWWWP`c`
.;c;GWW"WWAWW"WWG`c`.
.;;;;PWWWWWWWWWP````.
.c;;c;PWWWWWWWP`c``c.
..c;;c;GWW"WWG`c``c..
....;;;;PWWWP````....
 @..c;;c;PWP`c``c..@
  @..c;;c;G`c``c..@
   .....;.c.`.....
ENDMAP

NAME: cheibrodos_pilgrimage
TAGS: no_item_gen no_monster_gen
DEPTH: D:2-4
ORIENT: float
MONS: orc priest band, orc
SUBST: ' : cG.w
MAP
 ...........
..ccccccccc.
.ccc........
.cc..'2..'..
.c$........@
@nT.1......@
.c$........@
.cc..'2..'..
.ccc........
..ccccccccc.
 ...........
ENDMAP

NAME: cheibrodos_statue_roulette
TAGS: no_item_gen no_monster_gen
DEPTH: D:7-
ORIENT: float
: if you.depth() > 12 then
KMONS: ' = molten gargoyle
KITEM: ' = % / w:2 *
KFEAT: " = l
: else
KMONS: ' = gargoyle
KITEM: ' = %
: end
NSUBST: - = 4:' / 2='GG / *:G
MAP
   .........
 ...ccccccc...
 .ccc-ccc-ccc.
..c-cc+.+cc-c..
.ccc+.....+ccc.
.cGc.......c-c.
......"""..+cc.
@....."G"...cc.
......"""..+cc.
.cGc.......c-c.
.ccc+.....+ccc.
..c-cc+.+cc-c..
 .ccc-ccc-ccc.
 ...ccccccc...
   .........
ENDMAP

NAME: cheibrodos_steamvent
TAGS: no_monster_gen
DEPTH: D:6-11
ORIENT: float
MONS: steam dragon
SHUFFLE: VGA
NSUBST: " = 1=1..
SUBST: A = .
MAP
             .@.
            xx.xx
    xxxxxx xx...xx
 xxxxwwwwxxx.....x
xxwww.."""xx..V.lx
xww1..x""""x..1llx
xw.V..xx"""..lllxx
x.....xxxllllxxxx
xx...xx xxxxxx
 xx.xx
  .@.
ENDMAP

NAME:   cheibrodos_wizards_tower
TAGS:   no_pool_fixup
DEPTH:  D:7-, Elf
ORIENT: float
ITEM:   robe good_item / cloak good_item / scarf / pair of boots good_item \
        / pair of gloves good_item / hat good_item
ITEM:   randbook w:40 / any magical staff
: if you.in_branch("D") then
MONS:   wizard / orc sorcerer, deep elf annihilator
:   if you.depth() < 10 then
NSUBST: " = 1 / 1... / ., - = d / *% / %$.. / .
:   elseif you.depth() < 13 then
NSUBST: " = 1 / 1. / 2... / ., - = de / |* / %$ / .
:   else
NSUBST: " = 1 / 2=1. / 2. / ., - = d / e / |* / %$ / .
:   end
: else
MONS:   deep elf sorcerer / deep elf annihilator
NSUBST: " = 2=1 / 4=1. / ., - = d / e / 2=|* / *% / %$.. / .
: end
SHUFFLE: AB / CD / EF
SUBST:   A = ., B = W, CDEF = w
MAP
 ....@....
..wwFEFww..
.wwxb.bxww.
.wxx...xxw.
.Bb"-"-"bW.
@A.."-"...@
.Bb"-"-"bW.
.wxx...xxw.
.wwxb.bxww.
..wwDCDww..
 ....@....
ENDMAP

NAME: cheibrodos_witchhunters_guild
TAGS: no_item_gen no_monster_gen
DEPTH: Depths
ORIENT: float
MONS: mana viper, orc knight ; battleaxe | great mace | broad axe \
          | w:3 battleaxe ego:antimagic | w:3 great mace ego:antimagic \
          | w:3 broad axe ego:antimagic . plate armour \
          | plate armour ego:willpower \
      / w:2 orc warlord ; battleaxe | great mace | broad axe \
          | w:3 battleaxe ego:antimagic | w:3 great mace ego:antimagic \
          | w:3 broad axe ego:antimagic . plate armour \
          | plate armour ego:willpower
MONS: deep troll / iron troll / w:5 ettin
MONS: spriggan berserker ; rapier | quick blade | demon whip \
          | w:3 rapier ego:antimagic | w:3 quick blade ego:antimagic \
          | w:3 demon whip ego:antimagic
MONS: spriggan defender ; quick blade ego:antimagic \
          | demon whip ego:antimagic, quicksilver dragon
KMONS: T = stone giant
KMONS: Y = orc knight ; battleaxe | great mace | broad axe \
               | w:3 battleaxe ego:antimagic | w:3 great mace ego:antimagic \
               | w:3 broad axe ego:antimagic . plate armour \
               | plate armour ego:willpower \
           / w:2 orc warlord ; battleaxe | great mace | broad axe \
               | w:3 battleaxe ego:antimagic | w:3 great mace ego:antimagic \
               | w:3 broad axe ego:antimagic . plate armour \
               | plate armour ego:willpower
KMONS: U = deep troll / iron troll / w:5 ettin
KMONS: r = lich w:40 / ancient lich / dread lich
KMONS: E = w:3 plant / nothing
KITEM: r = |
KFEAT: H = iron_grate
FTILE: s = floor_mud
COLOUR: s = brown
FTILE: uETYU_ = floor_grass
COLOUR: uETYU_ = green
SHUFFLE: AB, CD
SUBST: A = ., B = x, C = ., D = x
NSUBST: - = 1:| / 1=|* / 2=*$ / 3=*%, q = 3:* / 9=$$%%.
NSUBST: _ = 2:T / 2:Y / 2=Yu / 1:U / 1=Uu / *:u, ; = 2:3 / 1=3. / 1:4 / 1=4.
NSUBST: ' = 1:1 / 1=1. / 1:2 / 1=2. / 1:4, ` = 1:1 / 1=1. / 1:2 / 1=2. / 1:4
NSUBST: p = 2:1 / 2=1.
MAP
ttttttttttttttttttttttttttttt
txxxxxxxxxxxxxxxxxxxxxxxxxxxt
txxxxHrHxxx-------xxxHrHxxxxt
txxxmm=mmx+xHHHHHx+xmm=mmxxxt
txxx..3..x.G..5..G.x..3..xxxt
txxxp...px...6.6...xp...pxxxt
txxxx...xx.........xx...xxxxt
txtxxx+xxxx2.....2xxxx+xxxtxt
txtEB...Buxx.....xxuA...BEtxt
txtEA;;;Bu_xx+++xx_uA;;;BEtxt
txtEA;;;Au_________uA;;;BEtxt
txtEA;;;But__sss__tuA;;;AEtxt
txtEA;;;But__sVs__tuB;;;AEtxt
txtEB;;;Bu___sss___uB;;;AEtxt
txtEB...Au_t__s__t_uB...BEtxt
txtxx...xxuuu_s_uuuxx...xxtxt
txxxq'''.xDDCxHxCCDx.```qxxxt
txxxq'G'.m2...s...2m.`G`qxxxt
txxxq'''.m....s....m.```qxxxt
  xxxqqqxxCCCxHxDDCxxqqqxxx
  .xxxxxx....sss....xxxxxx.
  .........t.sss.t.........
   ..........@@@..........
ENDMAP

NAME:    gammafunk_sealed_library
TAGS:    no_monster_gen no_trap_gen
# Allow placement in Vaults as a room.
TAGS:    vaults_hard preserve_wall passable
DEPTH:   Crypt, D:12-, Depths, Elf, Snake, Vaults, Zot
ORIENT:  float
ITEM:    any book, any manual, any jewellery good_item
ITEM:    robe good_item / cloak good_item / scarf good_item \
         / pair of boots good_item / pair of gloves good_item / hat good_item
# Do this nsubst now so some branches can adjust monster placement.
NSUBST:  4 = 1:4 / 2=433 / 2=53 / 3, 3 = 3:3 / 3=3222 / 2
NSUBST:  ' = 1=d2 / 2, 2 = 2=211. / 6=2 / 4=2... / .
# Monster glyph counts after these nsubst:
# 1:0-2 (ave 1.0), 2:6-12 (ave 7.5), 3:3-6 (ave 3.75), 4:1-3 (ave 1.66)
# 5:0-2 (ave 1)
: if you.in_branch("Crypt") then
MONS:    phantasmal warrior
MONS:    necromancer / vampire mage / vampire knight / deep elf death mage \
         / eidolon
MONS:    revenant / ancient champion / lich, ancient lich / dread lich
SUBST:   4 = 23, 5 = 4
: elseif you.in_branch("D") then
MONS:    floating eye
MONS:    boggart / kobold demonologist / deep elf pyromancer w:5 / \
         deep elf zephyrmancer w:5 / tengu conjurer
MONS:    wizard / necromancer / orc sorcerer / ogre mage
MONS:    deep elf annihilator / deep troll earth mage / sphinx / tengu reaver
SUBST:   4 = 23, 5 = 4
: elseif you.in_branch("Vaults") then
MONS:    glowing orange brain / great orb of eyes / phantasmal warrior
MONS:    boggart / rakshasa / ogre mage / wizard / necromancer
MONS:    deep elf sorcerer / deep elf annihilator / deep elf demonologist \
         / deep elf high priest / deep elf death mage / deep troll earth mage
MONS:    sphinx / tengu reaver / lich / fire giant / frost giant
MONS:    titan / ancient lich w:5 / dread lich w:5 / glowing shapeshifter
: elseif you.in_branch("Depths") then
MONS:    floating eye / great orb of eyes / glowing orange brain \
         / phantasmal warrior
MONS:    boggart / rakshasa / ogre mage / wizard / necromancer
MONS:    deep elf sorcerer / deep elf annihilator / deep elf demonologist \
         / deep elf high priest / deep elf death mage / deep troll earth mage \
         / spriggan air mage / vampire mage
MONS:    sphinx / tengu reaver / lich / fire giant / frost giant
MONS:    titan / ancient lich w:5 / dread lich w:5 / glowing shapeshifter
: elseif you.in_branch("Elf") then
MONS:    water elemental / shapeshifter
MONS:    deep elf pyromancer / deep elf zephyrmancer / w:2 orc sorcerer
MONS:    deep elf sorcerer / deep elf annihilator / deep elf demonologist \
         / deep elf death mage
MONS:    glowing shapeshifter
SUBST:   4 = 23, 5 = 4
: elseif you.in_branch("Snake") then
MONS:    mana viper / guardian serpent
MONS:    naga mage / naga ritualist / salamander mystic, nagaraja
SUBST:   5 = 4, 4 = 23
: elseif you.in_branch("Zot") then
MONS:    ghost moth / death cob / curse toe
MONS:    nonbase draconian
MONS:    ancient lich / dread lich, orb of fire
SUBST:   3 = 2, 4 = 3, 5 = 4
: end
KFEAT:   _ = altar_sif_muna / altar_vehumet
SHUFFLE: efg
NSUBST:  R = R / tGT
MARKER:  P = lua:transp_loc("sealed_library_entry")
MARKER:  Q = lua:transp_dest_loc("sealed_library_entry")
MARKER:  R = lua:transp_loc("sealed_library_exit")
MARKER:  S = lua:transp_dest_loc("sealed_library_exit")
MAP
.........................
.cccccccccncncnccccccccc.
.cG.3c'c'c'c'c'c'c3..$Rc.
.n.4...............b4$*c.
.nT..bb2bb2bb2..2..bb..c.
.n.4..........bbb.....Gn.
.cG.3.Gc...bbbb...2.b3.c.
.ccc+cccc+ccT...bbbbb..c.
...nedUnG..c.....G.G.$tn..
@.Pnfd_nQ..+........4|UnS@
...ngdUnG..c.....G.G.$tn..
.ccc+cccc+ccT...bbbbb..c.
.cG.3.Gc...bbbb...2.b3.c.
.n.4..........bbb.....Gn.
.nT..bb2bb2bb2..2..bb..c.
.n.4...............b4$*c.
.cG.3c'c'c'c'c'c'c3..$Rc.
.cccccccccncncnccccccccc.
.........................
ENDMAP

NAME:    gammafunk_jiyva_shrine
TAGS:    no_monster_gen no_trap_gen
DEPTH:   D:8-, Depths
ORIENT:  float
: item(dgn.loot_scrolls .. " / " .. dgn.loot_potions)
ITEM:    any jewellery good_item, any jewellery randart
# Choose random landing site with exit placed far from this.
SHUFFLE: Qq / Rr / Ss
NSUBST:  q = q / '
SUBST:   RSrs = '
: if you.in_branch("D") then
:   if you.depth() < 10 then
MONS:    slime creature, glowing orange brain / great orb of eyes
NSUBST:  ' = de / 2=|* / *% / -, - = 4=1 / 5=1. / 2. / .
:   elseif you.depth() < 13 then
MONS:    slime creature
MONS:    glowing orange brain / great orb of eyes / eye of devastation
NSUBST:  ' = de / 2=|* / * / %$-- / -, - = 4=1 / 6=1. / 2=2. / .
:   else
MONS:    slime creature
MONS:    glowing orange brain / great orb of eyes / eye of devastation \
         / golden eye / shining eye
MONS:    acid blob / azure jelly / rockslime
NSUBST:  ' = d / e / 2=|* / *% / %$-- / -
NSUBST:  - = 4=1 / 6=1. / 2 / 2. / 2=3. / .
:   end
# Depths
: else
MONS:    slime creature
MONS:    glowing orange brain / shining eye / floating eye / golden eye \
         / eye of devastation
MONS:    acid blob / azure jelly / rockslime
NSUBST:  ' = 2=d / f / 3=|* / * / %$-- / -
NSUBST:  - = 4=1 / 6=1. / 2 / 2=2. / 3=3 / 4=3. / .
: end
MARKER:  P = lua:transp_loc("jiyva_chamber_entry")
MARKER:  Q = lua:transp_dest_loc("jiyva_chamber_entry")
MARKER:  q = lua:transp_loc("jiyva_chamber_exit")
MARKER:  Z = lua:transp_dest_loc("jiyva_chamber_exit")
COLOUR:  c = green
COLOUR:  n = lightgreen
KFEAT:   _ = altar_jiyva
MAP
    ccccccc
   ccscccscc
  cc''cRc''cc
 .cq'-----''c.
 .ncc-----ccn.
@Pnn---_--QnnZ@
 .ncc-----ccn.
 .cq'-----''c.
  cc''cSc''cc
   ccrcccrcc
    ccccccc
ENDMAP

NAME:   gammafunk_beogh_shrine
TAGS:   no_monster_gen no_trap_gen
DEPTH:  D:7-, Orc
ORIENT: float
: item(dgn.loot_scrolls .. " / " .. dgn.loot_potions)
ITEM:   cloak good_item / scarf good_item / helmet good_item \
        / hat good_item / pair of gloves good_item / pair of boots good_item
ITEM:   cloak randart / helmet randart / hat randart / pair of gloves randart \
        / pair of boots randart
NSUBST: R = R / -
: if you.in_branch("D") then
:   if you.depth() < 10 then
MONS: orc, ogre / w:40 orc warrior / w:5 troll / w:5 two-headed ogre
MONS: orc wizard / orc priest
MONS: cyclops / ogre mage / orc knight
NSUBST: - = 4=1 / 4=1. / 2=2 / 2=2. / 3=3 / 4=3. / 4... / .
NSUBST: ' = de / 2=|* / *% / 3=$ / .
:   elseif you.depth() < 13 then
MONS: orc / orc wizard / orc priest
MONS: ogre / w:30 orc warrior / two-headed ogre / cyclops / troll
MONS: orc sorcerer / orc high priest / ogre mage
MONS: w:20 orc knight / ettin / orc warlord / stone giant
NSUBST: - = 6=1 / 6=1. / 3=2 / 3=2. / 3 / 3. / 4... / .
NSUBST: ' = de / 2=|* / * / %$.. / 3=$ / .
:   else
MONS: orc priest / orc warrior / cyclops, two-headed ogre / orc knight w:20
MONS: orc sorcerer / orc high priest / ogre mage
MONS: ettin / orc warlord / stone giant
NSUBST: - = 5=1 / 5=1. / 3=2 / 4=2. / 3 / 3=3. / 4 / 2=4. / .
NSUBST: ' = d / f / 2=|* / *% / %$.. / 3=$ / .
:   end
# Orc
: else
MONS: orc / orc wizard / orc priest
MONS: orc warrior / two-headed ogre / orc knight
MONS: orc high priest / orc sorcerer, ettin / orc warlord / stone giant
NSUBST: - = 5=1 / 5=1. / 3=2 / 4=2. / 3 / 2=3. / 4 / 4. / .
NSUBST: ' = d / e / 2=|* / %$ / 3=$ / .
: end
KFEAT:  _ = altar_beogh
MARKER: P = lua:transp_loc("beogh_ambush_entry")
MARKER: Q = lua:transp_dest_loc("beogh_ambush_entry")
MARKER: R = lua:transp_loc("beogh_ambush_exit")
MARKER: S = lua:transp_dest_loc("beogh_ambush_exit")
MAP
   ccccccccccc
  cc----R--..cc
  c---ncncn...c
  c---'c'c'...c
 .c-n'-----'n.c.
 .n-cc-I-I-cc.n.
@PnRn'--_--'nQnS@
 .n-cc-I-I-cc.n.
 .c-n'-----'n.c.
  c---'c'c'...c
  c---ncncn...c
  cc----R--..cc
   ccccccccccc
ENDMAP

NAME:   gammafunk_corrupted_shrine
TAGS:   no_monster_gen no_trap_gen
DEPTH:  D:7-, Depths, Abyss
ORIENT: float
: item(dgn.loot_scrolls .. " / " .. dgn.loot_potions)
ITEM:    any jewellery good_item, any jewellery randart
SUBST:  p = b.
NSUBST: ' = R / '
: if you.in_branch("D") then
:   if you.depth() < 10 then
MONS:   small abomination, unseen horror / ancient zyme, ugly thing
MONS:   raiju / large abomination / shapeshifter
NSUBST: ' = de / 2=|* / *% / -, - = 3=1 / 3=1. / 2. / 2=3 / 2=3. / 4... / .
:   elseif you.depth() < 13 then
MONS:   small abomination / ugly thing
MONS:   unseen horror / ancient zyme / worldbinder
MONS:   large abomination / raiju / shapeshifter
MONS:   very ugly thing / thrashing horror
NSUBST: ' = de / 2=|* / * / %$-- / -, - = 3=1 / 3=1. / 2. / 2=3 / 3=3. / 4. / .
:   else
MONS:   ugly thing / large abomination / shapeshifter / raiju
MONS:   unseen horror / ancient zyme / worldbinder / lurking horror w:5
MONS:   thrashing horror / very ugly thing
MONS:   glowing shapeshifter / apocalypse crab / tentacled starspawn
NSUBST: ' = d / f / 2=|* / *% / %$-- / -
NSUBST: - = 3=1 / 4=1. / 2=2. / 2=3 / 4=3. / 2=4. / .
:   end
: elseif you.in_branch("Depths") then
MONS:   very ugly thing / thrashing horror / large abomination
MONS:   lurking horror / ancient zyme / worldbinder / apocalypse crab
MONS:   tentacled starspawn / glowing shapeshifter / tentacled monstrosity w:5
MONS:   starcursed mass / wretched star
NSUBST: ' = 2=d / f / 3=|* / *% / %$-- / -
NSUBST: - = 4=1 / 5=1. / 2 / 2. / 3=3 / 4=3. / 4 / 2=4. / .
# Abyss
: else
MONS:   very ugly thing / thrashing horror / large abomination
MONS:   lurking horror / ancient zyme / worldbinder / apocalypse crab
MONS:   tentacled starspawn / glowing shapeshifter / tentacled monstrosity w:5
MONS:   starcursed mass / wretched star
NSUBST: ' = 2=d / f / 3=|* / * / %$ / -
NSUBST: - = 5=0 / 5=0. / 2 / 2. / 3=3 / 4=3. / 4 / 2=4. / .
: end
KFEAT:  _ = altar_lugonu
MARKER: P = lua:transp_loc("corrupted_shrine_entry")
MARKER: Q = lua:transp_dest_loc("corrupted_shrine_entry")
MARKER: R = lua:transp_loc("corrupted_shrine_exit")
MARKER: S = lua:transp_dest_loc("corrupted_shrine_exit")
COLOUR: bc = magenta
COLOUR: n = lightmagenta
MAP
 cccc..@..cccc
cc''nc...cn''cc
c''pbc...cbp''c
c'p--nnPnn--p'c
ccb---nnn---bcc
 ccc-------ccc
   cc-----cc
    c--_--c
   cc-----cc
 ccc---Q---ccc
ccb---nnn---bcc
c'p--nnSnn--p'c
c''pbc...cbp''c
cc''nc...cn''cc
 cccc..@..cccc
ENDMAP

NAME:   gammafunk_steamed_eel
TAGS:   no_monster_gen no_trap_gen no_tele_into no_pool_fixup
DEPTH:  D:3-9
ORIENT: float
KMONS:  p = plant
KMONS:  1 = electric eel
ITEM:   wand of flame ident:type
KFEAT:  1p = W
NSUBST: 1 = 2:1 / 1WW
SUBST:  - : D., D=WWWWp, t = ttTU
MARKER: P = lua:transp_loc("steamed_eel_entry")
MARKER: Q = lua:transp_dest_loc("steamed_eel_entry")
MARKER: R = lua:transp_loc("steamed_eel_exit")
MARKER: S = lua:transp_dest_loc("steamed_eel_exit")
MAP
 .................
 .nnnnnnnnnnnnnnn.
 .nGpnWWW1W1WnpGn.
..n..n..-----n..n..
@PnQd+..-t---+*RnS@
..n..n..-----n..n..
 .nGpnWWW1W1WnpGn.
 .nnnnnnnnnnnnnnn.
 .................
ENDMAP

NAME:   gammafunk_wand_slinger
TAGS:   no_monster_gen no_trap_gen no_tele_into no_pool_fixup
DEPTH:  D:3-13
ORIENT: float
KMASK:  LM = no_item_gen
ITEM:   wand of flame
ITEM:   wand of iceblast / wand of acid
ITEM:   wand of mindburst / wand of paralysis \
        / wand of charming / wand of polymorph w:5
MONS: shadow imp, orc priest, kobold demonologist
MONS: deep elf knight / fire crab / orc high priest / orc sorcerer
KMONS:  p = plant
KFEAT:  p = W
KFEAT:  - = iron_grate
: if you.depth() <= 5 then
NSUBST: L = 1:1 / 1=12N / N, M = 1:1 / 1=12N / N, N = 1:2 / 3..... / .
SUBST: * = ., | = *
# Always place one wand, and make it more likely to be flame
SUBST: D = d:20 e f
: elseif you.depth() <= 8 then
NSUBST: L = 1:1 / 1:2 / 2=12N / N, M = 1:1 / 1:2 / 2=12N / N
NSUBST: N = 1:3 / 1=3. / 4..... / .
SUBST: | = .
# 50% chance to place one, 50% chance to place two
SHUFFLE: DEF / HJK
: else
NSUBST: L = 1:2 / 1:3 / 2=23N / N, M = 1:2 / 1:3 / 2=23N / N
NSUBST: N = 1:4 / 2=4. / .
# 25% chance to place one, 75% chance to place two
SHUFFLE: DEF / HJK / HJK / HJK
: end
SHUFFLE: JK
SUBST: D = def, EFH = ., J = de, K = ef, t = ttTU, W=WWWWWp
MARKER: P = lua:transp_loc("wand_slinger_entry")
MARKER: Q = lua:transp_dest_loc("wand_slinger_entry")
MARKER: R = lua:transp_loc("wand_slinger_exit")
MARKER: S = lua:transp_dest_loc("wand_slinger_exit")
MAP
 .................
 .nnnnnnnnnnnnnnn.
 .nGpnLLLLLLL-WGn.
 .np.nwwwwwwwn.pn.
..n.En..WWW..n*$n..
@PnQD+..WtW..+|RnS@
..n.Fn..WWW..n*$n..
 .np.nwwwwwwwn.pn.
 .nGpnMMMMMMM-WGn.
 .nnnnnnnnnnnnnnn.
 .................
ENDMAP

NAME:   nzn_motion_control
TAGS:   no_pool_fixup no_monster_gen
DEPTH:  D:10-, Lair:4-, Shoals:2-, !Shoals:$
ORIENT: float
SHUFFLE: HY / 12, $%, eE / rR
SUBST:  ER = ., r = x, e = + .
: if you.in_branch("Shoals") then
NSUBST: S = 1:s / *:W
KFEAT:  s = W
KMONS:  s = merfolk avatar
SUBST:  $ = % $:20, % = %:40 *, H = 1, Y = 2
: elseif you.absdepth() < 12 then
SUBST:  % = $:30 .:15 %:5, HYS = .
: else
SUBST:  $ = $:20 %:5, H = 1, Y = 2, S = .
: end
MONS:  manticore, catoblepas
MAP
xxxxxE@Exxxxx
xH..xxExx..2x
x.%WWxexWW$.x
x.WSSwSwSSW.x
xxWSSSSSSSWxx
RxxwSWWWSwxxR
@RrSSW{WSSrR@
RxxwSWWWSwxxR
xxWSSSSSSSWxx
x.WSSwSwSSW.x
x.$WWxexWW%.x
x1..xxExx..Yx
xxxxxE@Exxxxx
ENDMAP

NAME:  gammafunk_mikee_crab_dinner
TAGS:  no_monster_gen no_trap_gen patrolling
DEPTH: D:10-, Depths, Lair:3-, Swamp, Zot
ORIENT: float
KMONS: F = apocalypse crab
KITEM: F = |
: if you.in_branch("D") then
MONS:  fire crab, ghost crab, entropy weaver
: elseif you.in_branch("Depths") then
MONS:  apocalypse crab
KMONS: 2 = apocalypse crab
KMONS: 3 = flayed ghost
KITEM: 2 = *
SUBST: = = +, E = D
: elseif you.in_branch("Lair") then
MONS:  fire crab, ghost crab, entropy weaver
SUBST: c = x
: elseif you.in_branch("Swamp") then
MONS:  ghost crab, apocalypse crab, spriggan druid
SUBST: c = xxxt
: elseif you.in_branch("Zot") then
MONS:  apocalypse crab
KMONS: 2 = apocalypse crab
KMONS: 3 = curse toe
KITEM: 2 = *
SUBST: = = +, E = D
: end
SUBST: D = 1., E = 2.
NSUBST: 3 = 2:3 / 3.
{{
dgn.delayed_decay(_G, '-', 'troll skeleton / minotaur skeleton ' ..
                           '/ deep dwarf skeleton / ogre skeleton')
}}
MAP
ccccccccccc
=.-...1.-.c
ccccccccc.c
c.3...E.c1c
c.ccccc.c.c
c-c-*3c.c-c
c.c.c*c.c.c
c1c.c*c2c3c
c.c2c|c.c.c
c.c.cFc-c.c
c-c.c|c.c.c
cDc.ccc3cDc
c.cE....c-c
c.ccccccc.c
c.-3...1..c
ccccccccccc
ENDMAP

NAME:   gammafunk_cloud_chamber
TAGS:   no_monster_gen no_trap_gen no_tele_into
DEPTH:  D:4-, Lair
ORIENT: float
KMASK:  -'DE12 = no_item_gen
# Cancellation placed only for mutagenic clouds.
ITEM:   potion of resistance ident:type, potion of cancellation ident:type q:2
# Replaces a gold pile in late Dungeon
: item(dgn.good_aux_armour)
# Monsters appropriate for the cloud type must be defined in order of
# cloud_types and come in pairs. Some levels define a more difficult monster on
# '2', otherwise the monster is repeated.
: if you.in_branch("D") then
:   if you.depth() <= 6 then
:       cloud_types = {"flame", "freezing vapour", "poison gas"}
KMONS:  1 = fire bat
KMONS:  2 = nothing
KMONS:  34 = ice beast
KMONS:  56 = ogre zombie ; giant club ego:venom | giant spiked club ego:venom \
           / orc warrior zombie ; hand axe ego:venom | war axe ego:venom \
               | short sword ego:venom | long sword ego:venom \
               | flail ego:venom | mace ego:venom \
           / gnoll sergeant zombie ; spear ego:venom | trident ego:venom
# In earliest 3 levels, thin out monsters and downgrade loot a bit.
SUBST:  | = %, ' = -
NSUBST: 1 = 1 / 2 / 1- / 1---- / -
:   elseif you.depth() <= 9 then
:      cloud_types = {"flame", "freezing vapour", "poison gas", "acidic fog"}
MONS:   fire bat, fire elemental / hell hound
MONS:   ice beast, simulacrum place:D:15
MONS:   water moccasin
KMONS:  6 = ogre zombie ; giant club ego:venom | giant spiked club ego:venom \
           / orc warrior zombie ; hand axe ego:venom | war axe ego:venom \
               | short sword ego:venom | long sword ego:venom \
               | flail ego:venom | mace ego:venom \
           / gnoll sergeant zombie ; spear ego:venom | trident ego:venom
KMONS:  7 = jelly
KMONS:  8 = acid dragon
SUBST:  | = *
NSUBST: 1 = 2=1 / 2 / 12-, $ = f / $
:   elseif you.depth() <= 12 then
:     cloud_types = {"flame", "poison gas", "acidic fog"}
MONS: fire bat / fire elemental, hell hound w:20 / fire crab
MONS: water moccasin w:40 / cane toad / black mamba
KMONS:  4 = two-headed ogre zombie \
               ; dire flail ego:venom | great mace ego:venom \
               . giant club ego:venom | giant spiked club ego:venom \
           / orc knight zombie ; war axe ego:venom | battleaxe ego:venom \
               | long sword ego:venom | great sword ego:venom \
               | dire flail ego:venom | great mace ego:venom \
           / tengu warrior zombie ; halberd ego:venom | glaive ego:venom \
               | bardiche ego:venom
KMONS:  5 = jelly / acid dragon
KMONS:  6 = acid dragon
NSUBST: 1 = 2=1 / 2 / 12-, $ = f / $
:   else
:       cloud_types = {"acidic fog", "mutagenic fog"}
MONS:   acid dragon, acid dragon / acid blob
MONS:   ugly thing, ugly thing / very ugly thing
SUBST:  ' = n
NSUBST: 1 = 2=1 / 2 / 12-, $ = f / * / $
:   end
: elseif you.in_branch("Lair") then
:       cloud_types = {"flame", "freezing vapour", "poison gas"}
MONS:   fire bat / fire elemental, hell hound / fire crab
MONS:   simulacrum place:Lair
MONS:   dire elephant simulacrum / anaconda simulacrum \
        / wolf spider simulacrum / hydra simulacrum
MONS:   cane toad / black mamba, swamp dragon
NSUBST: 1 = 2=1 / 2 / 12-, $ = f / * / $
: end
# Any ' not replace with floor or wall above become cloud squares
SUBST:  ' = E
{{
  -- Choose the cloud theme; the monster glyphs are defined in pairs in the
  -- order as cloud_types. The D and E glyphs become fog machines of sizes 2
  -- and 1, respectively, for the chosen cloud type.
  local i = crawl.random2(#cloud_types) + 1
  local mon_num = 2 * (i - 1) + 1

  subst("1 = " .. tostring(mon_num))
  subst("2 = " .. tostring(mon_num + 1))
  lua_marker("D", fog_machine { cloud_type = cloud_types[i], pow_min = 3,
      pow_max = 5, delay = 5, start_clouds = 3, size = 2, spread_rate = 0,
      excl_rad = 0 })
  lua_marker("E", fog_machine { cloud_type = cloud_types[i], pow_min = 3,
      pow_max = 5, delay = 5, start_clouds = 3, size = 1, spread_rate = 0,
      excl_rad = 0 })
  if cloud_types[i] == "mutagenic fog" then
    subst("d = e")
  end
}}
MARKER: P = lua:transp_loc("cloud_chamber_entry")
MARKER: Q = lua:transp_dest_loc("cloud_chamber_entry")
MARKER: R = lua:transp_loc("cloud_chamber_exit")
MARKER: S = lua:transp_dest_loc("cloud_chamber_exit")
MAP
         ccccccc
  cccccccc1---1c
  c-D--D-c-D--Dc
..c------c--''-n
..n--n.n.+1-'$*n..
@PnD-Qd..+D-'|RnS@
..n--n.n.+1-'$*n..
  c------c1-''-n
  c-D--D-c-D--Dc
  cccccccc1---1c
         ccccccc
ENDMAP

###############################################################################
# The kobolds from kennysheep's sewer church have taken their cult mainstream
NAME:   wander_kiku_kobolds
TAGS:   no_monster_gen no_item_gen
DEPTH:  D:8-12
ORIENT: float
KMONS:  1 = kobold demonologist
KMONS:  2 = shadow imp
KMONS:  k = kobold / kobold brigand w:3
KMONS:  u = kobold skeleton / kobold zombie
KITEM:  ?1 = kobold skeleton
: dgn.delayed_decay(_G, '?1', 'kobold skeleton')
KPROP:  ?A1 = bloody
KFEAT:  O = altar_kikubaaqudgha
NSUBST: ' = 1:* / 4:%%- / *:-
FTILE:  uk-?A12O*% = floor_pebble_darkgray
MAP
       ccccc
cccccccc'''cccccccc
ckkkccc'''''ccckkkc
c--cc--2?A?2--cc--c
c--c----?O?----c--c
c--+-uu-?1?-uu-+--c
c--c--uu---uu--c--c
ckkc--uuuuuuu--ckkc
c--cc---uuu---cc--c
c---ccc-----ccc---c
c---c-cc+++cc-c---c
c-k-c--G---G--c-k-c
c-k-c---------c-k-c
c-k-+--kkkkk--+-k-c
c-k-c--kkkkk--c-k-c
ccccc---kkk---ccccc
....c---------c....
   .cc-------cc.
   ..ccc+++ccc..
    ...G...G...
     ...@@@...
ENDMAP

NAME:   gammafunk_worm_tunnel
TAGS:   no_monster_gen no_trap_gen no_tele_into no_item_gen
DEPTH:  Lair, D:10-, Swamp
ORIENT: float
: item(dgn.good_aux_armour)
: item(dgn.randart_aux_armour)
ITEM:   any good_item jewellery, any randart jewellery
KMONS:  p = briar patch
MONS:   swamp worm
: if you.in_branch('D') then
:   if you.depth() < 12 then
KFEAT:  ^ = net trap
SUBST:  F = E, D = 1ttttt
:   elseif you.depth() < 14 then
KFEAT:  ^ = net trap
SUBST:  d = dde, f = ffg, % = %%*, F = E, D = 1tt
# From D:14 and later we use Zot traps.
:   else
KFEAT:  ^ = zot trap
SUBST:  d = de, f = fg, % = %*, D = 1t, F = ^
:   end
: elseif you.in_branch('Lair') then
KFEAT:  ^ = net trap
SUBST:  F = E
:   if you.depth() < 4 then
SUBST:  d = dddde, f = ffffg, % = %%%%*, F = E, D = 1tttt
:   else
SUBST:  d = ddde, f = fffg, % = %%%*, F = E, D = 1ttt
:   end
# Swamp
: else
KFEAT:  ^ = zot trap
SUBST:  d = e, f = g, % = *, D = 11t, F = ^
: end
MARKER: E =  lua:fog_machine { cloud_type = "foul pestilence", pow_min = 5,  \
                               pow_max = 10, delay = 10, start_clouds = 1, \
                               size = 1, spread_rate = 0, excl_rad = -1 }
MARKER: P = lua:transp_loc("worm_tunnel_entry")
MARKER: Q = lua:transp_dest_loc("worm_tunnel_entry")
MARKER: R = lua:transp_loc("worm_tunnel_exit")
MARKER: S = lua:transp_dest_loc("worm_tunnel_exit")
MAP
  ...S...
  .cnnnc.
  .cdRfc.
...c%%%c.
.cccc+cccc.
.cclpFpl1n.
.n1lp^plcc.
.ccnE^plDn.
.nDlp^Encc.
.cclp^pl1n.
.n1lp^plcc.
.cclp^plDn.
.cccpQpccc.
 ..cnnnc..
  ...P...
ENDMAP

# Based on the idea of the former vault called boulder_indie, made by mumra,
# originally suggested by ZorbaBeta, which was a lua trap vault that placed a
# boulder beetle in a long corridor. This vault uses a similar concept, but
# places the boulder beetles in a non-spoilery way and greatly enhances the
# theme and detail.
NAME:    gammafunk_indiana_jones
TAGS:    no_monster_gen no_trap_gen
DEPTH:   D:8-, Lair
ORIENT:  float
# Item qualities that can upgrade with depth.
ITEM:    whip good_item w:20 / snakebite w:1
ITEM:    whip randart w:15 / demon whip w:4 / snakebite w:1
ITEM:    demon whip good_item, hat good_item, hat randart
ITEM:    any jewellery good_item, any jewellery randart
: item(dgn.loot_potions .. " / " .. dgn.loot_scrolls)
# We use boulder beetles at every depth, and lava snakes need a shared marker
# definition, so defined here.
KMONS:   2 = boulder beetle
KMONS:   L = lava snake
KMONS:   p = plant
KFEAT:   KL = l
# Outer rock with normal tile, and inner chamber statues for Tomb theme in late
# Dungeon and Spider.
KFEAT:   a = x
KFEAT:   qr = G
# Randomize corpse and corpse loot loctions.
SHUFFLE: dgF
# Replace a small number of outer chamber walls with floor or trap.
SUBST:   E = xD
NSUBST:  H = D / x
: if you.in_branch("D") then
:     if you.depth() < 12 then
KMONS:   1 = redback / jumping spider w:5
KMONS:   3 = lindwurm
KFEAT:   3^ = net trap / dispersal trap
# Outer chamber: place monsters and traps. We add one more monster and one half
# more trap on-average with each depth increase condition. The D glyph will
# always be either floor or a trap so that players can see somewhat into the
# vault from the runed door.
NSUBST:  D = ^- / -, - = 2=1 / 2=1. / .
# Boulder beetle gate: We add one half more boulder beetle with each depth
# increase condition.
NSUBST:  J = 2 / 2. / .
# Inner chamber: place gold and potion/scroll loot, adding one half more of
# each on average with each depth increase condition. Also add one half more
# lava snake and one half more lindwurm with each depth increase.
NSUBST:  O = k. / $. / ., K = L / 2=LK / K, M = 3 / .
# The "ruins" theme for earlier Dungeon and Lair.
FTILE:   dgik$F123KLN^-.rxc = floor_pebble_yellow
FTILE:   = = floor_pebble_yellow
TILE:    x = wall_brick_brown_vines
TILE:    r = dngn_statue_ancient_evil
:     elseif you.depth() < 14 then
KMONS:   1 = redback / jumping spider / tarantella w:5 / wolf spider w:5
KMONS:   3 = lindwurm
KFEAT:   3^ = net trap / dispersal trap
SUBST:   d = e
NSUBST:  D = ^ / 2=^- / -, - = 4=1 / 4=1. / .
NSUBST:  J = 2=2 / 2=2. / .
SUBST:   i = j
NSUBST:  N = $ / ., O = 2=k / $, M = 2=3 / 3. / ., K = 2=L / 3=LK / K
FTILE:   egjk$F123KL^.rxc = floor_pebble_yellow
FTILE:   = = floor_pebble_yellow
TILE:    x = wall_brick_brown_vines
TILE:    r = dngn_statue_ancient_evil
:     else
# We replace the ruins theme with the Tomb theme for D:14-15 and Spider.
# Spectrals and death scarabs place in the inner chamber, with miasma cloud
# generators replacing lava + fire clouds.
KMONS:   1 = redback / jumping spider / tarantella / wolf spider
KMONS:   Q = spectral wolf spider
KMONS:   3 = death scarab
KFEAT:   3^ = zot trap w:20 / net trap / dispersal trap
SUBST:   d = f
NSUBST:  D = ^ / 3=^- / -, - = 4=1 / 6=1. / .
NSUBST:  J = 2=2 / 2.
# Inner chamber: we have 4 available M squares for traps/scarabs.
SUBST:   i = j
NSUBST:  O = 2=k / k$, N = 2=$ / M, M = 2=3 / 3., K = 2=Q / 4=QP / P
# Set Tomb theme visuals. Rock becomes stone, and set tombish tiles for floor,
# wall, and statues, the latter being themed as sarcophagi.
SUBST:   x = c
TILE:    c = wall_tomb
COLOUR:  rc = yellow
TILE:    r = dngn_sarcophagus_pedestal_right
FTILE:   fgjk$F123PQ^.rc = floor_sandstone
FTILE:   = = floor_sandstone
: set_feature_name("granite_statue", "sarcophagus")
:     end
: elseif you.in_branch("Lair") then
KMONS:   3 = lindwurm
KFEAT:   3^ = net trap / dispersal trap
:     if you.depth() < 4 then
KMONS:   1 = redback / jumping spider / tarantella w:5 / wolf spider w:5
NSUBST:  D = 2=^- / -, - = 2=1 / 4=1. / .
NSUBST:  J = 2 / 2=2. / .
NSUBST:  O = $ / k / ., K = L / 3=LK / K, M = 3 / 3. / .
:     else
KMONS:   1 = redback / jumping spider / tarantella w:5 / wolf spider w:5
# We start upgrading quality of one of three weapon, hat, or jewellery items
# with each depth increase.
SUBST:   d = e
NSUBST:  D = ^ / ^- / -, - = 3=1 / 4=1. / .
NSUBST:  J = 2 / 3=2. / .
NSUBST:  O = $ / k / $k, K = 2=L / 2=LK / K, M = 3 / 2=3. / .
:     end
# Add a border of ruined rock and plants for Lair.
SUBST:   ' = a:9 p:1 '
TILE:    r = dngn_statue_ancient_evil
FTILE:   degik$F123KLN^.rxc = floor_pebble_yellow
FTILE:   = = floor_pebble_yellow
TILE:    x = wall_brick_brown_vines
# Spider
: else
KITEM:   N = $
KMONS:   1 = jumping spider / tarantella / wolf spider / emperor scorpion w:5
KMONS:   Q = spectral wolf spider / spectral emperor scorpion
KMONS:   3N = death scarab
KFEAT:   3^ = zot trap w:20 / net trap / dispersal trap
SUBST:   d = f, g = h
NSUBST:  D = 2=^ / 2=^- / -, - = 5=1 / 6=1. / .
NSUBST:  J = 3=2 / 2.
# Inner chamber: of of the six M+N squares, we use three for gold, additionally
# placing a scarab on one, two for scarabs plus traps, and one more for 50%
# chance of scarab + trap.
SUBST:   i = j, O = k
NSUBST:  K = 3=Q / 3=QP / P, NM = 2=$ / N / 2=3 / 3.
# A border of ruined rock for Spider, but without plants. Then set up Tomb
# theme for the interior.
SUBST:   ' = a', x = c
TILE:    c = wall_tomb
COLOUR:  rc = yellow
TILE:    r = dngn_sarcophagus_pedestal_right
FTILE:   fhjk$F123NPQ^.rc = floor_sandstone
: set_feature_name("granite_statue", "sarcophagus")
: end
TILE:    q = dngn_statue_ancient_hero
CLEAR:   '
MARKER:  K = lua:fog_machine { cloud_type = "flame", pow_max = 20, \
                 delay_min = 30, delay_max = 50, size = 1, walk_dist = 0, \
                 excl_rad = 0 }
MARKER:  L = lua:fog_machine { cloud_type = "flame", pow_max = 20, \
                 delay_min = 30, delay_max = 50, size = 1, walk_dist = 0, \
                 excl_rad = 0 }
MARKER:  P = lua:fog_machine { cloud_type = "foul pestilence", pow_min = 10, \
                 pow_max= 20, delay = 10, size = 1, walk_dist = 0, \
                 excl_rad = 0 }
MARKER:  Q = lua:fog_machine { cloud_type = "foul pestilence", pow_min = 10, \
                 pow_max = 20, delay = 10, size = 1, walk_dist = 0, \
                 excl_rad = 0 }
: dgn.delayed_decay(_G, 'F', 'human corpse')
MAP
'''''''@'''''''''
'aaaaapaaaaaaaaa'
'aaaaaqpqaaaaaaa'
'acxxxx=xxcaaaaa'
'acxx---xxcaaaaa'
'acx-xxxDxccaaaa'
'acxx---dxxcccaa'
'accxxxEFExxxcca'
'aacccxxEg--xxca'
'aaaaccxxHHH-xca'
'aaaacxxx---xxca'
'aaaccx---xxxcca'
'aaacxx===xxccaa'
'aaacxJJJJJxcaaa'
'aaacxx===xxcaaa'
'aaacxKMMMKxcaaa'
'aaacxKNNNKxcaaa'
'aaacxKOOOKxcaaa'
'aaacxKrirKxcaaa'
'aaacxxxxxxxcaaa'
'aaacccccccccaaa'
'aaaaaaaaaaaaaaa'
'''''''''''''''''
ENDMAP

NAME:   gammafunk_boulding_lane
TAGS:   no_monster_gen no_trap_gen
DEPTH:  D:8-, Lair, Spider
ORIENT: float
ITEM:   pair of boots ego:rampaging ident:all
ITEM:   pair of boots ego:rampaging good_item ident:all
ITEM:   pair of boots randart ident:all
MONS:   boulder beetle, torpor snail
: if you.in_branch("D") then
:     if you.depth() < 11 then
SUBST:  * = ., D = G
NSUBST: 1 = 1 / .
:     elseif you.depth() < 14 then
SUBST:  d = e, D = G
NSUBST: 1 = 1 / 1., * = * / .
:     else
SUBST:  d = ef, D = 2
NSUBST: 1 = 2=1 / 1., * = * / *. / .
:     end
: elseif you.in_branch("Lair") then
:     if you.depth() < 4 then
SUBST:  d = de, D = G
NSUBST: 1 = 1 / 1. / ., * = *. / .
:     else
SUBST:  d = e, D = 2G
NSUBST: 1 = 1 / 1., * = * / .
:     end
: else
SUBST: d = f, D = 2
: end
MARKER: P = lua:transp_loc("boulding_lane_entry")
MARKER: Q = lua:transp_dest_loc("boulding_lane_entry")
MARKER: R = lua:transp_loc("boulding_lane_exit")
MARKER: S = lua:transp_dest_loc("boulding_lane_exit")
MAP
.cccccccccc
...n*1..cGc
...ndnnn.cccc
@SPnR1...QlDn@
...n.nnn.cccc
...n*1..cGc
.cccccccccc
ENDMAP

<<<<<<< HEAD
# If you keep messing around with terrain-based magic in the same area,
# sometimes things get messy. Monster set focuses on monsters that modify
# terrain (Primal Wave, Eruption, Hurl Sludge, Dig, water aura, etc.) and/or use
# it tactically (Waterstrike, Awaken Forest, Pyroclastic Surge, LRD, etc.).
NAME:     nicolae_terramorphic_expanse
TAGS:     patrolling no_pool_fixup transparent
DEPTH:    Depths
ORIENT:   float
KITEM:    12% = % w:30 / * / | w:5
KMONS:    1 = salamander tyrant / merfolk aquamancer / water nymph / \
              fenstrider witch / spriggan druid / eleionoma / \
              deep elf elementalist / deep troll earth mage
KMONS:    2 = salamander / merfolk / water nymph / spriggan / deep troll
KFEAT:    % = W / . w:40
NSUBST:   1 = 2=1 / 112
SUBST:    " = %-, - = c:90 Wwlxt...., ` = cc_
# Saving on glyph usage through recursive subvaults.
# nicolae_terramorphic_biome is where all the meat and potatoes happens.
SUBVAULT: D : nico_terraquarter
SUBVAULT: E : nico_terraquarter
SUBVAULT: F : nico_terraquarter
SUBVAULT: H : nico_terraquarter
SUBVAULT: J : nico_terraquarter
SUBVAULT: K : nico_terrabiome
SUBVAULT: L : nico_terrabiome
SUBVAULT: M : nico_terrabiome
SUBVAULT: N : nico_terrabiome
CLEAR:    _
MAP
``````````      ``````````
`cccccccccc-@@-cccccccccc`
`cc""%DD.--.KK.--.EE%""cc`
`c"1.DDDD..KKKK..EEEE.1"c`
`c"..DDDD..KKKK..EEEE.."c`
`c%DD.DD.DD.KK.EE.EE.EE%c`
`cDDDD..DDDD..EEEE..EEEEc`
`cDDDD..DDDD..EEEE..EEEEc`
`c.DD.DD.DD.JJ.EE.EE.EE.c`
`c-..DDDD..JJJJ..EEEE..-c`
 c-..DDDD..JJJJ..EEEE..-c
 -.LL.DD.JJ.JJ.JJ.EE.MM.-
 @LLLL..JJJJ%%JJJJ..MMMM@
 @LLLL..JJJJ%%JJJJ..MMMM@
 -.LL.FF.JJ.JJ.JJ.HH.MM.-
 c-..FFFF..JJJJ..HHHH..-c
`c-..FFFF..JJJJ..HHHH..-c`
`c.FF.FF.FF.JJ.HH.HH.HH.c`
`cFFFF..FFFF..HHHH..HHHHc`
`cFFFF..FFFF..HHHH..HHHHc`
`c%FF.FF.FF.NN.HH.HH.HH%c`
`c"..FFFF..NNNN..HHHH.."c`
`c"1.FFFF..NNNN..HHHH.1"c`
`cc""%FF.--.NN.--.HH%""cc`
`cccccccccc-@@-cccccccccc`
``````````      ``````````
ENDMAP

NAME:     nicolae_terramorphic_quarter
TAGS:     nico_terraquarter unrand allow_dup no_pool_fixup transparent no_dump
SUBVAULT: D : nico_terrabiome
SUBVAULT: E : nico_terrabiome
SUBVAULT: F : nico_terrabiome
SUBVAULT: H : nico_terrabiome
MAP
    DD
   DDDD
   DDDD
 HH DD EE
HHHH  EEEE
HHHH  EEEE
 HH FF EE
   FFFF
   FFFF
    FF
ENDMAP

NAME:  nicolae_terramorphic_biome
TAGS:  nico_terrabiome unrand allow_dup patrolling no_pool_fixup transparent \
       no_item_gen no_monster_gen no_trap_gen no_dump
# Monster glyphs:
# 1234 are the usual glyphs. 12 have a chance to place lava/water.
# yz always place lava/water. pq never place lava/water.
# Each glyph has a total weight of 180 and a 1/9 chance of nothing.
# The glyphs have a 2/9 chance to place weaker versions of the main monsters
# for that glyph, to keep the vault slightly less of a murder zone.
KMONS: 1py = salamander tyrant w:120 / salamander w:40 / nothing w:20
KMONS: 2qz = merfolk aquamancer w:50 / water nymph w:50 / \
            elemental wellspring w:20 / merfolk w:40 / nothing w:20
KMONS: 3 = fenstrider witch w:20 / spriggan druid w:20 / eleionoma w:40 / \
           dryad w:40 / spriggan w:40 / nothing w:20
KMONS: 4 = deep elf elementalist w:60 / deep troll earth mage w:60 / \
           deep troll w:40 / nothing w:20
KMONS: 5 = elemental wellspring w:120 / merfolk aquamancer w:20 / \
           water nymph w:20 / nothing w:20
KITEM: $ = $ / $ good_item w:5
KFEAT: ! = mangrove
KFEAT: ` = demonic_tree
KFEAT: ' = petrified_tree
KFEAT: 1 = l / .
KFEAT: 2 = w / W / . w:20
KFEAT: y = l
KFEAT: 5z = w
# 1/21 chance for a biome to be a rare type (~ glyph), the vault has 24 biomes,
# chance of all biomes in vault being nonrare is (25/26)^24 = ~31%
# Each biome tile has 1/15 chance of putting a monster, chance of a given
# biome having no monsters is (14/15)^12 = ~43.7%.
# 24 biomes with 12 tiles each, placing monsters on about 1/15 of tiles, gives
# 19.2 monster glyphs per vault on average. With each monster glyph having a
# 1/9 chance of nothing, that's about 17.1 monsters per vault, plus the 4
# guaranteed monsters in the corners of the main vault.
SUBST: . : D:4 E:4 F:4 H:4 J:4 ~:1, ~ : KLMNOPQR
# Volcano (Common)
SUBST: D = l:100 x:20 .:20 1
# Watery (Common)
SUBST: E = w:60 W:50 .:30 2
# Rocky (Common)
SUBST: F = x:80 .:40 c:20 4
# Forest (Common)
SUBST: H = t:100 .:40 3
# Swampy (Common)
SUBST: J = !:85 W:35 .:20 3
# Oops, All Liquids! (Rare, contains no walkable space)
SUBST: K = l:70 w:70 y:5 z:5
# Hellish (Rare)
SUBST: L = `:70 .:50 l:20 1:5 3:5
# Melange (Rare)
SUBST: M = l:20 x:20 w:20 W:20 t:20 !:20 .:20 -, - = 1234
# Precious Minerals (Rare)
SUBST: N = x:40 b:40 $:40 .:20 4
# Wellspring (Rare, only place for elemental wellsprings to generate)
SUBST: O = w:90 .:50 5
# Petrified (Rare)
SUBST: P = ':70 x:30 .:30 c 3:5 4:5
# Chunk Of Metal (Rare, contains no walkable space)
SUBST: Q = v:130 l y
# Flat Empty Terrain (Rare)
SUBST: R = .:140 -, - = pq34
MAP
 ..
....
....
 ..
ENDMAP
=======
NAME:   dreamdust_black_sun_cult
TAGS:   transparent no_monster_gen
ORIENT: float
DEPTH:  D:13-, Zot
COLOUR: bm = red
TILE:   m = dngn_transparent_wall_red
FTILE:  -mA1 = floor_volcanic
MARKER: ! = lua:fog_machine { cloud_type='flame', pow_min = 10, pow_max = 10, \
                              delay = 10, size = 1, excl_rad = 0 }
NSUBST: - = 2=2 / 2=2- / 3=3 / 3=3- / -
: if you.in_branch("D") then
KMONS:  1 = demonspawn black sun
KMONS:  2 = sun demon
KMONS:  3 = small abomination / large abomination
KITEM:  1 = manual of fire magic w:5 / manual of necromancy w:5 / \
            randbook disc:fire disc2:necromancy spells:scorch \
            slevels:8 numspells:4 title:The_Black_Sun, \
            staff of fire / staff of death / scroll of immolation q:3 / \
            scroll of torment q:3 / any weapon ego:flaming / \
            any weapon ego:draining
: else
KMONS:  1 = orb of fire
KMONS:  2 = demonspawn black sun
KMONS:  3 = draconian scorcher / draconian monk
KITEM:  1 = manual of fire magic / manual of necromancy, \
            randbook disc:fire disc2:necromancy spells:starburst \
            slevels:25 numspells:4 title:The_Black_Sun, \
            any weapon ego:flaming randart / any weapon ego:draining randart
: end
MAP
 .........
..!bbbbb!..
.!bb---bb!.
.bb-----bb.
.b--mAm--b.
.b--m1m--b.
.b--mmm--b.
.bb-----bb.
.!bb---bb!.
..!bb+bb!..
 .........
ENDMAP

NAME:   dreamdust_cat_pyramid
TAGS:   no_monster_gen transparent no_rotate
DEPTH:  Crypt, Depths
ORIENT: float
# Offerings of gold, valuable items, or good potions to the Cat God.
: kitem("d = star_item w:100 / " .. dgn.loot_potions)
MONS:   sphinx
KFEAT:  ap = granite_statue
NSUBST: 1 = 2=1 / 1--
TILE:   c = wall_tomb
COLOUR: c = yellow
TILE:   p = dngn_sarcophagus_pedestal_left
TILE:   aG = dngn_statue_cat
FTILE:  -d$1+ap = floor_sandstone
MAP
       ...
      ..c..
     ..ccc..
    ..ccdcc..
   ..ccdpdcc..
  ..cc1$$$1cc..
 ..cc--111--cc..
..cccca---acccc..
.cccccc+++cccccc.
......G...G......
     .......
     .G...G.
     ...@...
ENDMAP

>>>>>>> 41a590f7

###############################################################################
#
# <<3>> Abstract or generic threat vaults.
#       098 randomness, really minimal specified content,
#       or very generic vault contents like statues and oklobs.
#
###############################################################################

##############################################################################
# Elevator
NAME:    lemuel_elevator
TAGS:    allow_dup extra luniq_staircase
DEPTH:   D:2-, !D:$, Elf:2, Crypt:2-, !Crypt:$, Zot:2-, !Zot:$
ORIENT:  float
WEIGHT:  10 (D), 5
SUBST:   m:mn
KFEAT:   ] = ]
KFEAT:   } = }
KFEAT:   ) = )
: if not you.in_branch("D") then
KMONS:   ]}) = 9
: end
SHUFFLE: ]}), [{(
MAP
mmmm
m{}m
mmmm
ENDMAP

##############################################################################
# Kobold bridge
# Could perhaps use colour.
NAME:   minmay_kobold_bridge
TAGS:   no_monster_gen
DEPTH:  D:1-2
ORIENT: float
WEIGHT: 3
MONS:   kobold / nothing w:3
MAP
xxxxxx@xxxxxx
xxxx.....xxxx
xxx.......xxx
xxxw.....wxxx
xxxww..1wwxxx
xxxww...wwxxx
xxxww1..wwxxx
xxxww..1wwxxx
xxxww.1.wwxxx
xxxww...wwxxx
xxxww1..wwxxx
xxxw.....wxxx
xxx.......xxx
xxxx.....xxxx
xxxxxx@xxxxxx
ENDMAP

##############################################################################
# Rooms
NAME:    minmay_opposing_rooms
DEPTH:   D:4-
ORIENT:  float
SHUFFLE: 0%
: if you.absdepth() < 6 then
SUBST:   9 = 0
: end
MAP
xxxxxxxxxxxxxxcccccxx
xxxx........xcc%.%ccx
xx......x...xc....%cc
xx..9..xx...x......%c
x......xx...+.......c
@....xxxx...x......%c
xxcccccxx...xc....%cc
xcc0.0ccx...xcc%.%ccx
cc0....cx...xxcccccxx
c0......x...xxxx....@
c.......+...xx......x
c0......x...xx..9..xx
cc0....cx...x......xx
xcc0.0ccx........xxxx
xxcccccxxxxxxxxxxxxxx
ENDMAP

##############################################################################
# Klotski a.k.a. what we learned from the elders.
NAME:    minmay_klotski
SHUFFLE: }])>
DEPTH:   D:6-12
ORIENT:  float
SUBST:   0 = 0.., 9 = 9., 8 = 88.
MONS:    bush
MAP
xxxxxxxxxxxxxxxxxxxxx
x....+.........+...9x
x1...x...0.0...x....x
x...1x..0.0.0..x.0..x
x1...x.0.....0.x..0.x
x...1x..0...0..x.0..x
x1...x.0.....0.x..0.x
x...1x.........x.0..x
x1...x.9.9.9.9.x....x
x...1x8.8...8.8x9...x
x+xxxxxxxx+xxxxxxxx+x
x...9x$$$$$$$$$xG...x
x.0..x$$$$$$$$$x....x
x..0.x$$$$$$$$$x....x
x.0..x$$$$$$$$$x....x
x..0.xxxxxxxxxxx....x
x.0..+....x0...+....x
x..0.x..T.x.0..x....x
x.0..x.T..x..0.x....x
x9...x....x...0x...Gx
xxxxxxxxx+x+xxxxxxxxx
     x....x....x
     x....x....x
     x....x....x
     x}...x...]x
     xxxxxxxxxxx
ENDMAP

##############################################################################
# Statue pair
NAME:    minmay_separated_statues
DEPTH:   D:8-
ORIENT:  float
MONS:    obsidian statue, orange crystal statue, ice statue
SHUFFLE: 123
MAP
     ......
    ......xx
   xxx.....xx
  xx*xx.....xx
 xx...xx.....xx
xx*.1..xx..2.*xx
 xx.....xx...xx
  xx.....xx*xx
   xx.....xxx
    xx......
     ......
ENDMAP

##############################################################################
# Statue gallery
NAME:    minmay_statue_hallways
DEPTH:   D:8-
ORIENT:  float
MONS:    orange crystal statue / obsidian statue / ice statue
MAP
           xxx
           x1x
           x|x
          xx.xx
          x...x
         xx...xx
       xxx.....xxx
xxxxxxxx.........xxxxxxxx
@.......................@
.........................
xxxxxxxxxxxxxxxxxxxxxxxxx
ENDMAP

NAME:   kennysheep_random_hallway
TAGS:   extra
ORIENT: float
SUBST:  c:ccxxb.
SUBST:  t:ttGGbT.
SUBST:  w:wwwl.
DEPTH:  D:10-, Depths
MAP
c@@@@@@@@c
cwt....twc
cw......wc
cw......wc
cw......wc
cwt.00.twc
cw..%%..wc
cw......wc
cw......wc
cwt....twc
cw......wc
cw......wc
cw......wc
cwt....twc
cw......wc
cw.9**9.wc
cw......wc
cwt....twc
cw......wc
cw......wc
cw......wc
cwt....twc
cw......wc
cw......wc
cw..%%..wc
cwt.00.twc
cw......wc
cw......wc
cw......wc
cwt....twc
c@@@@@@@@c
ENDMAP

##############################################################################
# Wavy paths in crystal walls
NAME:   minmay_wavy_crystal
DEPTH:  D:10-
ORIENT: float
MAP
bbbbbbbbbbbb@.@bbbbbb
@...bbbbbbbb...bbbbbb
......bbbbbb...bbbbbb
@......bbbbb...bbbbbb
bbbb...bbbbb...bbbbbb
bbbbb...bbbbb...bbbbb
bbbbb...bbbbb.....bbb
bbbbb...bbbbbb.....bb
bbbbb...bbb..bbb...bb
bbbbb...bb9bb.bb....b
bbbbb...bb|bb.bb....b
bbbbbb...bbb.bb....bb
bbbbbb.............bb
bbbbbbb...........bbb
bbbbbbbbb.......bbbbb
bbbbbb..bbb...bbb..bb
bbbbb.bb9bb...bb9bb.b
bbbbb.bb|bb...bb|bb.b
bbbbbb.bbb.....bbb.bb
@...................@
............b........
@.........bbbbb.....@
bbbbbbbbbbbbbbbbbbbbb
ENDMAP

##############################################################################
# A traditional vault
NAME:    minmay_two_paths
TAGS:    transparent
ORIENT:  float
DEPTH:   D:12-, Depths, !Depths:$
MAP
cccccccccccccccc
c.9.c......c.9.c
c.c.c.c88c.c.c.c
c.c.c.c$$c.c.c.c
c.c.c.c%%c.c.c.c
c.c.c.c**c.c.c.c
c.c.9.c||c.9.c.c
c.cccccccccccc.c
c.cccccccccccc.c
c.9.c......c.9.c
c.c.c.c..c.c.c.c
c.c.c.c..c.c.c.c
c.c.c.c..c.c.c.c
c.c.c.c..c.c.c.c
c9c.9.c00c.9.c9c
ccccccc..ccccccc
ENDMAP

##############################################################################
# An old-fashioned vault, by Lemuel
NAME:  lemuel_traditional_vault
DEPTH: D:12-, Depths
ORIENT: float
SUBST: 9 = 9 0 8:2
SUBST: 0 = 0 .
MAP
........................
wwwwwwwwwwwwwwwwwwwwwwww
wcccccccccc++ccccccccccw
wc$..................$cw
wc.........99.........cw
wc..cccccccccccccccc..cw
wc0.c$....9999....$c.0cw
wc..c.....9999.....c..cw
wc..c..cccc++cccc..c..cw
wc..c..c$......$c..c..cw
wc..c..c...99...c..c..cw
wc..c..c..cccc..c..c..cw
wc00c..c..c||c..c..c00cw
wc00c..c..c||c..c..c00cw
wc..c..c..c++c..c..c..cw
wc..c..c..9889..c..c..cw
wc..c..c$.9889.$c..c..cw
wc..c..cccccccccc..c..cw
wc..c......99......c..cw
wc0.c$............$c.0cw
wc..ccccccc++ccccccc..cw
wc.........00.........cw
wc$........00........$cw
wccccccccccccccccccccccw
wwwwwwwwwwwwwwwwwwwwwwww
........................
ENDMAP

##############################################################################
# An Ice Statue vault
NAME:    lemuel_ice_statue
MONS:    ice statue
TAGS:    no_pool_fixup
ORIENT:  float
DEPTH:   D:7-
SUBST:   * : *$
SUBST:   * = |:5 * .
SUBST:   T = TU
SHUFFLE: xb/cc, ABC
: if crawl.coinflip() then
KFEAT:   X = < / >
KITEM:   X = any good_item
SUBST:   A=., B=., C=.
: else
SUBST:   X=*, B=., C=.
KFEAT:   A = teleport trap
: end
MAP
xxxxxxxxxxxxxxxxx
xbbbbbbbbbbbbbbbb
xb**....www.....T
xb**..A.www......
xbX*..B.w1w.....@
xb**..C.www......
xb**....www.....T
xbbbbbbbbbbbbbbbb
xxxxxxxxxxxxxxxxx
ENDMAP

#############################################################################
# Oklob gauntlet
# average of 2.2 oklobs, and at most 5 of them
NAME:    dpeg_oklob_gauntlet
DEPTH:   Depths, !Depths:$, Lair, Snake, Elf
ORIENT:  float
MONS:    plant, oklob plant, thorn hunter, acid blob
SHUFFLE: ]}) / def
NSUBST:  ' = 1:2 / 4 = 11122 / *:1
NSUBST:  " = 1:W / * = wwW, ` = 1:W / * = wwW
SUBST:   def = |*
: if you.in_branch("Depths") then
NSUBST:  3 = 1:3 / 1:4 / *:34...
: else
SUBST:   3 = .
: end
MAP
xxxxxxxxxxxxx
xxxxx]})xxxxx
xxxxx.3.xxxxx
x'ww3...3ww'x
x'".......`'x
x'".......`'x
x'".......`'x
x'".......`'x
x'ww.....ww'x
xxxxxx+xxxxxx
ENDMAP

#############################################################################
# Oklob shooting range
#
# Disallowing this vault on branch starts, as brown stairs can't help there.
# Chance for a plant to turn oklob based on dungeon level. Elf:$ is hard, but
# considered okay. Has between 1 and 3 oklob plants.
# Single oklob at absolute depth 10, expect 2 oklobs at depth 20.
# Rarely (2.5% chance) the whole vault is enclosed. This is the hardest case,
# and the walls are always diggable then.
#
NAME:    dpeg_oklob_shooting_range
DEPTH:   Depths, !Depths:$, Lair:2-, Elf:2-
WEIGHT:  2
ORIENT:  float
SHUFFLE: ab" / AB'
SUBST:   a=[, b=(, A=., B=., '=., "=>
#
SUBST:   x : y:1 x:5 .:34
SUBST:   x = x:2 .
SHUFFLE: xcv
SUBST:   y = x
#
NSUBST:  1 = 1:2 1:3 *:1
: wt = (you.absdepth()-10)/2
: mons("oklob plant w:" .. wt .. " / plant")
MONS:    plant, oklob plant
MAP
xxxxxxxxxxxxxxx
xxxx...1...xxxx
xx...........xx
xx...........xx
x......"......x
x......'......x
x1...aA{Bb...1x
x......'......x
x......"......x
xx...........xx
xx...........xx
xxxx...1...xxxx
xxxxxxxxxxxxxxx
ENDMAP

##############################################################################
# Shantytown, noun: An area containing a collection of shacks,
#                   shanties or makeshift dwellings. By Core Xii
#
NAME:   corexii_shantytown
DEPTH:  D:4-8
ORIENT: float
TAGS:   no_monster_gen no_item_gen
NSUBST: + = 1:+ / *:=
SUBST:  = = + x:100
NSUBST: A = 1:+ / *:x, B = 1:+ / *:x, C = 1:+ / *:x, D = 1:+ / *:x
NSUBST: E = 1:+ / *:x, F = 1:+ / *:x, G = 1:+ / *:x, H = 1:+ / *:x
NSUBST: I = 1:+ / *:x, J = 1:+ / *:x, K = 1:+ / *:x, L = 1:+ / *:x
NSUBST: M = 1:+ / *:x, N = 1:+ / *:x, O = 1:+ / *:x, P = 1:+ / *:x
NSUBST: Q = 1:+ / *:x, R = 1:+ / *:x, S = 1:+ / *:x, T = 1:+ / *:x
NSUBST: U = 1:+ / *:x, V = 1:+ / *:x
# There are 111 - glyphs, which leads to about 27 monsters
SUBST:  - = 2:20 d .:50
ITEM:   any weapon / any missile / w:5 any armour / \
        w:5 any potion / w:5 any scroll, w:1 any misc
MONS:   plant / w:40 nothing, goblin / hobgoblin / kobold / orc / w:5 gnoll
MAP
.......................
..1..x++x..1..x+++++x..
.1x++x--x++x++x-----+..
..+--A--B--C--E-----+..
..+--A--B--C--E-----+..
.1xxAxxBxCCx--xEExEExx.
..1+--R....xDDx..F---+.
..1+--R..........F---+.
.1xxRxx.xSSSxTTx.xFx+x.
..+--Q..S---T--T...+1..
..+--Q..S---T--T...+1..
.xxPxx.xxSSxxTxx.xGxx1.
.+--P..V---U--U..G--+..
.+--P..V---U--U..G--+..
.xxOxx.V---xUUx..xHHxx.
..+--O.xVVVx.....H---+.
..+--O........xJJx---+.
.xxNNxMMx..xKKx--xIIxx.
.+---N--xLLx--J--I--+..
.+---N--M--L--x++x--+..
.x+++x++x--L--+11+--+..
.1...1..x++x++x..x++x1.
.......................
ENDMAP

##############################################################################
# Cluster of small buildings with basic monsters and loot, by Core Xii
NAME:   corexii_shack_village
DEPTH:  D:3-9
ORIENT: float
TAGS:   no_monster_gen no_item_gen
NSUBST: A = 1:+ / *:x, B = 1:+ / *:x, C = 1:+ / *:x, D = 1:+ / *:x
NSUBST: E = 1:+ / *:x, F = 1:+ / *:x, G = 1:+ / *:x, H = 1:+ / *:x
# 39 - glyphs, leading to about 10 monsters.
SUBST:  - = 2:20 d .:50
SUBST:  T = T:50 V G 1 .:20
ITEM:   any weapon / any missile / w:5 any armour / w:5 any potion
MONS:   plant / w:40 nothing, goblin / hobgoblin / kobold / orc
MAP
....................
.1xAAx1.xxxxx111111.
.1x--x1.B---xxxxxxx.
.1x--x1.B---C--D--x.
.1xAAx1.xBBBx--D--x.
............xCCxDDx.
..........T.........
.11.xFFFx...........
.xEEx---xGGx1.xHHx1.
.x--E---G--x1.H--x1.
.x--E---G--x1.H--x1.
.xxxxxxxxxxx1.xxxx1.
....................
ENDMAP

##############################################################################
# Marble ring (evilmike)
# outer ring contains 10 to 30 monsters, mean of 16.7
#
NAME:   evilmike_marble_ring
DEPTH:  Depths
ORIENT: float
COLOUR: b-+89*| = white
FTILE:  b-+89*| = FLOOR_MARBLE
TILE:   b = WALL_MARBLE
NSUBST:  0 = 3:9 / 7:0 / 20=0.. / *:.
# can rarely be a statue gallery, otherwise use stone pillars
: if crawl.one_chance_in(4) then
SUBST:  c = G, v = .
: else
SUBST:  v: ...c
: end
SUBST:  b = c, - = .
MAP
xxxxxxxxxxx@xxxxxxxxxxx
x.....................x
x.c.c.c.c.c.c.c.c.c.c.x
x..v.v.v.v.v.v.v.v.v..x
x.c.................c.x
x..v...............v..x
x.c...00000000000...c.x
x..v..0bbbbbbbbb0..v..x
x.c...0b---8---b0...c.x
x..v..0b-b---b-b0..v..x
x.c...0b--|||--b0...c.x
x..v..0b9-***-9b0..v..x
x.c...0b--***--b0...c.x
x..v..0b-b---b-b0..v..x
x.c...0b-------b0...c.x
x..v..0bbbb+bbbb0..v..x
x.c...00000000000...c.x
x..v......T.T......v..x
x.c.................c.x
x..v.v.v.v.v.v.v.v.v..x
x.c.c.c.c.c.c.c.c.c.c.x
x.....................x
xxxxxxxxxxxxxxxxxxxxxxx
ENDMAP

##############################################################################
# evilmike's hourglass vault
NAME:   evilmike_hourglass
DEPTH:  Depths
ORIENT: float
NSUBST: . = 7:0 / 2:9 / 1:8 / *:.
NSUBST: ' = 7:0 / 2:9 / 1:8 / *:.
NSUBST: % = 6:* / 3:| / *=%$
SUBST:  - = .
MAP
xxxxxxxxxxxxxxxxxx@xxxxxxxxxxxxxxxxxx
xx%%xxxxxxxxxxxxxx-xxxxxxxxxxxxxx$$xx
xx%%%%xxxxxxxxxxxx-xxxxxxxxxxxx$$$$xx
xx%%%%%%xxxxxxxxxx-xxxxxxxxxx$$$$$$xx
xx''''''''xxxxxxxx-xxxxxxxx........xx
xx''''''''''xxxxxx-xxxxxx..........xx
xx''''''''''''xxxx-xxxx............xx
xx'''''''''''''-xx-xx-.............xx
xx'''''''''''''-------.............xx
xx'''''''''''''-------.............xx
xx'''''''''''''-xx-xx-.............xx
xx''''''''''''xxxx-xxxx............xx
xx''''''''''xxxxxx-xxxxxx..........xx
xx''''''''xxxxxxxx-xxxxxxxx........xx
xx$$$$$$xxxxxxxxxx-xxxxxxxxxx%%%%%%xx
xx$$$$xxxxxxxxxxxx-xxxxxxxxxxxx%%%%xx
xx$$xxxxxxxxxxxxxx-xxxxxxxxxxxxxx%%xx
xxxxxxxxxxxxxxxxxx@xxxxxxxxxxxxxxxxxx
ENDMAP

##############################################################################
# Inaccessible box (evilmike)
NAME:   evilmike_inaccessible_box
DEPTH:  Depths
ORIENT: float
SUBST:  x : xxxm
NSUBST: 9 = 6:. / *:9
NSUBST: 0 = 6:. / *:0
KPROP:  .089*| = no_tele_into
SUBST:  ' = .
MAP
'''''''''''''''''''''
'cccmcccccccccccmccc'
'c.....x.....x.....c'
'c..0..x..9..x..0..c'
'm.000.m.999.m.000.m'
'c..0..x..9..x..0..c'
'c.....x.....x.....c'
'cxxmxxcxxmxxcxxmxxc'
'c.....x..*..x.....c'
'c..9..x.|8|.x..9..c'
'c.999.m*8|8*m.999.c'
'c..9..x.|8|.x..9..c'
'c.....x..*..x.....c'
'cxxmxxcxxmxxcxxmxxc'
'c.....x.....x.....c'
'c..0..x..9..x..0..c'
'm.000.m.999.m.000.m'
'c..0..x..9..x..0..c'
'c.....x.....x.....c'
'cccmcccccccccccmccc'
'''''''''''''''''''''
ENDMAP

##############################################################################
# Path along pillars (evilmike)
NAME:   evilmike_pillar_path
DEPTH:  Depths
ORIENT: float
SUBST:  c: cvxbwl.t
MAP
xxxxxxxxxxxxxxxxxxxxxxxxxxx
xxxxxxx......xvvvvvx......x
xxxxxxx...0..xv*|*vx..8...x
@.x...x.0cc..xv|c*+...cc8.x
x...x....cc0.xv*|*vx.8cc..x
xxxxxxx..0...xvvvvvx...8..x
xxxxxxx......xxxxxxx......x
xxxxxxxxxx.xxxxxxxxxxx.xxxx
      xxx..xxxxxxxxxxx..xxx
      xxx.xxxxxxxxxxxxx.xxx
      xxx..xxxxxxxxxxx..xxx
      xxxx.xxxxxxxxxxx.xxxx
      xxx..xxxxxxxxxxx..xxx
      xxx.xxxxxxxxxxxxx.xxx
      x......xxxxxxx......x
      x...0..xxxxxxx..9...x
      x.9cc..x...x....cc9.x
      x..cc9...x...x.9cc..x
      x..0...xxxxxxx...9..x
      x......xxxxxxx......x
      xxxxxxxxxxxxxxxxxxxxx
ENDMAP

##############################################################################
# Cross vault (evilmike)
NAME:   evilmike_cross
DEPTH:  Depths
ORIENT: float
MAP
...................
.......xxxxx.......
.......x...x.......
.......+.8.+.......
.......x...x.......
.......xx.xx.......
.......0x.x0.......
.xx+xx0cc+cc0xx+xx.
.x...xxc*%*cxx...x.
.x.9.xxc%G%cxx.9.x.
.x...xxc*%*cxx...x.
.xx+xx0ccccc0xx+xx.
.......0xxx0.......
.......xxxxx.......
.......x...x.......
.......+.9.+.......
.......x...x.......
.......xxxxx.......
...................
ENDMAP

##############################################################################
# Lava path (evilmike)
# Has mostly lava and sometimes water, a bit sewer-like.
#
NAME:   evilmike_lava_path
DEPTH:  Depths
ORIENT: float
TAGS:   no_pool_fixup
SUBST:  w: wlll
NSUBST: . = 10:0 / 4:9 / *:.
MAP
xxxxxxxxxxxxxxxxxxxxxxxxxxxxxxx
wwwwwwwwwwxxxxxxwwwxxxxxxxxxxxx
@........wwxxxxxw|wxxxxxxxxxxxx
wwwwwwww..wwxxxxw*wxxxxxxxxxxxx
@......ww..wwxxxw8wwwwwwwwwwwwx
wwwwww..ww..wwxxw............wx
xxxxxww..ww..wwxw8www.wwwwww.wx
xxxxxxww..ww..wxw*wxw.w......wx
xxxxxxxww..ww.wxw|wxw.w.wwwwwwx
xxxxxxxxww..w.wxwwwxw.w.wxxxxxx
xxwwwxxxxww.w.wxxxxxw.w.wxxxxxx
xxw|wxxxxxw.w.wxxxxww.w.wxxxxxx
xxw|wxxxxxw.w.wxxxww..w.wxxxxxx
xxw*wxxxxxw.w.wxxww..ww.wxxxxxx
xxw*wxxxxxw.w.wxww..ww..wxxxxxx
xxw8wwwwwww.w.www..ww..wwxxxxxx
xxw.........w.....ww..wwxxxxxxx
xxwwwwwwwww.wwwwwww..wwxxxxxxxx
xxxxxxxxxxw.........wwxxxxxxxxx
xxxxxxxxxxwwwwwwwwwwwxxxxxxxxxx
xxxxxxxxxxxxxxxxxxxxxxxxxxxxxxx
ENDMAP

##############################################################################

NAME:   nooodl_glass_maze
ORIENT: float
SUBST:  M = cm..
NSUBST: N = 1:+ / *:m
MAP
cccccccccccccccc@c
c*..........M....c
c.cc.cc.cc.cc.cc.c
c.ccMcc.cc.cc.ccMc
c.M......M...0...c
c.cc0cc.cc.cc.cc.c
c.cc.ccNccNcc.ccMc
c..M..N....N.....c
c.cc.cc.*0.cc.cc.c
cMcc.cc.0*.ccMcc.c
c...0.N....N.....c
c.cc.ccNccNcc.cc.c
cMcc.cc.cc.cc.cc.c
c....M...M.M...M.c
c.cc.cc.cc.cc.cc.c
c.cc.cc.cc.cc.cc.c
c..M....M.....0.*c
c@cccccccccccccccc
ENDMAP

##############################################################################

NAME:    hangedman_arrow_trap
ORIENT:  float
DEPTH:   D:12-, !D:$, Depths:2-, !Depths:$
MAP
xxxxxxxxxxxxxxxxxx
xcccccccxxcccccccx
x*xxxx*c[]c*xxxx*x
x..x9x9c..c9x9x..x
xc..x9xc..cx9x..cx
xcc..x0c00c0x..ccx
xxcc..xc00cx..ccxx
xxxcc..c++c..ccxxx
xxxxcc......ccxxxx
xxxxxcc....ccxxxxx
xxxxxxcc**ccxxxxxx
xxxxxxxccccxxxxxxx
       .@@.
ENDMAP

##############################################################################

NAME:   wad_guarded_room
DEPTH:  D:6-, !D:$, Depths:2-, !Depths:$
ORIENT: float
WEIGHT: 4
FTILE: ' = floor_pebble
MONS:   plant
MAP
xx....xxxxxxxxxxxxxxxxxxxx
x.........+.xxxxxxxxxxxxxx
...xx...xxx..............x
...xxx....x..xx..xx0.xx..x
..xxx.....x..xx0.xx..xx..x
...xx...xxxxx..xx..xx..xxx
x......x.xxxx.0xx..xx.0xxx
xx....xxx..xxxx0.xx..xx..x
xx....xxx..xxxx..xx0.xx..x
x......x.xxxx..xx..xx.0xxx
...xx...xxxxx..xx..xx..xxx
...xxx..xxxxxxx0.xx..xx.0x
..xxx...xxxxxxx..xx..xx..x
...xx...xxxxx..xx.0xx..xxx
x......xxxxxx..xx..xx0.xxx
xx....xxxx.............xxx
xx....xxxx.xcccccc+ccccccx
x......xxx.xc..xxx.xxx..cx
...xx...xx.xcxxxx...xxxxcx
...xxx..+..xcxxxx0'0xxxxcx
..xxx...xxxxcxxx9.'.9xxxcx
...xx...xxxxcxxxxx'xxxxxcx
x......xxxxxcxx..0'0..xxcx
xx....xxxxxxcxx.T.'.T.xxcx
xx....xxxxxxcxx..'''..xxcx
x......xxxxxcxx..'''..xxcx
...xx...xxxxcxx.T.'.T.xxcx
...xxx..xxxxcx%%%xxx%%%xcx
..xxx...xxxxc**xxxxxxx**cx
...xx...+..xcnncccccccnncx
x......xxx...............@
xx....xxxxxxxxxxxxxxxxxxxx
ENDMAP

##############################################################################

NAME:   wad_statue_garden
DEPTH:  D:8-, !D:$, Depths:2-, !Depths:$
ORIENT: float
WEIGHT: 4
FTILE: ' = floor_pebble
FTILE: 12"t> = floor_grass
COLOUR: 12" = green
FTILE: ; = floor_dirt
COLOUR: ; = brown
MONS:   plant, bush
MAP
xxxxxxxxxxxxxxxxxxxxxxxxxxxxxxxxxxxxxxxxxxxxxxxxxxxxx
x""""""1;;;;;;;xxxxxxxxxxxxxxxcxxxxxxxxxxxxxxxx.+.9xx
x""""""";"t"t";xxxxxGxcxGxcxGxcxGxcxGxcxGxxxxxx.xxxxx
x""""""1;;;;;;;+.....+.................+.....+;;x'%'x
x""""""";;"";;xxxx.xGxcxGxcxGc+cGxcxGxcxGx.xxx.;x.'0x
x""""""1;2222;"t"c+ccccccccccc'ccccccccccc+c...;x'0'x
x"""""1";2tt2;t"tc.cn%xxx'.'.'''.'0'xxx%nc.c...;xxx+x
x1"1"1"1;2222;"t"c.nc%+...'0'.'9'.'...+%cn.c...;;;;;x
x""WWWWW;;"";;cccc.cn*xxG'.'.'''.'.'Gxx*nc.cccc;xxx+x
x"WWwwwWW;;;;;c'.'.cn%+...'.'.'.'0'...+%nc.'.'c;x'.'x
x""WWWWW;;"";;c.G..nc*x..'.'.'U'.'.'..x%cn..G.c;x*'9x
x1"1"1"1;2222;c'.'.cn%+...'0'.'.'.'...+*nc.'.'c;x'.'x
x"""""1";2tt2;cccc.cn%xxG'.'.'''.'.'Gxx%nc.cccc;xxx+x
x""""""1;2tt2;t11c.nc*+..0'.'.'.'.'...+*cn.c...;;;;;x
x""""""";2tt2;t>1c.cn%xxx'.'8'''.'0'xxx%nc.cxx.;xxx+x
x""""""1;2tt2;t"1c+ccccccccccccccccccccccc+cxx.;x'.'x
x""""""";2222;t"tx.xxx.x.x.x.x.x.x.x.x.xxx.xx..;x0'%x
x1"1"1"1;;"";;;.xx.xx...................xx.xx..;x'0'x
xxxxxxxx;;;;;;;;;;;;;;;;;;;;;;;;;;;;;;;;;;;;;;;;xxxxx
ENDMAP

##############################################################################

NAME: wad_mega_maze
ORIENT: float
WEIGHT: 4
SUBST:  X : cccvvb
MAP
X@XXXXXXXXXXXXXXXXXXXXXXXXXXXXXXXXXXXXXXXXXXXXXX
X....XXXXXXXX0X.X.........................X....X
XXXX.XX.......X.X.XXX.XXXXXXXX.XXXXXXXX.X.X.XX.X
X....XX.XXXXXXX.X...X.XG.....X.XXXXXXXX.X...XX.X
X.XXXXX.X.......XXX.X.XXXXXX.X.X.....XX.XXXXXX.X
X.XXXXX.X.XXXXX...X.X.X....X.X.X.XXX.XX.X......X
X....XX.X.XXXXXXXXX.X.X.XX.X.X.X.XXX.X%9X.XXXXXX
XXXX.XX.X...........X.X.XXXX.X.X.XXX.XXXX.XG...X
X.....X.XXXXXXX.XXXXX.X....X.X.X.XXX......XXXX.X
X.XX.XX..X....X.....X.X.XX.X.X.X.XXXXXXXXXXXXX.X
X.XXXXXX.X.XX.XXXXXXX.XGXX.....X.X|X...XX....X.X
X......X.X.XXXXXXXXXXXXXXXXXXXXX.n|X.X.XX.XX.X.X
XXXXXX.X.X.......................X|+.X....XX.X.X
X.XXXX.X.X.XXXXXXXX.X.XXXXXXXXXX.XXXXXXXXXXX.X.X
X.XXXX.X.X.X.XX...X.X.XXXXX....X.XX..........X.X
X......X...X....XXX.X.X...X.XX.X.XX.XXX.XXXXXX.X
XXXXXX.XXXXXXX.XXXX.X.XXX.X.XX.X....XXX........X
X....X.XXXXX.....X..X.XXX.X.XX.XXXXXXXXXXXXXXXXX
X.XX.X.XXXXXXX.X.X.XX.XX..X.XX...X......XXX....X
X.XX...XXX.XXX.X.X.XX.XX.XX.XXXX.X.XXXX.....XX.X
X.XXXXXXXX.X...X...XX.XX.....9*X.X....XXX.XXXX.X
X.XXXXXXXX.XXXXXXXXXX.XXXXXXXXXX.X.XXXX0X.X.GX.X
X.XXXXXXXX.......................X.XXX..X.X.XX.X
X.X...XXXX.XXXXXXXXXX.XXXXXXXXXX.X.....XX.X.XX.X
X.X.X.XXXX.X........X.XX.......X.XXXXXXXX.X.XX.X
X...X........XXXXXX0X....XXXXX............X....X
XXXXXXXXXXXXXXXXXXXXX@XXXXXXXXXXXXXXXXXXXXXXXXXX
ENDMAP

##############################################################################

NAME: wad_river_or_something
ORIENT: float
DEPTH:  D:2-, !D:$
WEIGHT: 4
MAP
xx@xxxxxxxxxxxxxxxxxxxxxxxxxx
xx..0....0....0....+........x
xxG%xxxG%xxxG%xxxG%x........x
xxxxxxxxxxxxxxxxxxxx+xxxxxxxx
xx0........0...............xx
xwwwwwwwwwwwwwwwwwwwwwwwwwwwx
xwwwwwwwwwwwwwwwwwwwwwwwwwwwx
xx.........................xx
xxxx.xxxxxxxxxxxxxxxxxxxxxxxx
xxx.xxx..xxxxxxxxx..xxxxxG.xx
xx.xx0.xx.xxxxxxx.xx.xxxxxx.x
x.xxxxxxxx.xxx...xxxx..xxxx.x
x.x...xxx.x.x.xxx.xxxxx.xx.xx
xx.xxx...xxx.xxxxx.xx%0x..xxx
xxxxxxxxxxxxxxxxxxx.xxxxxxxxx
.x.0..x.x..0.x....x.x....x...
..x..x...x..x.............x..
..................x.x........
...................@.........
ENDMAP

##############################################################################

NAME: wad_crossroads
DEPTH:  D:2-, !D:$
ORIENT: float
WEIGHT: 4
FTILE: 'G = floor_pebble
SUBST:  X : cccvvb
MAP
Xxxxxxxxxxxxx..@..xxxxxxxxxxxxX
xxx.xxxxx'...xx'xx...'xxxxx.xxx
x0x...xx'.xxxx'''xxxx.'xx...x0x
Xx.xx......'.''x''.'......xx.xX
XXx%x...xxxx''xxx''xxxx...x.xXX
XXXx.xx....'.''x''.'....xx.xXXX
XXXXx.x...xxxx'''xxxx...x.xXXXX
XXXXXx.xx..xGxX'XxGx..xx.xXXXXX
@.....x.xXxxxX.'.XxxxXx.x.....@
XXXXXxxxxxxx.xX'Xx.xxxxxxxXXXXX
XXXXx.x.x..x..'''..x..x.x.xXXXX
XXXxxx.x....x.'G'.x....x.xxxXXX
XXx.x.....x..x'''x..x.....x.xXX
Xxxx.......x..'G'..x.......xxxX
x0x.....xxX.XX'''XX.Xxx.....x0x
xx....xxxX.X.XX'XX.X.Xxxx..%.xx
XxxxxxxxxXXXXXX@XXXXXXxxxxxxxxX
ENDMAP

###############################################################################

NAME:   wad_arrow_thing
DEPTH:  D:8-, !D:$, Depths:2-, !Depths:$
ORIENT: float
WEIGHT: 4
FTILE:  ' = floor_pebble
SUBST:  X : cccvvb
MAP
XXXXXXXXXXXXXXXXXXXXXXX
X..%X.............X%..X
X0G.X.GXGXG.GXGXG.X.G0X
X.0.X.X.........X.X.0.X
X+XXX.X.XXXXXXX.X.XXX+X
X.....................X
XXXXX+XXXXXXXXXXX+XXXXX
XXXX...X.X.X.X.X...XXXX
XXX.....'..X..'.9...XXX
@.....%'''.+.'''......@
XXX..0..'..X..'.....XXX
XXXX...X.X.X.X9X...XXXX
XXXXX+XXXXnXnXXXX+XXXXX
XXXXX.XXX..*..XXX.XXXXX
XXXXXX.XXX..0XXX.XXXXXX
XXXXXXX.XXX9XXX.XXXXXXX
XXXXXXXX.XX+XX.XXXXXXXX
XXXXXXXXX.X.X.XXXXXXXXX
XXXXXXXGXX.X.XXGXXXXXXX
X0......XXX.XXX.....0%X
XXXXXXX.+..X..+.XXXXXXX
XXXXXXXXXXXXXXXXXXXXXXX
ENDMAP

###############################################################################

NAME:   wad_cavern_with_rooms
DEPTH:  D:8-, !D:$, Depths:2-, !Depths:$
ORIENT: float
WEIGHT: 4
FTILE: ' = floor_pebble
MONS:   plant
MAP
xxxxxxxxxxxxxxxxx@xxxxxxxxxx
xxxxxx...xxxxxxx..xxxxxxxxxx
xxxxxx..%xxxxxxx...xxxxxxxxx
x%..xx.x.xxxxxxx....xxxxxxxx
x...+.x.xxxxxxx..'..xxxxxxxx
x...xxxx.xxx....'.'..xxxxxxx
xxxxxxxxx......'.'.'...xxxxx
xxxx1.WWW..xxx..'.'.xx+xxxxx
xx...WW....+0x...'..x....xxx
x1.........xxx......x...0xxx
xxx.xxxx...'........xxxxxxxx
xxxxx0.+..'.'.....xxxxxxxxxx
xxxxxxxx.'.'.'.xx+x%..x9..xx
xxxxxxxxx.'.'xxxx.x...+...xx
xxxxxxxxxx.'xxxxx....0x...xx
xxxxxxxxxxx@xxxxxxxxxxxxxxxx
ENDMAP

###############################################################################

NAME:   wad_courtyard
DEPTH:  Depths, !Depths:$
ORIENT: float
WEIGHT: 4
FTILE:  "+ = floor_pebble
FTILE:  ; = floor_limestone
COLOUR: ; = white
SUBST:  X : cccvvb
MAP
xxxxxxxxxxxxxxxxxxxxxxxxxxxxxxxxxxxxx
x.%9x0x0x.x%xXXXXXXXXXXXx.x0x%x0x9%.x
x...x...x...xX8..***..8Xx...x...x...x
x...x...x...xX.;;;;;;;.Xx...x...x...x
x...........xX.........Xx...........x
x...........xXXX+XXX+XXXx...........x
x........xxxxxxx"xxx"xxxxxxx........x
xWWWWWWxxx0....+".x."+....0xxxWWWWWWx
xwwwwwwx%+.;;;.x".x."x.;;;.+9xwwwwwwx
xwWWWWWxxx0....x+xxx+x....0xxxWWWWWwx
xwW......xxxxxxx.".".xxxxxxx......Wwx
xwW............xxx+xxx............Wwx
xwW............xG.".Gx............Wwx
xwW......xxx...xxx+xxx...xxx......Wwx
xwW...xxxxXx......"......xXxxxx...Wwx
xwW...x..xxx...W.."..W...xxx..x...Wwx
xwW........0..WWW.".WWW..0........Wwx
xwW...........WWW.".WWW...........Wwx
xwW.......xxx..W.."..W..xxx.......Wwx
xwW....xxxxxx..T.."..T..xXxxxx....Wwx
xwW....x..xxx..W.."..W..xxx..x....Wwx
xwW.......0...WWW.".WWW...0.......Wwx
xwW...........WWW.".WWW...........Wwx
xwW........xxx.W.."..W.xxx........Wwx
xwW.....xxxxXx...."....xXxxxx.....Wwx
xwW.....x..xxx...."....xxx..x.....Wwx
xwW.............x.".x.............Wwx
xwWWWWWWWWWWWWWxxx.xxxWWWWWWWWWWWWWwx
xwwwwwwwwwwwwwwwx...xwwwwwwwwwwwwwwwx
xxxxxxxxxxxxxxxxxx@xxxxxxxxxxxxxxxxxx
ENDMAP

###############################################################################

NAME:    hangedman_cross_stitches
ORIENT:  float
TAGS:    transparent no_monster_gen
DEPTH:   D:6-, !D:$, Depths, !Depths:$, Elf, Snake
WEIGHT:  5 (Elf, Snake), 10
KMONS:   0 = 0
KMONS:   9 = 9
KITEM:   09 = % / $ w:5
SHUFFLE: XzZ / '09
SUBST:   XzZ = x, ' = ., x : x:90 c
: if you.absdepth() < 13 then
NSUBST:  0 = 4:0 / * = 00., 9 = 1:9 / 1:90 / * = 0
: end
MAP
           .....................
          .......................
         ...X..'..X..'..X..'..X...
        ...'x'XxX'x'XxX'x'XxX'x'..
       .....X..'..X..'..X..'..X...
      ...X..'..z..9..z..'..X.....
     ...'x'XxX0x0ZxZ0x0XxX'x'...
    .....X..'..z..9..z..'..X...
   ...X..'..z..9..z..'..X.....
  ...'x'XxX0x0ZxZ0x0XxX'x'...
 .....X..'..z..9..z..'..X...
...X..'..X..'..X..'..X.....
..'x'XxX'x'XxX'x'XxX'x'...
...X..'..X..'..X..'..X...
 .......................
  .....................
ENDMAP

###############################################################################

NAME:    hangedman_cross_veins
ORIENT:  float
TAGS:    transparent no_monster_gen no_pool_fixup
DEPTH:   D:8-, Depths, !Depths:$, Elf, Snake, Abyss
WEIGHT:  5 (Elf, Snake), 10
KMONS:   12 = 0
KMONS:   34 = 9
KMONS:   5 = 9 / 8
KITEM:   1 = $ / % w:5
KITEM:   23 = % / $ w:5
KITEM:   45 = * / % w:5
: if you.in_branch("Abyss") then
SUBST:   x = xxmmccbv, X = xxccvb, . = .:990 W, ' = .:55 WWwl G:5, 23 = 1, 45 = 2
: elseif you.absdepth() > 20 then
SUBST:   x : x m:5, X : ccccbv, ' : .:70 w:20 l
: elseif you.absdepth() > 11 then
SUBST:   x : x m:3, X : xcc, ' : .:80 wW
: else
SUBST:   x : x m:2, X : xxc, ' : .:90 W, 5 = 4
: end
MAP
  xxxxxxxx
 xxXXXXXXxx
xxxX1'.1Xxxx
xXXXX.XXXXxx
xX.XX.XX1Xxx
+.'..'..'Xxxxxx
xX.XX.XX1Xxxxxxx
xXXXX.XXXXXXXXxxx
xXXX.'.XX5.'4Xxxxx
xX2XX.XXXXX.XXXXxx
xX.XX.XX.XX.XX4Xxx
xX'..'..'..'..'Xxxxxx
xX3XX.XX.XX.XX.Xxxxxxx
xXXXX.XXXXX.XX5XXXXXxxx
xxX3.'3XxX.'.XXX1'1XXXx
xxXXXXXXXXX.XXXXX.XX1Xx
 xxxxxxX3XX.XX.XX.XX.Xx
  xxxxxX'..'..'..'..'Xx
     xxX.XX.XX.XX.XX1Xx
     xxX3XX.XXXXX.XXXXx
     xxXXX3'.2XX.'.Xxxx
      xxxXXXXXXXX.XXxx
       xxxxxxxxxx+xxx
ENDMAP

###############################################################################

NAME:   hangedman_cross_cluster
TAGS:   patrolling transparent no_monster_gen
DEPTH:  D:9-, !D:$, Depths, !Depths:$
ORIENT: float
SUBST:  C = CTUV, y : xc, z : ccvb, 1 = 0''
KMASK:  ' = !no_monster_gen
: if you.in_branch("D") then
SUBST:  8 = 009
: end
MAP
              '''''''''
             '''.xxx.'''
            '''...x...'''
           ''''x.1x1.x''''
        '''''''xxxyxxx'''''''
       ''''''''x.0x0.x''''''''
       ''.xxx.....x.....xxx.'''
     '''...x.....xxx.....x...'''
 '''''''x.1x$.x'''''''x.$x1.x'''''''
''''''''xxxyxxx'''''''xxxyxxx''''''''
''.xxx..x.$x0.x..ccc..x.0x$.x..xxx.''
''..x......x......c......x......x...'
'x.1x$.x..xxx..c.%c%.c..xxx..x.$x1.x'
'xxxyxxx'''''''ccczccc'''''''xxxyxxx'
'x.$x0.x'''''''c.8c9.c'''''''x.0x$.x'
'...x.....ccc.....c.....ccc.....x...'
''.xxx.....c.....ccc.....c.....xxx.''
'''''...c.%c9.c.......c.8c%.c...'''''
 '''''..ccczccc..|C|..ccczccc..'''''
'''''...c.%c8.c.......c.9c%.c...'''''
''.xxx.....c.....ccc.....c.....xxx.''
'...x.....ccc.....c.....ccc.....x...'
'x.$x0.x'''''''c.9c8.c'''''''x.0x$.x'
'xxxyxxx'''''''ccczccc'''''''xxxyxxx'
'x.1x$.x..xxx..c.%c%.c..xxx..x.$x1.x'
'...x......x......c......x......x...'
''.xxx..x.$x0.x..ccc..x.0x$.x..xxx.''
''''''''xxxyxxx'''''''xxxyxxx''''''''
 '''''''x.1x$.x'''''''x.$x1.x'''''''
     '''...x.....xxx.....x...'''
       ''.xxx.....x.....xxx.''
       ''''''''x.0x0.x''''''''
         ''''''xxxyxxx''''''
          '''''x.1x1.x'''''
            '''...x...'''
             '''.xxx.'''
              '''''''''
ENDMAP

###############################################################################

NAME:    hangedman_stitches_corridor
TAGS:    no_monster_gen no_item_gen
DEPTH:   Depths, !Depths:$
ORIENT:  float
KFEAT:   " : shallow_water / . w:90
KFEAT:   ^ : alarm trap / . w:190
KMASK:   ' = !no_monster_gen
SUBST:   1 = 0.
MAP
xxxxxxxxxxxxxxxxxxxxxxxxxxxxxxxxxxxxx
xxxxxxxxxxxxxxxxxxxxxxxxxxxxxxxxxxxxx
xx"x'x'x'x'x'x'x'x'x'x'x'x'x'x'x'x'x@
x"""''''''''''''''''''''''''''''''''@
xx"xx'G'xxxxxxxxxxxxx'G'xxxxxxxxxxxxx
x''xcccccx"x.x.x.x"xcccccx"x'x'x'x"xx
xx''c$0.c"""....."""c%0%c"""'''''"""x
x''xc0%1+x"xx.G.xx"x+0%9cx"xx'G'xx"xx
xx''ccccc..xcccccx..ccccc..xcccccx''x
x''mmmmmmm..c*9$c..xxxxxxx..c.0$c''xx
xx''ccccc..xc9*$+x^.ccccc..x+1%0cx''x
x''xc0%1+x..ccccc.^x+$*9cx..ccccc''xx
xx''c$0.c..xxxxxxx..c$9*c..mmmmmmm''x
x''xcccccx..ccccc..xcccccx..ccccc''xx
xx"xx'G'xx"xc9%0+x"xx'G'xx"x+1%0cx''x
x"""'''''"""c%0%c"""....."""c.0$c''xx
xx"x'x'x'x"xcccccx"x.x.x.x"xcccccx''x
xxxxxxxxxxxxx'G'xxxxxxxxxxxxx'G'xx"xx
@''''''''''''''''''''''''''''''''"""x
@x'x'x'x'x'x'x'x'x'x'x'x'x'x'x'x'x"xx
xxxxxxxxxxxxxxxxxxxxxxxxxxxxxxxxxxxxx
xxxxxxxxxxxxxxxxxxxxxxxxxxxxxxxxxxxxx
ENDMAP

###############################################################################

NAME:   evilmike_horseshoe
DEPTH:  D:12-, Depths, !Depths:$
ORIENT: float
MAP
   xxxxxxxxxxxxxxxxxxxxx
  xxcccccccccccccccccccxx
 xxcc...c.........c...ccxx
xxcc....+.x9.8.9x.+....ccxx
xcc.....c.........c.....ccx
xc.9...cccccc+cccccc...9.cx
xc.x..cc**%%%%%%%**cc..x.cx
xc...ccccccccccccccccc...cx
xcc+ccxxxxxxxxxxxxxxxcc+ccx
xc...cx     @@@     xc...cx
xc.x.cx             xc.x.cx
xc.0.cx             xc.0.cx
xc...cx             xc...cx
xc.9.cx             xc.9.cx
xc...cx             xc...cx
xc.0.cx             xc.0.cx
xc.x.cx             xc.x.cx
xc...cx             xc...cx
xcc+ccxx           xxcc+ccx
xc...ccxx         xxcc...cx
xc....ccxx       xxcc....cx
xc.....ccx       xcc.....cx
xcc.....cx       xc.....ccx
xxcc....cx       xc....ccxx
 xxcc...cx       xc...ccxx
  xxcc+ccx       xcc+ccxx
ENDMAP

###############################################################################
# Death Spiral stair vault (in two versions, with the smaller one being for
# non-D branches)

NAME:   grunt_deathspiral_large
TAGS:   patrolling uniq_deathspiral transparent
DEPTH:  Depths, !Depths:$
ORIENT: centre
SHUFFLE: )]}>
SUBST:  } = }>
SUBST:  ] = ]>
KMONS:  0 = 0 band
KMONS:  8 = 8 band
MAP
               ccccc@
            cccc.....
           cc........
         ccc....cccccccccccc
        cc....ccc..........ccc
       cc...ccc..............ccc
      cc...cc.....cccccccc.....ccc
      c...cc...cccc......cccc....cc
     cc..cc...cc............ccc...cc
     c..cc...cc.....ccc.......cc...cc
    cc..c...cc...cccc%ccccc....cc...c
    c..cc..cc..ccc........ccc...cc..cc
   cc..c...c..cc....0.......cc...cc..cc
   c...c..cc..c....ccccccc...cc...c...c
   c..cc..c..cc..ccc0....ccc..cc..cc..c
   c..c...c..c..cccc+ccc...cc..cc..c..cc
   c..c...c..c.cc0..8.0cc...c...c..cc..c
   c..c..cc..c.c0*....*0cc..cc..c...c..c
   c..c..c%..c.c........cc...c..cc..c..c
@..c..c..cc.0c0+8..}]...ccc..c...c..c..c
c..c..c...c..ccc...)>..8+0c0.cc..c..c..@
c..c..cc..c...cc........c.c..%c..c..c
c..c...c..cc..cc0*....*0c.c..cc..c..c
c..cc..c...c...cc0.8..0cc.c..c...c..c
cc..c..cc..cc...ccc+cccc..c..c...c..c
 c..cc..cc..ccc....0ccc..cc..c..cc..c
 c...c...cc...ccccccc....c..cc..c...c
 cc..cc...cc.......0....cc..c...c..cc
  cc..cc...ccc........ccc..cc..cc..c
   c...cc....ccccc%cccc...cc...c..cc
   cc...cc.......ccc.....cc...cc..c
    cc...ccc............cc...cc..cc
     cc....cccc......cccc...cc...c
      ccc.....cccccccc.....cc...cc
        ccc..............ccc...cc
          ccc..........ccc....cc
            cccccccccccc....ccc
                   ........cc
                   .....cccc
                   @ccccc
ENDMAP

NAME: grunt_deathspiral_small
TAGS: patrolling uniq_deathspiral transparent
DEPTH: Depths, !Depths:$, Crypt, !Crypt:$, Zot, !Zot:$
ORIENT: centre
SHUFFLE: )]}>
SUBST:  } = }>
SUBST:  ] = ]>
# Like the door vault, pick interesting monsters for the 8s in branches,
# but use normal OOD for D.
# Also remove the bits of loot for Zot.
: if you.in_branch("Crypt") then
KMONS:  8 = bone dragon / lich / ancient lich / dread lich / w:5 death cob / \
            w:5 curse toe / w:5 zombie / w:5 skeleton / eidolon / \
            w:20 reaper / soul eater / w:30 place:Crypt
: elseif you.in_branch("Zot") then
KMONS:  8 = w:35 nonbase draconian / orb of fire / electric golem / \
            killer klown / death cob / w:5 curse toe / w:5 ancient lich / \
            w:5 dread lich
SUBST:  *% = .
:else
KMONS:  8 = 8 band
: end
KMONS:  0 = 0 band
MAP
       ccccc@
      cc.....
     cc.ccccccccccc
    cc.cc.........ccc
   cc.cc.ccccccccc..cc
   c.cc.cc..0....ccc.cc
  cc.c.cc.ccccccc..cc.cc
  c.cc.c.cc%0...ccc.cc.cc
  c.c.cc.ccc+ccc..cc.cc.c
  c.c.c.cc.080.ccc.cc.c.c
  c.c.c.c.*...*.ccc.c.c.c
  c.c.c.c0..}..0c%c.c.c.c
@.c.c0c0+8.].).8+0c0c.c.@
c.c.c.c%c0..>..0c.c.c.c
c.c.c.ccc.*...*.c.c.c.c
c.c.cc.ccc.080.cc.c.c.c
c.cc.cc..ccc+ccc.cc.c.c
cc.cc.ccc...0%cc.c.cc.c
 cc.cc..ccccccc.cc.c.cc
  cc.ccc....0..cc.cc.c
   cc..ccccccccc.cc.cc
    ccc.........cc.cc
      ccccccccccc.cc
            .....cc
            @ccccc
ENDMAP

###############################################################################

NAME:    hangedman_box_tower
TAGS:    no_monster_gen no_item_gen no_pool_fixup transparent
DEPTH:   Depths, !Depths:$
ORIENT:  float
KMONS:   1 = patrolling 0
KMONS:   4 = 9 w:40 / 0 band
KITEM:   1d = % w:75 / $ w:20 / nothing w:4 / * w:1
KITEM:   $ = $ w:40 / nothing
KFEAT:   D = any shop
SHUFFLE: *|, CT, 23 / CT, 8w / 8w / w8
SHUFFLE: 1239 / 1239 / 1239 / 1239 / $444, wW / wW / wW / mm
NSUBST:  = = 1:+ / 1:==XX+ / *:=, - = 1:+ / 1:xxxx+ / *:x
NSUBST:  1 = 30:1 / 15 = 1dd / * = d.
SUBST:   X = x, 23 = 9, = : y:3 x:1, | : |:4 D:1
SUBST:   C : C:3 T:17, T = T:5 U:2 V:2 Y:1
SUBST:   x : x:13 y:1 c:1, G : G:1 c:1 y:8
SUBST:   z : y:3 v:1 b:1 x:1, y : c:13 v:1 b:1
MAP
               .........
               .xxx-xxx......
          ......x1...1xx-xxx.
          .xxx-xcxx+xxc1..1x...
        ...x1..1c.....cxx+xxxx.
        .xxxx+xxc..2..c....x1x.
        .x1x....c..G..+..9.+.x.
        .x.+.9..+..T..c....x.-.x
       x.-.x....c.....c....x1x......
   ......x1x....ccx+xcccc+ccccx-xxx.
   .xxx-xcccc+cccc1.1ccc.....c1..1x...
 ...x1..1c.....ccyy=yy1x...3.cxx+xxxx.
 .xxxx+xxc.3...x1y...y.+..G..c....x1x.
 .x1x....c..G..+.y.W.=.x.C...+..9.+.x.
 .x.+.9..+...C.x.=.0.y1x.....c....x.-.
 .-.x....c.....x1y.%.yyyxx+xcc....x1x...
..x1x....ccx+xxyyy.z.%9y1..1cccc+ccccxx.
.xxccc+cccc1..1y9%....%yy=yyycc.....x1x.
.x1x.....ccyy=yy%.8*|8......y1x.....x.x.
.x.x.....x1y......|ww*.z%0W.=.+.TG2.+.-.
.-.+.2GT.+.=.W0%z.*ww|......y1x.....x.x.
.x.x.....x1y......8|*8.%yy=yycc.....x1x.
.x1x.....ccyyy=yy%....%9y1..1cccc+cccxx.
.xxcccc+cccc1..1y9%.z.yyyxx+xcc....x1x..
...x1x....ccx+xxyyy.%.y1x.....c....x.-.
  .-.x....c.....x1y.0.=.x.C...+..9.+.x.
  .x.+.9..+...C.x.=.W.y.+..G..c....x1x.
  .x1x....c..G..+.y...y1x...3.cxx+xxxx.
  .xxxx+xxc.3...x1yy=yycc.....c1..1x...
  ...x1..1c.....ccc1.1cccc+ccccx-xxx.
    .xxx-xcccc+ccccx+xcc....x1x......
    ......x1x....c.....c....x.-.x
        x.-.x....c..T..+..9.+.x.
         .x.+.9..+..G..c....x1x.
         .x1x....c..2..cxx+xxxx.
         .xxxx+xxc.....c1..1x...
         ...x1..1cxx+xxcx-xxx.
           .xxx-xx1...1x......
           ......xxx-xxx.
                .........
ENDMAP

###############################################################################

NAME:   minmay_spiral_squares
DEPTH:  D:12-, !D:$, Depths, !Depths:$
ORIENT: float
SUBST:  0 = 0., 9 = 9.
SUBST:  x : x:7 c:3, c : c:8 v:1 b:1
MAP
x@xxxxxxxxxxxxxxxxxxxxxxxxxxxxxx
x.x|+......+.....+....+...+..+.@
x+xxx......x.....x....x...x00xxx
x.0xx......x.....x....x000xxxx|x
x.0xx......x.....x0000xxxxxxxx+x
x+xxx......x00000xxxxxx.+0.....x
x..0x000000xxxxxxx......x0.....x
x..0x+xxxxxx......cccxxxx0.....x
x..0x..x9...ccccccc|c..9x0.....x
x+xxxx.x.cccc.....9cc.c.x0.....x
x...0x.x.....cccccc.c.c.x0.....x
x...0x.ccccccc......c.c.xxxxxx+x
x...0x.c|c..c0ccccccc.cc.x0....x
x...0x.cc9c.cc....c0cc.c.x0....x
x+xxxxx.c.c.c.9xx9.c.c.c.x0....x
x....0x.c.c.c.xxxx.c.c.c.x0....x
x....0x.c.c.c.xxxx.c.c.c.x0....x
x....0x.c.c.c.9xx9.c.c.c.xxxxx+x
x....0x.c.cc0c....cc.c9cc.x0...x
x....0x.cc.ccccccc0c..c|c.x0...x
x+xxxxxx.c.c......ccccccc.x0...x
x.....0x.c.c.cccccc.....x.x0...x
x.....0x.c.cc9.....cccc.x.xxxx+x
x.....0x9..c|ccccccc...9x..x0..x
x.....0xxxxccc......xxxxxx+x0..x
x.....0x......xxxxxxx000000x0..x
x.....0+.xxxxxx00000x......xxx+x
x+xxxxxxxx0000x.....x......xx0.x
x|xxxx000x....x.....x......xx0.x
xxx00x...x....x.....x......xxx+x
@.+..+...+....+.....+......+|x.x
xxxxxxxxxxxxxxxxxxxxxxxxxxxxxx@x
ENDMAP

NAME:   minmay_five_octagons
DEPTH:  D:12-, !D:$, Depths, !Depths:$
ORIENT: float
KPROP:  8 = no_tele_into
SUBST:  8 = .:130 8 |, 0 = 0 .:240
MAP
xxxxxxx@xxxxxxxxxxxxxxxx@xxxxxxx
xxxx0000000xxxxxxxxxx0000000xxxx
xxx000000000xxxxxxxx000000000xxx
xx00000000000xxxxxx00000000000xx
x0000000000000nxxn0000000000000x
x0000000000000nxxn0000000000000x
x0000000000000nxxn0000000000000x
@0000000000000nxxn0000000000000@
x0000000000000nxxn0000000000000x
x0000000000000nxxn0000000000000x
x0000000000000nxxn0000000000000x
xx00000000000nn==nn00000000000xx
xxx000000000nn8888nn000000000xxx
xxxx0000000nn888888nn0000000xxxx
xxxxxnnnnnnn88888888nnnnnnnnxxxx
xxxxxxxxxxx=88888888=xxxxxxxxxxx
xxxxxxxxxxx=88888888=xxxxxxxxxxx
xxxxxnnnnnnn88888888nnnnnnnnxxxx
xxxx0000000nn888888nn0000000xxxx
xxx000000000nn8888nn000000000xxx
xx00000000000nn==nn00000000000xx
x0000000000000nxxn0000000000000x
x0000000000000nxxn0000000000000x
x0000000000000nxxn0000000000000x
@0000000000000nxxn0000000000000@
x0000000000000nxxn0000000000000x
x0000000000000nxxn0000000000000x
x0000000000000nxxn0000000000000x
xx00000000000xxxxxx00000000000xx
xxx000000000xxxxxxxx000000000xxx
xxxx0000000xxxxxxxxxx0000000xxxx
xxxxxxx@xxxxxxxxxxxxxxxx@xxxxxxx
ENDMAP


NAME:   minmay_imperfect_grid
DEPTH:  D:8-, !D:$, Depths, !Depths:$
ORIENT: float
SUBST:  0 = 0., 9 = 9.
SUBST:  x : x:7 c:3, c : c:8 v:1 b:1
MAP
@xxxxxxxxxxxxxxxxxxxxxxxxxxxxxxx
x.c%ccc%ccc%ccc%ccc%ccc%ccc%cccx
xc0c0c0c0c0c0c0c0c0c0c0c0c0c9ccx
x%c.x.ccc.ccc.ccc.ccc.ccc.ccc9cx
xc0x.x.c.c.c.c.c.c.c.c.c.c.ccc%x
xcc.x.x.ccc.ccc.ccc.ccc.ccc.c0cx
xc0c.x.x.c.c.c.c.c.c.c.c.ccc.ccx
x%ccc.x.x.ccc.ccc.ccc.ccc.c.c0cx
xc0c.c.x.x.c.x.c.x.c.x.ccc.ccc%x
xcc.ccc.x.x.xxx.xxx.xxx.c.c.c0cx
xc0c.c.c.x.x.x.x.x.x.xxx.ccc.ccx
x%ccc.ccc.x.x.xxx.xxx.x.c.c.c0cx
xc0c.c.c.x.x.x.x.x.xxx.ccc.ccc%x
xcc.ccc.xxx.x.x.xxx.x.x.c.c.c0cx
xc0c.c.c.x.x.x.x.xxx.xxx.ccc.ccx
x%ccc.ccc.xxx.x.x.x.x.x.c.c.c0cx
xc0c.c.c.x.x.x.x.x.xxx.ccc.ccc%x
xcc.ccc.xxx.xxx.x.x.x.x.c.c.c0cx
xc0c.c.c.x.x.xxx.x.x.xxx.ccc.ccx
x%ccc.ccc.xxx.x.x.x.x.x.c.c.c0cx
xc0c.c.c.x.xxx.xxx.x.x.ccc.ccc%x
xcc.ccc.xxx.x.x.x.x.x.x.c.c.c0cx
xc0c.c.c.xxx.xxx.xxx.x.x.ccc.ccx
x%ccc.ccc.x.c.x.c.x.c.x.x.c.c0cx
xc0c.c.ccc.ccc.ccc.ccc.x.x.ccc%x
xcc.ccc.c.c.c.c.c.c.c.c.x.x.c0cx
xc0c.ccc.ccc.ccc.ccc.ccc.x.x.ccx
x%ccc.c.c.c.c.c.c.c.c.c.c.x.x0cx
xc9ccc.ccc.ccc.ccc.ccc.ccc.x.c%x
xcc9c0c0c0c0c0c0c0c0c0c0c0c0c0cx
xccc%ccc%ccc%ccc%ccc%ccc%ccc%c.x
xxxxxxxxxxxxxxxxxxxxxxxxxxxxxxx@
ENDMAP

NAME:   minmay_quarter_circles
DEPTH:  D:8-, !D:$, Depths, !Depths:$
ORIENT: float
SUBST:  0 = 0., 9 = 99.
SUBST:  x : x:7 c:3, c : c:8 v:1 b:1
MAP
xxxxxxxxxxxxx@cccccccccccccccccc
@.............c*..0...0..+..0..c
c+cc..........c*..0...0..c..0..c
c..cccc.......cc00ccxxx00c00c00c
c..0..ccc......c..9cxxx..c..c..c
c..0....cc.....c...cxxx..c..c..c
c00c.....c.....cc..9ccc..c..c..c
c..xxx...cc.....c....9c00c..c..c
c..xxxc...c.....cc....0..c..c..c
c..xxxcc00c......ccc..0..c..c..c
c..c...0..cc.......cccc**c..c..c
c..c...0...c........+.cccc00c..c
c..c00cccc.+........c...0...c..c
c..c..c**cccc.......cc..0...c..c
c..c..c..0..ccc......c00ccxxx..c
c..c..c..0....cc.....c...cxxx..c
c..c..c00c9....c.....cc...xxx..c
c..c..c..ccc9..cc.....c.....c00c
c..c..c..xxxc...c.....cc....0..c
c..c..c..xxxc9..c......ccc..0..c
c00c00c..xxxcc00cc.......cccc..c
c..0..c......0..*c..........cc+c
c..0..+......0..*c.............@
cccccccccccccccccc@xxxxxxxxxxxxx
ENDMAP

NAME:   minmay_ornate_pinched
DEPTH:  D:8-, !D:$, Depths, !Depths:$
TAGS:   transparent
ORIENT: float
SUBST:  0 = 0., 9 = 99.
SUBST:  x : x:7 c:1 v:1 b:1
MAP
...........       ...........
.xx.......................xx.
.xxxxxx...............xxxxxx.
..xxxx.xxxx.......xxxx.xxxx..
..xxx.xx.0.xxcccxx.0.xx.xxx..
..xx.x..x..xxcccxx..x..x.xx..
..x.x.xxxxx..c.c..xxxxx.x.x..
...xx.xx...cc.0.cc...xx.xx...
...x.xx.x.0.cc.cc.0.x.xx.x...
...x0.x..x.c.ccc.c.x..x.0x...
...x..x.0.ccc...ccc.0.x..x...
 ...xx.c.ccc..x..ccc.c.xx...
 ...xx.cc.c.x.9.x.c.cc.xx...
 ...ccc.cc...c*c...cc.ccc...
 ...cc.0.c.x9*x*9x.c.0.cc...
 ...ccc.cc...c*c...cc.ccc...
 ...xx.cc.c.x.9.x.c.cc.xx...
 ...xx.c.ccc..x..ccc.c.xx...
...x..x.0.ccc...ccc.0.x..x...
...x0.x..x.c.ccc.c.x..x.0x...
...x.xx.x.0.cc.cc.0.x.xx.x...
...xx.xx...cc.0.cc...xx.xx...
..x.x.xxxxx..c.c..xxxxx.x.x..
..xx.x..x..xxcccxx..x..x.xx..
..xxx.xx.0.xxcccxx.0.xx.xxx..
..xxxx.xxxx.......xxxx.xxxx..
.xxxxxx...............xxxxxx.
.xx.......................xx.
...........       ...........
ENDMAP

NAME:   minmay_split_circle
DEPTH:  Depths, !Depths:$
TAGS:   transparent
ORIENT: float
SUBST:  0 = 01., 9 = 91.
SUBST:  c : cv b:1
MONS:   shapeshifter / glowing shapeshifter w:1
MAP
ccccccccccccccc@ccccccccccccccc
c.............................c
c.ccccccccccccc.ccccccccccccc.c
c.cccccccccc**c.c||cccccccccc.c
c.ccccccc.....c.c.....ccccccc.c
c.ccccc...0.c.c.c.c.....ccccc.c
c.cccc........c.c...9....cccc.c
c.ccc0........c.c.........ccc.c
c.ccc.........c.c.........ccc.c
c.cc....c...c.c.c.c...c....cc.c
c.cc......0...c.c.........9cc.c
c.cc..........c.c9.........cc.c
c.c%..........c.c..........*c.c
c.c%c...c...c.c.c.c...c...c*c.c
c.c%..........c.c..........*c.c
c.c%..0......0c.c..9.......*c.c
c.c%..........c.c..........*c.c
c.c%c...c...c.c.c.c...c...c*c.c
c.c%..........c.c..........*c.c
c.cc....0.....c.c.9.....9..cc.c
c.cc..........c.c..........cc.c
c.cc....c...c.c.c.c...c....cc.c
c.ccc.........c.c.........ccc.c
c.ccc0........c.c....9....ccc.c
c.cccc........c.c.......9cccc.c
c.ccccc.....c.c.c.c.....ccccc.c
c.ccccccc.....c.c.....ccccccc.c
c.cccccccccc0.c.c..cccccccccc.c
c.ccccccccccc.c.c.ccccccccccc.c
c.............c.c.............c
ccccccccccccccc@ccccccccccccccc
ENDMAP

NAME:   minmay_quantized_circle
DEPTH:  Depths, !Depths:$
TAGS:   transparent
ORIENT: float
SUBST:  0 = 0., 9 = 9., b : ccb, t : ttm, x : xxxxvb
MAP
xxxxxxxxxxxxxxc@cxxxxxxxxxxxxxx
x.x0x.x.x.x0x*c.c*x0x.x.x.x0x.x
xx.x0x.x.x.x9xc.cx9x.x.x.x0x.xx
x0x.x0x.x.x0x*c.c*x0x.x.x0x.x0x
xx0x.xxxxxxxccc.cccxxxxxxx.x0xx
x.x0x.xxxxxcc.....ccxxxxx.x0x.x
xx.xxx.xcccc.......ccccx.xxx.xx
x.x.xxx.c......t......c.xxx.x.x
xx.xxxcc......tct......ccxxx.xx
x.x.xxc...t....t....t...cxx.x.x
xx.xxxc..tbt.......tbt..cxxx.xx
x0x0xcc...t.........t...ccx0x0x
xx9xcc........ttt........ccx9xx
x*x*c........tbbbt........c*x*x
ccccc...t...tbbbbbt...t...ccccc
@......tbt..tbbbbbt..tbt......@
ccccc...t...tbbbbbt...t...ccccc
x*x*c........tbbbt........c*x*x
xx9xcc........ttt........ccx9xx
x0x0xcc...t.........t...ccx0x0x
xx.xxxc..tbt.......tbt..cxxx.xx
x.x.xxc...t....t....t...cxx.x.x
xx.xxxcc......tbt......ccxxx.xx
x.x.xxx.c......t......c.xxx.x.x
xx.xxx.xcccc.......ccccx.xxx.xx
x.x0x.xxxxxcc.....ccxxxxx.x0x.x
xx0x.xxxxxxxccc.cccxxxxxxx.x0xx
x0x.x0x.x.x0x*c.c*x0x.x.x0x.x0x
xx.x0x.x.x.x9xc.cx9x.x.x.x0x.xx
x.x0x.x.x.x0x*c.c*x0x.x.x.x0x.x
xxxxxxxxxxxxxxc@cxxxxxxxxxxxxxx
ENDMAP

NAME:   minmay_four_partial_circles
DEPTH:  D:8-, !D:$
TAGS:   transparent
ORIENT: float
WEIGHT: 7
SUBST:  ? : . x:8 b:1 v:1, ! : . x:2, 0 = 00.
SUBST:  x : x:9 c:1
MAP
  xxxxxx        xxxxxx
 xx0..0xx      xx0..0xx
xx......xx    xx......xx
x0..??..0x    x0..??..0x
x..????..x    x..????..x
x..????..x@..@x..????..x
x0..??............??..0x
xx....................xx
 xx0......!!!!......0xx
  xxxx...!!!!!!...xxxx
     @..!!!!!!!!..@
     ...!!!!!!!!...
     ...!!!!!!!!...
     @..!!!!!!!!..@
  xxxx...!!!!!!...xxxx
 xx0......!!!!......0xx
xx....................xx
x0..??............??..0x
x..????..x@..@x..????..x
x..????..x    x..????..x
x0..??..0x    x0..??..0x
xx......xx    xx......xx
 xx0..0xx      xx0..0xx
  xxxxxx        xxxxxx
ENDMAP

NAME:   minmay_eight_partial_circles
DEPTH:  D:12-, !D:$, Depths, !Depths:$
ORIENT: float
WEIGHT: 3
SUBST:  ? : . x:5 G:2 b:1 c:1 T:1, 0 = 0., 9 = 99., 8 = 8.
MAP
  xxxxx     xxxxx     xxxxx
 xx0.0xx   xx0.0xx   xx0.0xx
xx.....xx xx.....xx xx.....xx
x0.....0x x0.....0x x0.....0x
x...?...x@x...?...x@x...?...x
x0.........................0x
xx.........................xx
 xx0.....................0xx
  xxx.......cc+cc.......xxx
    @.....ccc...ccc.....@
  xxx....cc.......cc....xxx
 xx0.....c..xxxxx..c.....0xx
xx......cc.xx|||xx.cc......xx
x0......c9.x*****x.9c......0x
x...?...c..x..8..x..c...?...x
x0......c9.x.8.8.x.9c......0x
xx......cc.xx.9.xx.cc......xx
 xx0.....c..xx.xx..c.....0xx
  xxx....cc...9...cc....xxx
    @.....ccc9.9ccc.....@
  xxx.......ccccc.......xxx
 xx0.....................0xx
xx.........................xx
x0.........................0x
x...?...x@x...?...x@x...?...x
x0.....0x x0.....0x x0.....0x
xx.....xx xx.....xx xx.....xx
 xx0.0xx   xx0.0xx   xx0.0xx
  xxxxx     xxxxx     xxxxx
ENDMAP

NAME:   minmay_swirls_squares
DEPTH:  D:12-, !D:$, Depths, !Depths:$
TAGS:   transparent
ORIENT: float
SUBST:  9 = 999.
SUBST:  x : x:7 c:1 v:1 b:1
MAP
...............................
.xxxxx.........x.xx.xxx......x.
.....xxx....xx...xx.xxx.xx...x.
...x...xx...xx......xxx.xx.x.x.
........xx...................x.
..xx.x...x..xxx......xxxxx..xx.
..xx.x...xx.xxx....xxx......x..
.....x....x.xxx...xx.......xx..
.xxx.x....x......xx.......xx...
.xxx.xx...x..xx..x9.....xxx....
.xxx..x...xx.xx.xx99xxxxx......
......xx..9x..9.x|xxx..........
.xx....xx99xx9x9xxx....xxx.xx..
.xx.....xxx|x***x*9.xx.xxx.xx..
..........xxxxxxx*x9xx.xxx.....
.x..........9*xxx*9..........x.
.....xxx.xx9x*xxxxxxx..........
..xx.xxx.xx.9*x***x|xxx.....xx.
..xx.xxx....xxx9x9xx99xx....xx.
..........xxx|x.9..x9..xx......
......xxxxx99xx.xx.xx...x..xxx.
....xxx.....9x..xx..x...xx.xxx.
...xx.......xx......x....x.xxx.
..xx.......xx...xxx.x....x.....
..x......xxx....xxx.xx...x.xx..
.xx..xxxxx......xxx..x...x.xx..
.x...................xx........
.x.x.xx.xxx......xx...xx...x...
.x...xx.xxx.xx...xx....xxx.....
.x......xxx.xx.x.........xxxxx.
...............................
ENDMAP

NAME:    minmay_big_diamond_grid
DEPTH:   D:12-, !D:$, Depths, !Depths:$
ORIENT:  float
SHUFFLE: ABC
SUBST:   A = ., B = ., C = x, 0 = 0., 9 = 9.
SUBST:   x : x:7 c:1 v:1 b:1
MAP
x@xxxxxxxxxxxxxxxxxxxxxxxxxxxxxxxxxxxxxxxxxxxx@x
x.xxx0......0xx0......0xx0......0xx0......0xxx.x
x.xxx........xx........xx........xx........xxx.x
x.x0.x......x..x......x00x......x..x......x.0x.x
x.x...x....x....x....x....x....x....x....x...x.x
x.x....x..x......x..x......x..x......x..x....x.x
x.A.....xx........xx0..**..0xx........xx.....B.x
x.A.....xx........xx0..**..0xx........xx.....B.x
x.x....x..x......x00x......x00x......x..x....x.x
x.x...x....x....x....x....x....x....x....x...x.x
x.x0.x......x..x......x99x......x..x......x.0x.x
x.xxx........xx0..**..9xx9..**..0xx........xxx.x
x.xxx........xx0..**..9xx9..**..0xx........xxx.x
x.x0.x......x..x......x99x......x..x......x.0x.x
x.x...x....x....x....x....x....x....x....x...x.x
x.x....x..x......x00x......x00x......x..x....x.x
x.B.....xx........xx0..**..0xx........xx.....A.x
x.B.....xx........xx0..**..0xx........xx.....A.x
x.x....x..x......x..x......x..x......x..x....x.x
x.x...x....x....x....x....x....x....x....x...x.x
x.x0.x......x..x......x00x......x..x......x.0x.x
x.xxx........xx........xx........xx........xxx.x
x.xxx0......0xx0......0xx0......0xx0......0xxx.x
x@xxxxxxxxxxxxxxxxxxxxxxxxxxxxxxxxxxxxxxxxxxxx@x
ENDMAP

NAME:   minmay_blocking_statues
DEPTH:  D:12-, !D:$, Depths, !Depths:$
ORIENT: float
SUBST:  0 = 0., 9 = 99.
KMASK:  - = !opaque
MAP
@cccccccccccccccccc
-cccccccccccc99***c
-.GccG....GccGxxx*c
-0.cc.0..0.cc.xxx*c
-..G...xx.....xxx9c
-..G...xx......0c9c
-0.cc.0..0.cc...c0c
-.GccG....Gcc...c0c
-ccxxcc..ccxxcc.00c
-ccxxcc..ccxxcc.00c
-.GccG....Gcc...c0c
-0.cc.0..0.cc...c0c
-......xx...G..0c9c
-......xx...G.xxx9c
-0.cc.0..0.cc.xxx*c
-.GccG....GccGxxx*c
-cccccccccccc99***c
@cccccccccccccccccc
ENDMAP

NAME:   minmay_flawed_box
DEPTH:  D:6-10
TAGS:   transparent
ORIENT: float
SUBST:  X = x.
MONS:   orc wizard / nothing
MAP
....................
.xxxxX...........Xx.
.XxxxxX.XxxX....Xxx.
..XxxX...XxxX..xxxx.
...xxX........Xxxxx.
...xxxX.......Xx.xX.
...xXxx......xxx.x..
...X.Xx......xX..x..
......xX..11Xx...X..
...X..xxx11Xxx......
...x...XxXXxx....X..
..Xx...1xxxxX1...x..
..xx..1.XxxX1...Xx..
..xX...1XxxX11..xx..
..X....1xxxxx...xX..
......xxxX1XxX..x...
..X...xX11..xxX.X...
..x..Xx...1.Xxx.....
..xXXxx......XxXX...
.XxxxxX.......xxx...
.xxxX.........Xxx...
.xxxxxX.xxX...XxxX..
.xxX....XxxX.XxxxxX.
.xX...........Xxxxx.
....................
ENDMAP

NAME:   minmay_four_inscribed_fans
DEPTH:  Depths
TAGS:   transparent
ORIENT: float
KPROP:  | = no_tele_into
KMASK:  | = opaque
SUBST:  x : x:7 c:3, c : c:8 v:1 b:1
SUBST:  9 = 999.
MAP
            ....             ....
            .xx...           .xx...
   ...     ..xxxx.. ...     ..xxxx..
   .x..    .xxxxxx...x..    .xxxxxx...
  ..xx...  .xx%%xxxx.xx...  .xx%%xxxx.
 ..xxxxx....xx%%xxx.xxxxx....xx%%xxx..
 .xxxxxxxxxx.9xxxx.xxxxxxxxxx.9xxxx..
..xx%%xxxxxx...xxx.xx%%xxxxxx...xxx.
.xxx%%x...x....xx.xxx%%x...x....xx..
.xxxxx9....9x..xx.xxxxx9....9x..xx.
...xxx...xxmx.xxx...xxx...xxmx.xxx.
  ....xx.9m|m9.xx..00..cc.9m|m9.xx....
     .xxx.xmxx...ccc...ccc.xmxx...xxx...
     .xx..x9....9ccccc.cc..x9....9xxxxx.
    ..xx....c...c%%ccc.cc....x...x%%xxx.
    .xxx...cccccc%%cc.ccc...xxxxxx%%xx..
   ..xxxx9.cccccccccc.cccc9.xxxxxxxxxx.
  ..xxx%%xx....ccccc.ccc%%cc....xxxxx..
  .xxxx%%xx..cc..cc9cccc%%cc..xx..xx..
  ...xxxxxx..cccc.c**9cccccc..xxxx.x.
   .x.xxxx..cccccc9**c.cccc..xxxxxx...
  ..xx..xx..cc%%cccc9cc..cc..xx%%xxxx.
 ..xxxxx....cc%%ccc.ccccc....xx%%xxx..
 .xxxxxxxxxx.9cccc.cccccccccc.9xxxx..
..xx%%xxxxxx...ccc.cc%%cccccc...xxx.
.xxx%%x...x....cc.ccc%%c...c....xx..
.xxxxx9....9x..cc.ccccc9....9x..xx.
...xxx...xxmx.ccc...ccc...xxmx.xxx.
  ....xx.9m|m9.cc......xx.9m|m9.xx....
     .xxx.xmxx...xxx...xxx.xmxx...xxx...
     .xx..x9....9xxxxx.xx..x9....9xxxxx.
    ..xx....x...x%%xxx.xx....x...x%%xxx.
    .xxx...xxxxxx%%xx.xxx...xxxxxx%%xx..
   ..xxxx9.xxxxxxxxxx.xxxx9.xxxxxxxxxx.
  ..xxx%%xx....xxxxx.xxx%%xx....xxxxx..
  .xxxx%%xx.  ...xx.xxxx%%xx.  ...xx..
  ...xxxxxx.    ..x...xxxxxx.    ..x.
    ..xxxx..     ... ..xxxx..     ...
     ...xx.           ...xx.
       ....             ....
ENDMAP

NAME:   minmay_concentric_multi
DEPTH:  D:12-, Depths
TAGS:   transparent
ORIENT: float
NSUBST: A = 1:+ / *:+xx, B = 1:+ / *:+cc, C = 1:+ / *:+xx
SUBST:  x : x:7 c:3, c : c:8 v:1 b:1
SUBST:  9 = 999., 0 = 000.
MAP
      .....................
     ...........x...........
    ...........xxx...........
   ...........xx9xx...........
  ...........xx...xx...........
 ...........xx.....xx...........
......xxxAxxx.......xxxAxxx......
......x.....0.......0.....x......
......x.....ccccBcccc.....x......
......A....cc.0...0.cc....A......
......x...cc..x...x..cc...x......
......x..cc...xx.xx...cc..x......
.....xx0cc....xxCxx....cc0xx.....
....xx..c....9x...x9....c..xx....
...xx...c0xxxxx.9.xxxxx0c...xx...
..xx....c..xx...|...xx..c....xx..
.xx9....B...C.9|x|9.C...B....9xx.
..xx....c..xx...|...xx..c....xx..
...xx...c0xxxxx.9.xxxxx0c...xx...
....xx..c....9x...x9....c..xx....
.....xx0cc....xxCxx....cc0xx.....
......x..cc...xx.xx...cc..x......
......x...cc..x...x..cc...x......
......A....cc.0...0.cc....A......
......x.....ccccBcccc.....x......
......x.....0.......0.....x......
......xxxAxxx.......xxxAxxx......
 ...........xx.....xx...........
  ...........xx...xx...........
   ...........xx9xx...........
    ...........xxx...........
     ...........x...........
      .....................
ENDMAP

NAME:   minmay_diamond_stairs
DEPTH:  D:8-, !D:$, Depths:2-, !Depths:$
ORIENT: float
SUBST:  x : x:7 c:3, c : c:8 v:1 b:1
SUBST:  F : .:40 GTUb
SUBST:  9 = 9.
: if you.absdepth() < 12 then
SUBST:  8 = 9
: end
KMASK: - = !opaque
MAP
            -------
          ----9x9----
        -----ccccc-----
      -----xxc<.>cxx-----
    -----xxx.c.8.c.xxx-----
  -----xxx...c...c...xxx-----
-----xxx...F.c...c.F...xxx-----
--9xxx.......c...c.......xxx9--
-xxx{........+...+........}xxx-
--9xxx.......c...c.......xxx9--
-----xxx...F.c...c.F...xxx-----
  -----xxx...c...c...xxx-----
    -----xxx.c.8.c.xxx-----
      -----xxc<.>cxx-----
        -----ccccc-----
          ----9x9----
            -------
ENDMAP

NAME:   minmay_octo_star
DEPTH:  D:12-, Depths
TAGS:   transparent
ORIENT: float
SUBST:  x : x:7 c:3, c : c:8 v:1 b:1
SUBST:  9 = 999.
MAP
     .....................
    .........xx+xx.........
   ..........xx.xx..........
  ....cc.....x...x.....cc....
 ....cccc....x...x....cccc....
....cc**cc...x...x...cc**cc....
...cc**..cc..x...x..cc..**cc...
...cc*....cc.x...x.cc....*cc...
....cc..8..ccx.9.xcc..8..cc....
.....cc.....cc....cc....cc.....
......cc..9..cc....c+..cc......
.......cc.....cc....cccc.......
........cc..9..cc....cc........
.xxxxxxxxcc.....c+....xxxxxxxx.
.xx.......cc..9..cc.........xx.
.+......9..cc.....cc..9......+.
.xx.........cc..9..cc.......xx.
.xxxxxxxx....+c.....ccxxxxxxxx.
........cc....cc..9..cc........
.......cccc....cc.....cc.......
......cc..+c....cc..9..cc......
.....cc....cc....cc.....cc.....
....cc..8..ccx.9.xcc..8..cc....
...cc*....cc.x...x.cc....*cc...
...cc**..cc..x...x..cc..**cc...
....cc**cc...x...x...cc**cc....
 ....cccc....x...x....cccc....
  ....cc.....x...x.....cc....
   ..........xx.xx..........
    .........xx+xx.........
     .....................
ENDMAP

NAME:   minmay_central_circle
DEPTH:  Depths
TAGS:   transparent
ORIENT: float
SUBST:  x : x:8 c:2, c : c:8 v:2
SUBST:  9 = 999., 8 = 888.
MAP
.................................
...xxxxx.......xxx.......xxxxx...
..xx...xx.....xx.xx.....xx...xx..
.xx..9..xx....x.9.x....xx..9..xx.
.x.......x....xx.xx....x.......x.
.x.9.8.9.x.....x.x.....x.9.8.9.x.
.x.......x.............x.......x.
.xx..9...x....cc+cc....x...9..xx.
..xx........ccc...ccc........xx..
...xxxxx..ccc.......ccc..xxxxx...
.........c+.....9.....+c.........
.........c....9...9....c.........
........cc..9.xx+xx.9..cc........
........c....+x***x+....c........
..xxx..cc..9xx**b**xx9..cc..xxx..
.xx.xx.c....x***b***x....c.xx.xx.
.x.9...+..9.+*bbbbb*+.9..+...9.x.
.xx.xx.c....x***b***x....c.xx.xx.
..xxx..cc..9xx**b**xx9..cc..xxx..
........c....+x***x+....c........
........cc..9.xx+xx.9..cc........
.........c....9...9....c.........
.........c+.....9.....+c.........
...xxxxx..ccc.......ccc..xxxxx...
..xx........ccc...ccc........xx..
.xx..9...x....cc+cc....x...9..xx.
.x.......x.............x.......x.
.x.9.8.9.x.....x.x.....x.9.8.9.x.
.x.......x....xx.xx....x.......x.
.xx..9..xx....x.9.x....xx..9..xx.
..xx...xx.....xx.xx.....xx...xx..
...xxxxx.......xxx.......xxxxx...
.................................
ENDMAP

NAME:   minmay_strange_plus
DEPTH:  D:12-, Depths
TAGS:   transparent
ORIENT: float
SUBST:  9 = 999., 8 = 888.
MAP
        .............
       ....nnn.nnn....
      ....nn.....nn....
     ....nn.nn.nn.nn....
    .....n.nn...nn.n.....
   ......n.n.....n.n......
  ....9.......9.......9....
 ........n.n.....n.n........
........nn.n.....n.nn........
...nnn.nn.nn.....nn.nn.nnn...
..nn.....nn.......nn.....nn..
.nn.nn.nnn....8....nnn.nn.nn.
.n.nn...................nn.n.
.n.n.........|||.........n.n.
......9....8.|||.8....9......
.n.n.........|||.........n.n.
.n.nn...................nn.n.
.nn.nn.nnn....8....nnn.nn.nn.
..nn.....nn.......nn.....nn..
...nnn.nn.nn.....nn.nn.nnn...
........nn.n.....n.nn........
 ........n.n.....n.n........
  ....9.......9.......9....
   ......n.n.....n.n......
    .....n.nn...nn.n.....
     ....nn.nn.nn.nn....
      ....nn.....nn....
       ....nnn.nnn....
        .............
ENDMAP

NAME:   minmay_cut_squares
DEPTH:  D:8-, Depths
TAGS:   transparent
ORIENT: float
SUBST:  9 = 9.
SUBST:  x : x:7 c:1 v:1 b:1
MAP
.......................
.xxxxxx....xxxxxx....x.
.x|........x|..........
.x.........x......xx...
.x..9......x..9...xx...
.x...9.....x...9.......
.x.........x....x....x.
.......9.........9...x.
........9....xx...9..x.
.............xx......x.
....................|x.
.xxxxxx....x....xxxxxx.
.x|....................
.x......xx.............
.x..9...xx....9........
.x...9.........9.......
.x....x....x.........x.
.......9...x.....9...x.
...xx...9..x......9..x.
...xx......x.........x.
..........|x........|x.
.x....xxxxxx....xxxxxx.
.......................
ENDMAP

NAME:   minmay_bad_star
DEPTH:  D:12-, Depths
TAGS:   transparent
ORIENT: float
SUBST:  9 = 9., 8 = 8.
SUBST:  x : x:7 c:3, c : c:8 v:1 b:1
MAP
... . . . ...... . . . ...
.c.........x99x.........c.
..cc.......x..x.......cc..
 .c*ccc.....xx.....ccc*c.
...c99ccc...xx...ccc99c...
 ..c9c..cc..xx..cc..c9c..
...cc.x..ccc..ccc..x.cc...
 ...c..x...cccc...x..c...
....cc..x.c.cc.c.x..cc....
 ....cc..ccc**ccc..cc....
......c.ccc....ccc.c......
.xx...cc.c.x88x.c.cc...xx.
.9.xxx*cc*.8xx8.*cc*xxx.9.
.9.xxx*cc*.8xx8.*cc*xxx.9.
.xx...cc.c.x88x.c.cc...xx.
......c.ccc....ccc.c......
 ....cc..ccc**ccc..cc....
....cc..x.c.cc.c.x..cc....
 ...c..x...cccc...x..c...
...cc.x..ccc..ccc..x.cc...
 ..c9c..cc..xx..cc..c9c..
...c99ccc...xx...ccc99c...
 .c*ccc.....xx.....ccc*c.
..cc.......x..x.......cc..
.c.........x99x.........c.
... . . . ...... . . . ...
ENDMAP

NAME:   minmay_door_path
DEPTH:  D:1-4
TAGS:   transparent
ORIENT: float
SUBST:  0 = .0%
SUBST:  ? : .GTV
MAP
xxxxxxxxxxxxx
@...........x
x.xxxx.xxxx.x
x.x0.+.+..x.x
x.x..x.x.?x.x
x.x+xx.xxxx.x
x...........x
x.x+xx.xxxx.x
x.x..+.+.0x.x
x.x0.x.x..x.x
x.xxxx.xx+x.x
x...........x
x.xxxx.xx+x.x
x.x0.+.+..x.x
x.x..x.x.0x.x
x.x+xx.xxxx.x
x...........x
x.x+xx.xxxx.x
x.x..+.+.0x.x
x.x0.x.x..x.x
x.xxxx.xx+x.x
x...........x
x.xxxx.xx+x.x
x.x..+.+..x.x
x.x?.x.x.0x.x
x.xxxx.xxxx.x
x...........@
xxxxxxxxxxxxx
ENDMAP

NAME:   minmay_tri_box
DEPTH:  D:8-, Depths
TAGS:   transparent
ORIENT: float
SUBST:  9 = 9.
SUBST:  x : x:7 c:3, c : c:8 v:1 b:1
MAP
xxxxxxxxx.@.xxxxxxxxx
x......cc...cc......x
x9.xx..c..c..c..xx.9x
x99x..cc..c..cc..x99x
x.xx..c..ccc..c..xx.x
x|x..cc..c|c..cc..x|x
xxx..c..cc.cc..c..xxx
xx..cc..c999c..cc..xx
xx..c..cc...cc..c..xx
x..cc..c..x..c..cc..x
x..c..cc..x..cc..c..x
x.cc..c..xxx..c..cc.x
x.c..cc..x|x..cc..c.x
x.c..c..xx.xx..c..c.x
x...cc..x...x..cc...x
x...c..xx...xx..c...x
x..cc..x..x..x..cc..x
x..c..xx99x99xx..c..x
x.cc.............cc.x
x.....xx.....xx.....x
x.xx.............xx.x
@...................@
xxxxxxxxxxxxxxxxxxxxx
ENDMAP

NAME:   minmay_dotted_concentric_squares
DEPTH:  D:12-, Depths
TAGS:   transparent
ORIENT: float
SUBST:  9 = 9....
SUBST:  x : x:7 c:3, c : c:8 v:1 b:1
SUBST:  + : + G:1
# in case the loot chamber gets closed off by a statue:
KPROP:  * = no_tele_into
KMASK:  * = opaque
MAP
...........................
.ccc9xxx9xxx9x9xxx9xxx9ccc.
.c.......................c.
.c.ccc9xxx9cc9cc9xxx9ccc.c.
.9.c...................c.9.
.x.c.ccc9xxx9x9xxx9ccc.c.x.
.x.9.c...............c.9.x.
.x.x.c.ccc9xx9xx9ccc.c.x.x.
.9.x.9.c...........c.9.x.9.
.x.x.x.c.ccc9x9ccc.c.x.x.x.
.x.9.x.9.c.......c.9.x.9.x.
.x.x.x.x.c.xxxxx.c.x.x.x.x.
.9.x.9.x.9.x***x.9.x.9.x.9.
.x.9.x.9.x.x***x.x.9.x.9.x.
.9.x.9.x.9.x***x.9.x.9.x.9.
.x.x.x.x.c.xx+xx.c.x.x.x.x.
.x.9.x.9.c.......c.9.x.9.x.
.x.x.x.c.ccc+x+ccc.c.x.x.x.
.9.x.9.c...........c.9.x.9.
.x.x.c.ccc+xx+xx+ccc.c.x.x.
.x.9.c...............c.9.x.
.x.c.ccc+xxx+x+xxx+ccc.c.x.
.9.c...................c.9.
.c.ccc+xxx+xx+xx+xxx+ccc.c.
.c.......................c.
.ccc+xxx+xxx+x+xxx+xxx+ccc.
...........................
ENDMAP

NAME:   minmay_textured_paths
DEPTH:  D:12-, Depths
TAGS:   transparent
ORIENT: float
SUBST:  8 = 888., 9 = 9.
SUBST:  ? = .:70 GTUVm<>
SUBST:  x : x:7 c:3, c : c:8 v:1 b:1
MAP
...........................
.cccccccccccccccccccc.x.xc.
.x.x.x.x.x.x.x.x..99c.x..c.
.x.x.x.x.x.x.x.x...9cx.x.c.
..x.x.x.x.x.x.x.....c..x.c.
..x.x.x.x.x.x.x.....c.x.xc.
.ccccccccccccccc.x.xc.x..c.
.c99..xxx.x...8cx.x.cx.x.c.
.c9....x.x.....c.x.xc..x.c.
.c.....x.x.....cx.x.c.x.xc.
.c....x.xxx....c.x.xc.x..c.
.c.x..ccccc.........cx.x.c.
.c..x.c8....***.....c..x.c.
.c..xxc.....*?*.....c.x.xc.
.cxx..c.....***....8c.x..c.
.c.x..c.........cccccx.x.c.
.c..x.cx.xxc....x...x....c.
.c..xxc.xxxc....x.x.x....c.
.cxx..cx.xxc....x.x.x...9c.
.c.x..cxx.xc8.....x....99c.
.c..x.cxxx.ccccccccccccccc.
.c..xxc......x...x...x...x.
.cxx..c.....x...x...x...x..
.c.x..c9...x...x...x...x...
.c..x.c99.....x...x...x....
.c..cccccccccccccccccccccc.
...........................
ENDMAP

NAME:   minmay_distorted_concentric_squares
DEPTH:  D:8-, Depths
TAGS:   transparent
ORIENT: float
SUBST:  9 = 9., 0 = 0.
SUBST:  x : x:27 c:1 v:1 b:1
MAP
...................
..xxxxxxxx.........
..x.......xxxxxxxx.
..x.xxxxxx0......x.
..x.x0....xxxxxx.x.
..x.x.cccc....0x.x.
..x.x.c9..cccc.x.x.
..x.x.c.xx..9c.x.x.
..x0x.c.x*xx.c.x.x.
.x.x.c.x***x.c.x.x.
.x.x.c.xx*x.c.x0x..
.x.x.c9..xx.c.x.x..
.x.x.cccc..9c.x.x..
.x.x0....cccc.x.x..
.x.xxxxxx....0x.x..
.x......0xxxxxx.x..
.xxxxxxxx.......x..
.........xxxxxxxx..
...................
ENDMAP

NAME:   minmay_containers
DEPTH:  D:12-, Depths
TAGS:   transparent
ORIENT: float
SUBST:  C : B C:5
SUBST:  B : A B:5
SUBST:  A : x c:1 v:1 b:1
SUBST:  B : cvb
SUBST:  C : .:50 G:50 T U V m
SUBST:  8 = 88., 9 = 9.
MAP
@ccccccccccccccccccccxxx
c....................xxx
c.....................xx
c....AAAAAAAAAAAAAA.9..c
c...........9..........c
c..A.9..BBBBB..B..9.A..c
c..A...BB***B..BB...A..c
c..A..BBB...B..BBB..A..c
c..A.BBBB...B..BBBB.A..c
c..A.B*.............A..c
c..A.B*...8.........A..c
c..A.B*....8C..BBBB9A..c
c..A9BBBB..C8....*B.A..c
c..A.........8...*B.A..c
c..A.............*B.A..c
c..A.BBBB..B...BBBB.A..c
c..A..BBB..B...BBB..A..c
c..A...BB..B***BB...A..c
c..A.9..B..BBBBB..9.A..c
c..........9...........c
c..9.AAAAAAAAAAAAAA....c
xx.....................c
xxx....................c
xxxcccccccccccccccccccc@
ENDMAP

NAME:   minmay_curly_fans
DEPTH:  D:8-, Depths
TAGS:   transparent
ORIENT: float
SUBST:  x : x:7 c:1 v:1 b:1
SUBST:  9 = 9.
MAP
...................
.xxxxxxxxx.......x.
...xxx..xx.......x.
....x....xx.....xx.
....x.....xxx.xxxx.
.......x........xx.
....x..x9........x.
....x..xx.9xxx...x.
...xx..9x*xx9...xx.
.xxx....***....xxx.
.xx...9xx*x9..xx...
.x...xxx9.xx..x....
.x........9x..x....
.xx........x.......
.xxxx.xxx.....x....
.xx.....xx....x....
.x.......xx..xxx...
.x.......xxxxxxxxx.
...................
ENDMAP

NAME:   minmay_crescents
DEPTH:  D:12-, Depths
TAGS:   transparent
ORIENT: float
SUBST:  x : x:7 c:3, c : c:8 v:1 b:1
SUBST:  G = .GTU
SUBST:  9 = 9....
MAP
  xxxxxxx       xxxxxxx
 xxxxxxxxx     xxxxxxxxx
xxxx*99..xxx@xxx..99*xxxx
xxx999....x...x....999xxx
xx*99ccccc.....ccccc99*xx
xx99ccccccc...ccccccc99xx
xx9.cc*99.......99*cc.9xx
xx..cc99.........99cc..xx
xx..cc9.xxx...xxx.9cc..xx
 xx.cc..xxx...xxx..cc.xx
  xx.c..xx*.9.*xx..c.xx
  x........999........x
  @.......99G99.......@
  x........999........x
  xx.c..xx*.9.*xx..c.xx
 xx.cc..xxx...xxx..cc.xx
xx..cc9.xxx...xxx.9cc..xx
xx..cc99.........99cc..xx
xx9.cc*99.......99*cc.9xx
xx99ccccccc...ccccccc99xx
xx*99ccccc.....ccccc99*xx
xxx999....x...x....999xxx
xxxx*99..xxx@xxx..99*xxxx
 xxxxxxxxx     xxxxxxxxx
  xxxxxxx       xxxxxxx
ENDMAP

NAME:    minmay_nine_rooms
DEPTH:   Depths
ORIENT:  float
SHUFFLE: ABCDE
SUBST:   A : c:7 x:1 b:1 v:1
SUBST:   B : .:5 c:7 x:1 b:1 v:1
SUBST:   C : .:10 c:7 x:1 b:1 v:1
SUBST:   D : .:20 c:7 x:1 b:1 v:1
SUBST:   E : .:30 c:7 x:1 b:1 v:1
SUBST:   c : c:8 b:1 v:1
SUBST:   0 = 0....., 1 = 0...., 2 = 00...
SUBST:   3 = 9........., 4 = 99....., 5 = 99...
SUBST:   6 = 8..., 7 = 8888...
MAP
ccccccccccccccccccccccccc
........c...............c
c.A0EBA.c.C1B1C.c.22B2E.c
c.BDC0D.c.EA1A1.c.2C2CD.c
c.0C0C0.c.B1D1B.c.BDADB.c
c.D0CDB.c.1A1AE.c.DC2C2.c
c.ABE0A.c.C1B1C.c.E2B22.c
c...............c.......c
ccccccccccccccccccccccc.c
c...............c.......c
c.DC5AD.c.ECDB4.c.BDA3B.c
c.A555C.c.C4A4B.c.333ED.c
c.5EBE5.c.DA4AD.c.A3C3A.c
c.C555A.c.B4A4C.c.DE333.c
c.DA5CD.c.4BDCE.c.B3ADB.c
c.......c...............c
c.ccccccccccccccccccccccc
c.......c...............c
c.6AD6C.c.A7DCB.c.*****.c
c.ACBD6.c.CB7AE.c.*|||*.c
c.B6E6B.c.D777D.c.*|G|*.c
c.6DBCA.c.EA7BC.c.*|||*.c
c.C6DA6.c.BCD7A.c.*****.c
c...............c.......c
ccccccccccccccccccccccccc
ENDMAP

###############################################################################

NAME:    hangedman_arch_fort
TAGS:    transparent no_monster_gen no_item_gen no_pool_fixup
ORIENT:  float
DEPTH:   Depths, !Depths:$
SUBST:   Y : y:8 b:2, y : c:9 b:1, z : Z:16 x:1 b:2 ":1, Z : x:9 b:1
SUBST:   X = .:19 x:1, G : G:12 c:1 b:1 v:1, w : w:3 l:1 .:1
SUBST:   + : +:24 W:1, " : .:24 W:1, 9 = 990, % = %%.
MAP
           ....  ..........  ...
          ........................
         ..Zxxx++xxxZ..Zxxx++xxxZ..
      .....x9%z..z%9x..x9%z..z%9x.....
    .......x%."..".%x..x%."..".%x.......
    .Zxxx++xz""..""zx++xz""..""zx++xxxZ.
   ..x9%z.......X..........X.......z%9x..
   ..x%."..........................".%x..
   ..xz""..yyyY..""zx++xz""..Yyyy..""zx..
  ...+.......9y..".%x..x%."..y9.......+...
 ....+....w%|.y..z%9x..x9%z..y.|%w....+....
 .Zxxx..y.%G%.y..xxxZ..Zxxx..y.%G%.y..xxxZ.
..x9%z..y.*%w....+........+....w%*.y..z%9x..
..x%."..y9.......+...  ...+.......9y..".%z..
..xz""..Yyyy..""zx..    ..xz""..yyyY..""zx..
 .+...........".%x..    ..x%."...........+.
 .+...X.......z%9x..    ..x9%x.......X...+.
..xz""..""zx++xxxZ..    ..Zxxx++xz""..""zx..
..x%."..".%x.......      .......x%."..".%x..
..x9%z..z%9x.....          .....x9%z..z%9x..
..Zxxx++xxxZ..                ..xxxx++xxxZ..
 ............                  ............
  ....  ....                    ....  ....
ENDMAP

###############################################################################

NAME:   minmay_rotating_shell
TAGS:   transparent
ORIENT: float
DEPTH:  Depths
WEIGHT: 3
# 27 / 3 items!
KITEM:  d = |,|,|,|,|,|,|,|,|
SUBST:  A : ABB
SUBST:  B : BCC
SUBST:  C : CDD
SUBST:  D : DEE
SUBST:  E : .:100 x:1 v:1 b:1 G:1
SUBST:  D : .:100 x v b G:4
SUBST:  A : .:100 x v b:20 G:16
SUBST:  B : .:100 x v b:40 G:64
SUBST:  C : .:100 x v b:80 G:128
SUBST:  0 = 0..
SUBST:  9 = 9..
SUBST:  8 = 8.
MAP
          .............
        ...vvvvvvvvvvv...
      ...vvv....+...0vvv...
     ..vvv...vvvv.DD..0vvv..
    ..vv...vvv..v0.DDD..0vv..
   ..vv..vvv....vv0..DDD.0vv..
  ..vv..vv...AA.vvvv0..DD.0vv..
  .vv..vv..AAA..+..vvv0.DD.0vv.
 ..v..vv..AA..9vvv...vv0.DD.0v..
 .vv.vv..AA.9vvvvvvv..vv0.DD.vv.
..v..v..AA.9vv.....vv..vv0.D.0v..
.vv.vv.AA.9vv..vvv..vv..vv.DD.vv.
.v..v..A.9vv..vvvvv..vv..v0.D.0v.
.v.vv.AA.vv..vv.+8vv..vv.vv.DD.v.
.v.v..A.9v..vv..v88vv..v..v0.D.v.
.v.v...9vv.vv..vv888vv.vv.vv...v.
.v.v+vvvvv+vv.vvdvvvvv+vv.vv+vvv.
.v.v.vv....vv..vvv8....vv.vv.v0..
.v.v..v9.B.9vv..v..CC.8v..v..v.E.
.v.vv.vv.BB.9vv.+.CC.8vv.vv.vv.E.
.v..v..v9.BB.9vvv.C.8vv..v..v0.E.
.vv.vv.vv9.BB.9vv..8vv..vv.vv.EE.
..v..v..vv9.BB.9v.8vv..vv..v0.E..
 .vv.vv..vv9.BB.vvvv..vv..vv.EE..
 ..v..vv..vv9...vv...vv..vv0.E...
  .vv..vv..vvv9.+..vvv..vv0.EE...
  ..vv..vv...vvvvvvv...vv0.EE....
   ..vv..vvv...vvv...vvv0.EE.....
    ..vv...vvv.....vvv0..EE......
     ..vvv...vvvvvvv0..EEE.......
      ...vvv....+....EEE.........
        ...vvvvvv.EEEE...........
          .......................
ENDMAP

###############################################################################

NAME:   grunt_crosshair
DEPTH:  Depths
PLACE:  Depths:$
ORIENT: centre
: if you.where() == dgn.level_name(dgn.br_entrance("Zot")) then
:     zot_entry_setup(_G)
TAGS:   patrolling no_monster_gen transparent
NSUBST: 0 = 6:1 / 2 = 1. / 2:0 / *:.
NSUBST: 9 = 2:3 / 1:9 / *:.
SUBST:  8 = 2, | = -
COLOUR: c = lightmagenta
COLOUR: -+2O = magenta
FTILE:  -+2O = floor_hall
: else
KMONS:  8 = 8 band
KMONS:  9 = 9 band
KMONS:  0 = 0 band
KITEM:  O = superb_item
KITEM:  9 = any good_item
: end
MAP
      x@x
      x.x
   xxxx.xxxx
  xx0.0.0.0xx
  x0xxx9xxx0x
  x.xcc+ccx.x
xxx0xc|8|cx0xxx
@...9+8O8+9...@
xxx0xc|8|cx0xxx
  x.xcc+ccx.x
  x0xxx9xxx0x
  xx0.0.0.0xx
   xxxx.xxxx
      x.x
      x@x
ENDMAP

NAME:   grunt_x_marks_the_spot
DEPTH:  Depths
PLACE:  Depths:$
ORIENT: centre
: if you.where() == dgn.level_name(dgn.br_entrance("Zot")) then
:     zot_entry_setup(_G)
TAGS:   no_monster_gen transparent
NSUBST: 0 = 6:1 / 2 = 1. / 2:0 / *:.
NSUBST: 9 = 2:3 / 1:9 / *:.
SUBST:  8 = 2, | = -
COLOUR: c = lightmagenta
COLOUR: -+2O = magenta
FTILE:  -+2O = floor_hall
: else
KMONS:  8 = 8 band
KMONS:  9 = 9 band
KMONS:  0 = 0 band
KITEM:  O = superb_item
KITEM:  9 = any good_item
: end
MAP
        xxxxx@xxxxx
      xxx.........xxx
    xxx......0......xxx
   xx..0..xxxxxxx..0..xx
  xx....xxxxxxxxxxx....xx
  x..9.xxxxxxxxxxxxx.9..x
 xx.....xxxxxxxxxxx.....xx
 x.0.x...xxxxxxxxx...x.0.x
xx..xxx...xxxxxxx...xxx..xx
x...xxxx...xxxxx...xxxx...x
x..xxxxxx...ccc...xxxxxx..x
x..xxxxxxx.++c++.xxxxxxx..x
x..xxxxxxxc+|8|+cxxxxxxx..x
@.0xxxxxxxcc8O8ccxxxxxxx0.@
x..xxxxxxxc+|8|+cxxxxxxx..x
x..xxxxxxx.++c++.xxxxxxx..x
x..xxxxxx...ccc...xxxxxx..x
x...xxxx...xxxxx...xxxx...x
xx..xxx...xxxxxxx...xxx..xx
 x.0.x...xxxxxxxxx...x.0.x
 xx.....xxxxxxxxxxx.....xx
  x..9.xxxxxxxxxxxxx.9..x
  xx....xxxxxxxxxxx....xx
   xx..0..xxxxxxx..0..xx
    xxx......0......xxx
      xxx.........xxx
        xxxxx@xxxxx
ENDMAP

###############################################################################
# Megastairs vaults.
# "Mega" is only really in opposition to the ministair vaults (cf.
# mini_monsters.des).
# Intended to be generic and placeable in a large variety of locales.

NAME: grunt_megastairs_1
: grunt_megastairs_setup(_G)
MAP
          xxxxx
         xx.G.xx
         x.....x
         xG.{.Gx
         x.....x
         xx...xx
 xxxxxxx xxx+xxx xxxxxxx
xx..0..xxx.....xxx..0..xx
x.xxxxx.x.x.0.x.x.xxxxx.x
@.......x.x...x.x.......@
x...G.0.+.x.G.x.+.0.G...x
@...... x.x...x.x.......@
x.xxxxx.x.x.0.x.x.xxxxx.x
xx..0..xxx.....xxx..0..xx
 xxxxxxx xxx+xxx xxxxxxx
         xx...xx
         x.....x
         xG.[.Gx
         x.....x
         xx.G.xx
          xxxxx
ENDMAP

NAME: grunt_megastairs_2
: grunt_megastairs_setup(_G)
MAP
       xxxxx
      xx.G.xx
      x.....x
      xG.{.Gx
      x.....x
      xx...xx
      xxx+xxx
    xxx.....xxx
  xxx....0....xxx
 xx....xxxxx....xx
xx..x0xx...xx0x..xx
x..xx.........xx..x
x..x...G...G...x..x
@.0x0....[....0x0.@
x..x...G...G...x..x
x..xx.........xx..x
xx..x0xx...xx0x..xx
 xx....xxxxx....xx
  xxx....0....xxx
    xxx.....xxx
      xxx@xxx
ENDMAP

NAME: grunt_megastairs_3
: grunt_megastairs_setup(_G)
MAP
        xxxxx
       xx.G.xx
       x.....x
       xG.{.Gx
       x.....x
       xx...xx
       xxx+xxx
      xx.....xx
     xx...G...xx
    xx.........xx
   xx..G..[..G..xx
  xx.............xx
 xx..0....G....0..xx
 x.....x..0..x.....x
xx..G..x.....x..G..xx
x.....xx..G..xx.....x
x..0..xx.....xx.....x
x.....xx..0..xx..0..x
xx@x@xxx.....xxx@x@xx
       xx@x@xx
ENDMAP

NAME: grunt_megastairs_4
: grunt_megastairs_setup(_G)
MAP
xxxxx            xx@xx
x...xxxx         x...x
x.{....xxx      xx.G.@
x........xx     x...xx
xxxxx..0..xxxxxxx...x
    xxx..........0.xx
      xxx..0.G.0..xx
        xx.......xx
         x.G.0.G.x
        xx.......xx
       xx..0.G.0..xxx
      xx.0..........xxx
      x...xxxxxxx..0..xxxxx
     xx...x     xx........x
     @.G.xx      xxx....[.x
     x...x         xxxx...x
     xx@xx            xxxxx
ENDMAP

NAME: grunt_megastairs_5
: grunt_megastairs_setup(_G)
MAP
        xxxxx
      xxx.[.xxx
     xx.......xx
    xx.0..G..0.xx
   xx...xxxxx...xx
  xx.0.xxxxxxx.0.xx
  x...xxxxxxxxx...x
xxx...xxx...xxx...xxx
@...................@
xG..0..G..{..G..0..Gx
@...................@
xxx...xxx...xxx...xxx
  x...xxxxxxxxx...x
  xx.0.xxxxxxx.0.xx
   xx...xxxxx...xx
    xx.0..G..0.xx
     xx.......xx
      xxx.(.xxx
        xxxxx
ENDMAP

###############################################################################

NAME:   grunt_arcs
ORIENT: float
TAGS:   transparent
DEPTH:  Depths
KMONS:  0 = 0 band
KMONS:  9 = 9 band
KMONS:  8 = 8 band
MAP
       ..................
      ..ccccc......ccccc..
     ...ccccccc..ccccccc...
     .......cccccccc.......
    ..cccc....cccc....cccc..
    .c+cc+c..cccccc..c+cc+c.
    .cc.0cc.c+c**c+c.cc0.cc.
    .cc0%ccccc.99.ccccc%0cc.
    .c+cccccccc..cccccccc+c.
   ...ccccccccc++ccccccccc...
  ........cccc....cccc........
 ........cccc..99..cccc........
..cccc...ccc........ccc...cccc..
.c+cc+c..cc$..8..8..$cc..c+cc+c.
.cc%0cc..cc|...||...|cc..cc0%cc.
.cc%0cc..cc|...||...|cc..cc0%cc.
.c+cc+c..cc$..8..8..$cc..c+cc+c.
..cccc...ccc........ccc...cccc..
 ........cccc..99..cccc........
  ........cccc....cccc........
   ...ccccccccc++ccccccccc...
    .c+cccccccc..cccccccc+c.
    .cc0%ccccc.99.ccccc%0cc.
    .cc.0cc.c+c**c+c.cc0.cc.
    .c+cc+c..cccccc..c+cc+c.
    ..cccc....cccc....cccc..
     .......cccccccc.......
     ...ccccccc..ccccccc...
      ..ccccc......ccccc..
       ..................
ENDMAP

###############################################################################

NAME:   cheibrodos_orc_bank
TAGS:   no_item_gen no_monster_gen
DEPTH:  Orc, !Orc:$, D:10-14
ORIENT: float
MONS:   orc, orc warrior, orc knight, hobgoblin
KITEM:  $ = $ no_pickup
SUBST:  ? = $., " = .14
MAP
cccccccccccccccc
cccccccccccc???c
cc22+.....3+???c
cc..cccccccc???c
cc..cccccccc???c
cc..c......c???c
cc..+......c???c
ccccc1.1.1.c???c
cccccmmmmm+ccccc
    c""""""c
    c""""""c
    c""""""c
    cc+cc+cc
    ...@....
ENDMAP

NAME:   cheibrodos_leafed_vault
TAGS:   no_item_gen no_monster_gen
DEPTH:  D:14-, Depths:1-5
ORIENT: float
NSUBST: - = 4 = 8 / 8 = 9 / 90 = . / * = .:45 0
SUBST:  " = $:5 * |:3
FTILE:  '$tT$*| = floor_grass
MAP
             ccc
            cc-cc
           cc---cc
           c-----c
      cccccc-----cccccc
     cc.c.c+-----+c.c.cc
    cc.c.c.c-----c.c.c.cc
    c.c.cccc-----cccc.c.c
    cc.cn'tc-----ct'nc.cc
    c.cc'T'cc---cc'T'cc.c
    cc.ct'''cc-cc'''tc.cc
  ccc+cccc'''c+c'''cccc+ccc
 cc------cc''"""''cc------cc
cc--------cc"""""cc--------cc
c----------c"""""c----------c
cc--------cc"""""cc--------cc
 cc------cc''"""''cc------cc
  ccc+cccc'''ccc'''cccc+ccc
    cc.ct'''cc-cc'''tc.cc
    c.cc'T'cc---cc'T'cc.c
    cc.cn'tc-----ct'nc.cc
    c.c.cccc-----cccc.c.c
    cc.c.c.c-----c.c.c.cc
     cc.c.c+-----+c.c.cc
      cccccc-----cccccc
           c-----c
           cc...cc
            cc.cc
             c+c
             .@.
ENDMAP

###############################################################################

NAME:   kennysheep_kobold_lugonu_temple
ORIENT: float
TAGS:   transparent no_item_gen no_monster_gen no_trap_gen
DEPTH:  D:10-
KFEAT:  C = altar_lugonu
KFEAT:  ' = floor
MONS:   kobold demonologist
KMONS:  P = demonic plant
KMONS:  p = plant
# TODO: this can still rarely place isolated regions because of the relatively
# uncontrolled wall placement here
NSUBST: p = 3=xcbtvmnW.' / 5:P
NSUBST: . = 30=PxcbtvmnW / 5:. / 50:'
NSUBST: x = 15=PxcbtvmnW
NSUBST: ` = 3:'
MARKER: C = lua:fog_machine { \
             pow_min = 2, pow_max = 4, delay = 15, \
             size = 2, walk_dist = 20, spread_rate= 33, \
             cloud_type= "purple smoke" }
FTILE:  'P1vbtmn = floor_pebble_red
MAP
    .........
  .............
  ...xxxxxxx...
 ....x.....x....
 ....x.....x....
..xxxx.....xxxx..
..x..p..1..p..x..
..x....1C1....x..
..xp....`....px..
..x..p..`..p..x..
..xxxxx+++xxxxx..
 ..pppp.`.pppp..
 .......`.......
  ......`......
  ......`......
    ....`....
        @
ENDMAP

NAME:   kennysheep_demon_hangout
ORIENT: float
TAGS:   no_item_gen no_monster_gen no_trap_gen
DEPTH:  D:12-
MONS:   common demon, lesser demon
MAP
  lx@@@xl
 lll...lll
lll.....lll
ll.......ll
ll..1*2..ll
ll...t...ll
ll...2...ll
ll.......ll
lll.....lll
 lll...lll
  lx@@@xl
ENDMAP

NAME:   kennysheep_ogre_elephant_herders
ORIENT: float
TAGS:   no_item_gen no_monster_gen no_trap_gen
DEPTH:  Depths, !Depths:$
MONS:   ogre mage band, dire elephant
NSUBST: 2 = 2:2 / 3:2. / .
MARKER: F = lua:fog_machine { cloud_type = "flame", pow_min = 100, \
                              pow_max = 100, delay = 10, size = 1, \
                              walk_dist = 0, excl_rad = 0 }
MAP
  xxxxxx
  xtxxtx  xxxxxx
  xt.22xxxx..**x
  x.2.2.2.t..1*x
  xt.2t.2......x
xxx.2..2.......x
xt...22........x
x.......I..I...x
xxt...I......I.x
 xxxx....FF....x
    x....FF....x
    x.I......I.x
    x...I..I...x
     ...........
     @@@@@@@@@@@
ENDMAP

NAME:   kennysheep_the_goblin_king
ORIENT: float
TAGS:   no_monster_gen no_trap_gen
DEPTH:  D:2-4
KMONS:  1 = Ijyb / hobgoblin, hobgoblin
KMONS:  2 = goblin
MAP
xxxxxxxxx
x..%1%..x
xG2...2Gx
x.2...2.x
xG2...2Gx
x.......x
xG.....Gx
x.......x
xG.....Gx
 @@@@@@@
ENDMAP

NAME:   kennysheep_steamy
ORIENT: float
TAGS:   no_monster_gen
DEPTH:  D:5-10
MONS:   steam dragon, fungus
KFEAT:  ^ = shaft trap
SUBST:  p = .....^22222wwwww
MAP
   xxxxx
 xxxpppxx
 xpp1.ppxx
xxp....ppx
xpp...1ppx
xpp....ppx
xxpp.pppxx
 xpp.ppxx
 xxp.px
  xp.px
  xp.px
  xp.px
  xp.px
  xp.px
  xx.px
   x.px
   x.pxx
   xp.px
   xp.px
   xp.px
  xxp.px
  xpp.px
 xxpp.px
 xppp.pxx
 xppp.ppx
 xppp.ppx
xx@@@@@@xx
ENDMAP

NAME:   kennysheep_funnel
ORIENT: float
TAGS:   no_trap_gen no_monster_gen
DEPTH:  D:12-, !D:$, Depths:2-, !Depths:$
MAP
    ccc
   cc.cc
   c.}.c
   c...c
   cG.Gc
   cc8cc
   cG.Gc
   cc.cc
   cG.Gc
   cc.cc
   cG.Gc
   cc.cc
   cG.Gc
   cc.cc
   cG.Gc
   cc.cc
   cG.Gc
  cc...cc
 ccG...Gcc
cc.......cc
cG...{...Gc
cc.......cc
 ccG...Gcc
  ccccccc
ENDMAP

NAME:   kennysheep_six_static_rooms
TAGS:   transparent
ORIENT: float
DEPTH:  D:2-, Depths, Elf, Zot, Snake, !D:$, !Depths:$
MAP
  xxxxx   xxxxx   xxxxx
 xx...xx xx...xx xx...xx
xx.....xxx.....xxx.....xx
x...%...x...%...x...%...x
x...0...x...0...x...0...x
x.......x.......x.......x
xx.....xxx.....xxx.....xx
 xx...xxxxx...xxxxx...xx
  xx+xxxxxxx+xxxxxxx+xx
  @...................@
  @...................@
  @...................@
  xx+xxxxxxx+xxxxxxx+xx
 xx...xxxxx...xxxxx...xx
xx.....xxx.....xxx.....xx
x.......x.......x.......x
x...0...x...0...x...0...x
x...%...x...%...x...%...x
xx.....xxx.....xxx.....xx
 xx...xxxxx...xxxxx...xx
  xxxxxxxxxxxxxxxxxxxxx
ENDMAP

NAME:   kennysheep_big_flooded_room
ORIENT: float
DEPTH:  D:2-, Depths, !D:$, !Depths:$
: ks_random_setup(_G)
: if you.absdepth() < 5 then
SUBST:  9 = 0, * = %
: end
MAP
     ccccFFcccc
    ccwwwHHwwwcc
   ccwwwwHHwwwwcc
  ccwwwwwHHwwwwwcc
 ccwwwwwwHHwwwwwwcc
ccwwwwwwwHHwwwwwwwcc
cwwwwwwwwHHwwwwwwwwc
cwwwwwwwwHHwwwwwwwwc
cwwwwwwwt.9twwwwwwwc
+........xx*EEEEEEED
+........xx*EEEEEEED
cwwwwwwwt.9twwwwwwwc
cwwwwwwwwHHwwwwwwwwc
cwwwwwwwwHHwwwwwwwwc
ccwwwwwwwHHwwwwwwwcc
 ccwwwwwwHHwwwwwwcc
  ccwwwwwHHwwwwwcc
   ccwwwwHHwwwwcc
    ccwwwHHwwwcc
     ccccFFcccc
ENDMAP

NAME:   kennysheep_cluttered_fort
ORIENT: float
DEPTH:  D:14-, Depths, !Depths:$
NSUBST: % : 1:|
SUBST:  % = *
SUBST:  9 = 9900.
: ks_random_setup(_G)
MAP
      cccFFFccc
     ccwwHHHwwcc
    ccwwx...xwwcc
   ccwwx.x.x.xwwcc
  ccwwx...x...xwwcc
 ccwwx.x.xtx.x.xwwcc
ccwwx...x...x...xwwcc
cwwx.x.x.cFc.x.x.xwwc
cwx...x.cc9cc.x...xwc
+..x.x.cc.%.cc.x.x.ED
+...xt.D9%%%9+.tx..ED
+..x.x.cc.%.cc.x.x.ED
cwx...x.cc9cc.x...xwc
cwwx.x.x.cFc.x.x.xwwc
ccwwx...x...x...xwwcc
 ccwwx.x.xtx.x.xwwcc
  ccwwx...x...xwwcc
   ccwwx.x.x.xwwcc
    ccwwx...xwwcc
     ccwwHHHwwcc
      cccFFFccc
ENDMAP

NAME:   kennysheep_bubble_arena
TAGS:   no_item_gen no_trap_gen
ORIENT: float
DEPTH:  D:14-, Depths, !Depths:$
NSUBST: % = 5:|
SUBST:  % : %$
: ks_random_setup(_G, true)
MAP
    ccccccccc
   ccwwwwwwwcc
  ccww.....wwcc
 ccwwt.....twwcc
ccww.........wwcc
cww....xtx....wwc
cwt....8x8....twc
cw...x9x%x9x...wc
cw...tx%%%xt...wc
cw...x%x%x%x...wc
cwt....%x%....twc
cww....xtx....wwc
ccww.........wwcc
 ccwwt.....twwcc
  ccww.....wwcc
   ccw.....wcc
    cc+++++cc
   ccw.....wcc
  ccww.9.9.wwcc
  cww...x...wwc
  cwt..%x%..twc
  cw...xtx...wc
  cwt..%x%..twc
  cww...x...wwc
  ccww.....wwcc
   ccww...wwcc
    ccc+++ccc
     cc...cc
    ccw.9.wcc
    cww...wwc
    cwt...twc
    cww...wwc
    ccw...wcc
     cc...cc
      c+++c
ENDMAP

NAME: cheibrodos_birdhouse
DEPTH: Depths, !Depths:$
TAGS: no_item_gen no_monster_gen no_pool_fixup
ORIENT: float
MONS: tengu warrior, tengu conjurer, tengu reaver
KFEAT: m = iron_grate
SUBST: " = ........1W
NSUBST: ' = 2:3 / 4=12 / *:.
NSUBST: ? = 3:* / *:%
MAP
           .........
          ..wwwWwww..
          .wwwWWWwww.
          .wwWxmxWww.
          .wWxx"xxWw.
          .WWm"""mWW.
          .wWxx"xxWw.
          .wwWx+xWww.
          .wwWx'xWww.
         ..wWxx'xxWw..
 .........WWWx?'?xWWW.........
..wwwWwwwWWWWx'''xWWWwwwwWwww..
.wwwWWWwwWWW+x'''x+WWWwwWWWwww.
.wwWxmxWWxxxx'''''xxxxWWxmxWww.
.wWxx"xxxx?'''''''''?xxxx"xxWw.
.WWm"""+'''''''''''''''+"""mWW.
.wWxx"xxxx?'''''''''?xxxx"xxWw.
.wwWxmxWWxxxx'''''xxxxWWxmxWww.
.wwwWWWwwWWW+x'''x+WWWwwWWWwww.
..wwwWwwwwWWWx'''xWWWwwwwWwww..
 .........WWWx?'?xWWW.........
         ..wWxx'xxWw..
          .wwWx'xWww.
          .wwWx+xWww.
          .wWxx"xxWw.
          .WWm"""mWW.
          .wWxx"xxWw.
          .wwWxmxWww.
          .wwwWWWwww.
          ..wwwWwww..
           .........
ENDMAP

NAME: cheibrodos_lost_city_excavation
DEPTH: D:11-, Depths
TAGS: no_item_gen no_monster_gen
ORIENT: float
: if you.in_branch("D") then
MONS: deep elf pyromancer w:8 / fire elemental w:5 / nothing, wizard
: else
MONS: wizard w:5 / fire elemental w:5 / nothing, lich
: end
ITEM: randbook / any scroll
SUBST: - = .lx
MAP
llllll
llllllllll
.l-x-llllllllllllll
@.+1xlxx-lllllllllll
.lx.-l-1xlxx-lxxxxll
lll.llx...+1xlxddxll
llx.xlll.l-.xlx22xll
ll+1.l-x.lx..lx..xll
llx--..1+l-.xlx..xll
llllll-xxlx1+.+..xll
llllllllll-xxlxxxxll
    llllllllllllllll
        lllllllllll
ENDMAP

NAME: nicolae_legendary_halls
DEPTH: Depths, !Depths:$
TAGS: transparent
ORIENT: float
SUBST: + : +..., $ = $$$$%*, % = %%%%$*, * = ****%|, 0 = 0009.., 9 = 998.
MAP
       cccc.@@.cccc
      cc$.c....c.$cc
     cc%..c....c..*cc
     c$.0.c.00.c.8.$c
     c....+....c....c
  cccccccccccc+c+ccccccc
 cc$.c....+....c....c.$cc
cc*..c.9..c....c..9.c..%cc
c$.8.c..9.c0..0c.9..c.0.$c
c....+....c....c....c....c
ccccccccccc....cccc+c+cccc
.....+..0........0..c.....
@..0.c......99......c.0..@
@..0.c......99......c.0..@
.....c..0........0..+.....
cccc+c+cccc....ccccccccccc
c....c....c....c....+....c
c$.0.c..9.c0..0c.9..c.8.$c
cc%..c.9..c....c..9.c..*cc
 cc$.c....c....+....c.$cc
  ccccccc+c+cccccccccccc
     c....c....+....c
     c$.8.c.00.c.0.$c
     cc*..c....c..%cc
      cc$.c....c.$cc
       cccc.@@.cccc
ENDMAP

# Originally a rather long D encompass vault, cropped, shrunk,
# and re-arranged to preserve the idea with less of the problems.
# (The monsters do wander a little too easily now, but the vault
# hardly sticks out compared to the rest of Depths.)
NAME: hangedman_grunt_twisty_little_passages
TAGS: no_monster_gen
DEPTH: Depths, !Depths:$
ORIENT: float
SHUFFLE: defghijk
SUBST: def = c, ghi = v, jk = b
KMONS: 8 = 8 band
KMONS: 9 = 9 band
KMONS: 0 = 0 band
KITEM: J = any good_item
NSUBST: | = 1:J / 2:* / *:|
SUBST: % = %., O = %
MAP
eeeeeeeeeffffffffffffffffffffffffffffffffkk
eeeeeeeeecfffffffffffffffffffffffffffffffkk
ee0......ecff%%.....................%Oxxxkk
ee........ecf%%.....................%%xxxkk
.ee...ee...ecf...0fffffffffffffff0...fcxxkk
@.ee...ee...ecf...fffffffffffffff...fci%Okk
...ee...ee...ecf...fff|%....8fff...fci.%%kk
e...ee...ee..0ecf...ff*%....9ff...fci....kk
ce...e...ee...eecf...ff...ffff...fci.....kk
dce.....ee...eeeecf...ff...ff...fci...0..kk
ddce...ee...ee0..ecf...ff...0..fci...ii..kk
ddgce0ee...ee.....ecf...ff....fci...iii..kk
ddggcee0..ee...e...ecf...ff..fci...iiii..kk
dd%%gce...ee0..ee...ecf..0fffci...iiiii..kk
dd%%.gce...ee...ee...ecf...cci...ii98ii..kk
dd....gce...ee...ee...ee...0ci..0ii..ii..kk
dd.....gce...ee...ee.........ii...i..ii..kk
dd..0...gce...ee...ee........8ii.....ii..kk
dd..gg...gce...ee...ee9...ci...ii....ii..kk
dd..ggg...gce...e..0ee...jjci...ii.%%ii..kk
dd..gggg...gce.....ee%..jj0jci...ii*|ii..kk
dd..ggggg...gce...ee%O%jj...jci...iiiii..kk
dd..gg*|gg...gce0ee..%jj.....jci...iiii..kk
dd..gg%%.gg...gcee...jj0..j...jci...iii..kk
dd..gg....gg...gc...9jj...jj...jci...ii..kk
dd..gg.....gg8........jj...jj...jci...0..kk
dd..gg..g...gg.........jj...jj...jci.....kk
dd..gg..gg0..gc0...jj...jj...jj...jci....kk
dd..gg89gg...gcc...ccj...jj...jj...jci.%%kk
dd..ggggg...gchhh0..hcj...jj..0jj...jci%%kk
dd..gggg...gch..hh...hcj...j...jj..0jjciikk
dd..ggg...gch....hh...hcj.....jj...jj0jcikk
dd..gg...gch...0..hh...hcj..0jj...jj...jckk
dd..0...gch...hh...hh...hcjjjj...jj.....jck
dd.....gch...hhhh...hh...hcjj...jj...j...jc
dd....gch...hh9....%|hh...hcj0..jj...jj...j
dd%%.gch...hhh8....%*hhh...hcj...jj...jj...
ddO%gch...hhhhhhhhhhhhhhh...hcj...jj...jj.@
ddxxch...0hhhhhhhhhhhhhhh0...hcj...jj...jj.
ddxxx%%.....................%%hcj........jj
ddxxxO%.....................%%hhcj......0jj
ddhhhhhhhhhhhhhhhhhhhhhhhhhhhhhhhcjjjjjjjjj
ddhhhhhhhhhhhhhhhhhhhhhhhhhhhhhhhhjjjjjjjjj
ENDMAP

NAME: cheibrodos_spurs
DEPTH: Depths
ORIENT: float
TAGS: no_item_gen no_monster_gen
MONS: tentacled monstrosity
SUBST: ; = 0:5 9:15 1:3
NSUBST: ' = 5=* / 10=$ / *:%
SHUFFLE: G"/TW
SUBST: " = .
KMONS: 0 = 0 band
KMONS: 9 = 9 band
KMONS: 8 = 8 band
MAP
                     ccc
                    cc|cc
              cccc.cc...cc cccc
              c''cccc.8.cccc''c
              c'''cc.....cc'''c
              cc'+c.;...;.c+'cc
               ccc.........ccc
                c...cc+cc...c
    ccccccccc   c;.cc...cc.;c
   cc...0...cc  cccc.""".cccc
  cc.........cc  cc.""""".cc.@
 cc.....0.....ccccc0""G""0cc+c
 c....cc+cc.....;cc.""""".c..c
 c...cc...cc0.....cc.""".cc..c
 c..cc.""".cc.....0cc...cc...c
 c..c.""""".cc;.....cc+cc....c
 c+cc0""G""0ccccc.....0.....cc
 @.cc.""""".cc  cc.........cc
  cccc.""".cccc  cc...0...cc
  c;.cc...cc.;c   ccccccccc
  c...cc+cc...c
 ccc.........ccc
cc'+c.;...;.c+'cc
c'''cc.....cc'''c
c''cccc.8.cccc''c
cccc cc...cc cccc
      cc|cc
       ccc
ENDMAP

####

NAME:   kennysheep_gozag_temple
DEPTH:  Depths, !Depths:$
ORIENT: centre
TAGS:   transparent no_monster_gen no_pool_fixup no_item_gen
TAGS:   uniq_kennysheep_gozag_temple
KMONS:  2 = guardian serpent
KMONS:  B = golden dragon
KITEM:  | = gold good_item
KITEM:  23 = gold
KFEAT:  B = altar_gozag
KFEAT:  D = granite_statue
TILE:   GD = dngn_golden_statue
: set_feature_name("granite_statue", "golden statue")
COLOUR: cGD = yellow
FTILE:  .0_Gt = floor_grass
FTILE:  $|B}+nc23-D = floor_limestone
FTILE:  " = floor_dirt
KFEAT:  _ = antiques shop name:Gozag greed:100 count:3 /\
            antique weapon shop name:Gozag greed:100 count:3 /\
            antique armour shop name:Gozag greed:100 count:3
MAP
      ww    @    ww
     wwt..G"""G..tww
    www.."""""""..www
   wwwG.""c+++c"".Gwww
  www..""cc---cc""..www
  ww..t""cD---Dc""t..ww
 ww..."""cc+++cc"""...ww
 ww.t.""Gcc$$$ccG"".t.ww
 ww..0""cc$$$$$cc""0..ww
 w""""""n$$2|$$$n""""""w
@""G.""_n$$|B|$$n_"".G""@
 w""""".n$$$|2$$n."""""w
 ww.0"".cc$$$$$cc.""0.ww
 ww.."".Gcc$$$ccG.""..ww
 ww..""..0cnnnc0..""..ww
 ww.."""...._...."""..ww
  wwt.""""""""""""".tww
  wwwt.""""""""""".twww
   wwwt...G"""G...twww
    www     @     www
ENDMAP

NAME: pf_snail_temple
DEPTH: Depths, !Depths:$
ORIENT: float
TAGS: no_monster_gen
TILE: G = dngn_statue_snail
# foyer: 6/10 0s
NSUBST: 1 = 5:0 / 1:T / *:.
# 2nd corridor: 5/7 0s and 1/2 9s
NSUBST: 2 = 2:D / 2:0 / 1:T / *:.
NSUBST: 3 = 1:9 / *:.
# 3rd corridor: 10/17 0s and 1/2 9s
NSUBST: 4 = 3:D / 6:0 / 1:T / *:.
NSUBST: 5 = 1:9 / *:.
# sanctum: 5/7 0s, 2/3 9s, an 8, and a torpor snail on the altar
NSUBST: 6 = 2:E / 3:F / *:.
NSUBST: 7 = 2:H / *:.
KMONS: _ = torpor snail patrolling
KFEAT: _ = altar_cheibriados
KITEM: _ = plate armour good_item ego:ponderousness no_pickup /\
           crystal plate armour good_item ego:ponderousness no_pickup w:5
# general settings
KMONS: T = torpor snail
KMONS: D = 0 band
KMONS: 9 = 9 band
KMONS: E = 0 band patrolling
KMONS: F = 0 patrolling
KMONS: H = 9 band patrolling
KMONS: 8 = 8 patrolling
#loot
KITEM: 8 = any good_item
KITEM: 7 = *
MAP
                    ccc
                ccccccccccc
              ccccccc4cccccc
 ...        ccccc.G4G.4c.cccc
 .m..      cccc......4.+..cccc
..cc..     ccc.......4.+...cccc
.mccc.    ccc.5....G4G4c.2..ccc
...cc..  ccc...5..cccccc.....ccc
  ..cc.. ccc....ccc*GG*cc....ccc
   .ccc. cc4..4cc|7..6.6cc2..2cc
   ..cc. ccG44GcG8.._.6.*cG..Gcc
   ..cc..cc4..4cc|7.....Gc....cc
   ..cc..ccc....cc*GG6..Gc2..2cc
   ..ccc.0cc....4ccc+.6.7cG..Gcc
    ..cc0*ccc.4.....+.6.cc....cc
   ..ccccccccc...4..c6.cc..3.ccc
  ..cccccccccccccccccccc....cccc
 ..ccc.G..1G...G1..G1.c2.3..ccc
  .@++......1....1....+....ccc
   @++......1....1....+...cccc
   ccc.G..1G...G1..G1.c2cccc
   cccccccccccccccccccccccc
    ccccccccccccccccccccc
ENDMAP

NAME:   kennysheep_windowed_halls
DEPTH:  D:5-, Depths
ORIENT: float
SUBST:  c : cccvb
MAP
ccccccccccccccccccccccc
c0...0c0...0c0...0c***c
c.....c.....c.....c9|9c
c..c..c..c..c..c..c***c
c..c..c..c..c..c..ccc+c
c..c.....c.....c......c
c..c.....c.....c......c
c..cnnccccnnccccnnccccc
c.....................@
c.....................@
c..ccccnnccccnncccccccc
c..c.....c.....c......c
c..c.....c.....c......c
c..c..c..c..c..c..ccc+c
c..c..c..c..c..c..c000c
c.....c.....c.....c*G*c
c0...0c0...0c0...0c000c
ccccccccccccccccccccccc
ENDMAP

NAME: kennysheep_ambush_hall
DEPTH: D:8-, Depths, Elf, Zot
ORIENT: float
TAGS: transparent
SUBST: T : TGV.
MAP
      x..@..x
   xxxxxx.xxxxxx
  xx....x+x....xx
 xx....x...x....xx
 x...0x.....x0...x
xx..0x..T.T..x0..xx
x%..x.........x..%x
x...x.........x...x
x*..x..T...T..x..*x
x...x.........x...x
x%..x.........x..%x
xx..0x..T.T..x0..xx
 x...0x.....x0...x
 xx....x...x....xx
  xx....x+x....xx
   xxxxxx.xxxxxx
      x..@..x
ENDMAP

NAME: kennysheep_blocky_hall
DEPTH: D:8-, Depths, Elf, Zot
ORIENT: float
TAGS: transparent
MAP
        xxxxxxxxxxxxx
        x...........x
        x.....0.....+
        x...........x
xx+xxxxxx...xxxxx...x
x...........xxxxx...x
x...........xxxxx...x
x..........%xxxxx...x
x...xxxxxxxxxxxxx...xxxxx
x...xxxxxxxxxxxxx.......x
x.0.xxxxxxxxxxxxx.......x
x...xxxxxxxxxxxxx%......x
x...xxxxxxxxxxxxxxxxx...x
x......%xxxxxxxxxxxxx...x
x.......xxxxxxxxxxxxx.0.x
x.......xxxxxxxxxxxxx...x
xxxxx...xxxxxxxxxxxxx...x
    x...xxxxx%..........x
    x...xxxxx...........x
    x...xxxxx...........x
    x...xxxxx...xxxxxx+xx
    x...........x
    +.....0.....x
    x...........x
    xxxxxxxxxxxxx
ENDMAP

NAME: kennysheep_blocky_room
DEPTH: D:8-, Depths, Elf, Zot
ORIENT: float
TAGS: transparent
: if you.absdepth() < 5 then
SUBST:  9 = 0
NSUBST: * = 2:* / *:%
: end
MAP
        xxxxxxxxxxxxx
        x...........x
        x.....0.....+
        x...........x
xx+xxxxxx...xxxxx...x
x...........x..0x...x
x...........x...x...x
x...........x...x...x
x...xxxxxxx+x...x...xxxxx
x...x9........G.x.......x
x.0.x....G......x.......x
x...x.......*...+.......x
x...xxx+x..*%*..xxxxx...x
x.......x...*.......x...x
x.......x......G....x.0.x
x.......x.G........9x...x
xxxxx...x...x+xxxxxxx...x
    x...x...x...........x
    x...x...x...........x
    x...x0..x...........x
    x...xxxxx...xxxxxx+xx
    x...........x
    +.....0.....x
    x...........x
    xxxxxxxxxxxxx
ENDMAP

NAME: kennysheep_room_grid
DEPTH: D:12-, Depths, Elf, Zot
ORIENT: float
TAGS: transparent
MAP
 xxxxx xxxxx xxxxx
xx...x@x...x@x...xx
x.....x.....x.....x
x..0..x..0..x..0..x
x.....x.....x.....x
xx...xxx...xxx...xx
 @xxxxxxxxxxxxxxx@
xx...xxx...xxx...xx
x.....x.9*9.x.....x
x..0..x.*%*.x..0..x
x.....x.0*0.x.....x
xx...xxx...xxx...xx
 @xxxxxxx+xxxxxxx@
xx...xxx...xxx...xx
x.....x.....x.....x
x..0..x..0..x..0..x
x.....x.....x.....x
xx...x@x...x@x...xx
 xxxxx xxxxx  xxxx
ENDMAP

NAME: kennysheep_bubbly
DEPTH: D:12-, Depths, Elf, Zot
ORIENT: float
MAP
         xxxxxxx
       xxx.....xxx
      xx.........xx
     xx...........xx
     x.............x
    xx...0.xxx.0...xx
    x.....xxxxx.....x
    x....xxxxxxx....+
    x....xxxxxxx....+
    x....xxxxxxx....+
    x.....xxxxx.....x
    xx...0.xxx.0...xx
     x.............x
  xxxxx...........xx
 xx...xx.........xx
xx.....xx......xxx
+..0$0..xxx+++xx
+..$%$..x......xx
+..0$0..x.......xx
xx.....xx........xx
 xx...xx..........x
  xxxxx....0*9....x
      x....*%*....x
      x....9*0....x
      x...........x
      xx.........xx
       xx.......xx
        xx.....xx
         xxxxxxx
ENDMAP


NAME: kennysheep_spiral_hall
DEPTH: D:4-, Depths, Elf, Zot
ORIENT: float
TAGS: transparent
SUBST:  G : GTV.
MAP
    xx.@.xx
   xx.....xx
   x.......x
  xx.......xx
  x.........x
  x.........xx
 xxxxx.......x
 xG..xxxx....x
 x......x....x
 x......xx...x
xx...x...x...xx
x....x...x0...x
x...xx...xx...x
x...x.....x...x
x...x.....x...x
x...x..%..x...x
x...x0%G%0x...x
x...x..%..x...x
x...x.....x...x
x...x.....x...x
x...xx...xx...x
x...0x...x....x
xx...x...x...xx
 x...xx......x
 x....x......x
 x....xxxx..Gx
 x.......xxxxx
 xx.........x
  x.........x
  xx.......xx
   x.......x
   xx.....xx
    xx.@.xx
ENDMAP

NAME: kennysheep_oblong_rooms
DEPTH: D:$, Depths, Elf, Zot
ORIENT: float
TAGS: transparent
SUBST:  G : GTV.
MAP
        ccccccccccccc
    ccccc...........ccccc
  ccc........0.0........ccc
  c...........G...........c
  +.....G....0.0....G.....+
  c.......................c
  ccc...................ccc
    ccccc...........ccccc
        ccccc+++ccccc
     cccc...........cccc
cccccc.................cccccc
c*cc.....................cc*c
c|8......G.........G......8|c
c*cc..........G..........cc*c
cccccc.................cccccc
     cccc...........cccc
        cccccc.cccccc
            cc8cc
            c*|*c
            ccccc
ENDMAP

NAME:    minmay_heptahexagon
DEPTH:   D:12-, Depths
ORIENT:  float
ITEM:    book of debilitation / book of maledictions / book of hexes / \
         book of misfortune
# randomize how open the hexagons are to each other
SUBST:   M : xx+., N : +@, O : +++.
# each hex other than the center either has monsters+loot, or nothing
SHUFFLE: ABCDEF / GHIJKL
SUBST:   BCDEF = A, HIJKL = G
SUBST:   A = *, G = 0009, 8 = 998
# feature randomization
SUBST:   x : xcvb
SUBST:   ! : xcvb m:3 G:3 t:3 .:49
SUBST:   ? : xcvb m:1 t:1 .:44
SUBST:   " : xcvbTmGt .:80
SUBST:   ' : xcvbTmGt d:80
MAP
          xxxNxxx
         xxF...Fxx
         x..L?L..x
        xx.?...?.xx
  xxxxxxxF.L.".L.Fxxxxxxx
 xxE...Exx.?...?.xxA...Axx
 N..K?K..M..L?L..M..G?G..N
xx.?...?.xxF...Fxx.?...?.xx
xE.K.".K.ExxxOxxxA.G.".G.Ax
xx.?...?.xx|...|xx.?...?.xx
 x..K?K..O..8!8..O..G?G..x
 xxE...Exx.!...!.xxA...Axx
  xxxMxxx|.8.'.8.|xxxMxxx
 xxD...Dxx.!...!.xxB...Bxx
 x..J?J..O..8!8..O..H?H..x
xx.?...?.xx|...|xx.?...?.xx
xD.J.".J.DxxxOxxxB.H.".H.Bx
xx.?...?.xxC...Cxx.?...?.xx
 N..J?J..M..I?I..M..H?H..N
 xxD...Dxx.?...?.xxB...Bxx
  xxxxxxxC.I.".I.Cxxxxxxx
        xx.?...?.xx
         x..I?I..x
         xxC...Cxx
          xxxNxxx
ENDMAP

NAME:   minmay_box_of_curves
ORIENT: float
DEPTH:  D:11-, Depths
SUBST:  x : cvb, ? : .TGtxcvbm
SUBST:  ' : '", ' : .:50 xcvbm, " : .:50 xcvbm
SUBST:  9 = 999., 8 = 888.
MAP
xxxxxxxxxxxxxxx@xxxxxxxxxxxxxxx
x|8..........x...x..........8|x
xxxx..."""...x...x...'''...xxxx
x8.xxx...""..x...x..''...xxx.8x
x....xx..9".xx...xx.'9..xx....x
x....|x.....x.."..x.....x|....x
x..xxxx....xx.."..xx....xxxx..x
x+xx..+..xxx...""..xxx..+..xx+x
x.x...xxxx......""...xxxx...x.x
x.x..9..+..'''.?."""..+..9..x.x
x.x.....x....''.......x.....x.x
x.xx...xx+xx..''...xx+xx...xx.x
x..xxxxx...xx..'..xx...xxxxx..x
x.....x.....x..'..x.....x.....x
x..9..+..9..x..?..x..9..+..9..x
x.....x.....x.."..x.....x.....x
x..xxxxx...xx.."..xx...xxxxx..x
x.xx...xx+xx...""..xx+xx...xx.x
x.x.....x.......""....x.....x.x
x.x..9..+..'''.?."""..+..9..x.x
x.x...xxxx...''......xxxx...x.x
x+xx..+..xxx..''...xxx..+..xx+x
x..xxxx....xx..'..xx....xxxx..x
x....|x.....x..'..x.....x|....x
x....xx..9'.xx...xx."9..xx....x
x8.xxx...''..x...x..""...xxx.8x
xxxx...'''...x...x..."""...xxxx
x|8..........x...x..........8|x
xxxxxxxxxxxxxxx@xxxxxxxxxxxxxxx
ENDMAP

NAME:   minmay_ambush_box
DEPTH:  D:11-, Depths, Elf
ORIENT: float
SUBST:  c : cvb
SUBST:  ' : .xcvb n:2 t:2 G:3 T:3
MAP
cccccc@cccccc
c|.9c...c9.|c
c.'.c...c.'.c
c...........c
c..cnc.cnc..c
c9..c...c..9c
ccc.n{([n.ccc
c9..c...c..9c
c..cnc.cnc..c
c...........c
c.'.c...c.'.c
c|.9c...c9.|c
cccccc@cccccc
ENDMAP

NAME:   minmay_gate_of_8
DEPTH:  D:8-, Depths
ORIENT: float
KMONS:  8 = 8
KITEM:  8 = |
KPROP:  8 = no_tele_into
SUBST:  c : cvb, x : xcvb
MAP
 xxxxxx@xx
 x...x...x
 x.xx..x.x
 x.xxx...x
 xx.xxx.xx
ccnn=xxx.x
c888n.xx.x
c888nx...x
cc88cxxxxx
 cccc
ENDMAP

NAME:    minmay_shrinking_squares
DEPTH:   D:9-, Depths
ORIENT:  float
NSUBST:  9 = 1:9 / 1:. / * = 9.
NSUBST:  8 = 1:8 / 1:. / * = 8.
SUBST:   x : cvb
MAP
xxxxxxxxxx
xT+||x...+
xxx||x...x
x..88x...x
x..88x...x
x+xxxx...x
x.....999x
x.....999x
x.....999x
xxxxxxxxxx
ENDMAP

NAME:   minmay_chopped_fan
DEPTH:  D:9-, Depths
ORIENT: float
SUBST:  x : cvb
MAP
           xxx
           x8x
           x.xxx
           x.x0x
    @xx   xx.x.x@
  xxx.x   x.x.x.x
  x0.xxxx x.x.xxx
xxxxx..9x x.x9x
x8...xxxxxx.xxx
xxxxx....|x|x
    xxxxxxnxxxxxx
        x|x|....xxxxx
      xxx.xxxxxx...8x
      x9x.x x9..xxxxx
    xxx.x.x xxxx.0x
    x.x.x.x   x.xxx
    @x.x.xx   xx@
     x0x.x
     xxx.x
       x8x
       xxx
ENDMAP

NAME:   minmay_mutant_horseshoe
DEPTH:  D:11-, Depths
ORIENT: float
SUBST:  x : cvb
MAP
 xxxxxxxxx
xx...x...xx
x9xxx.xxx9x
x.x|x.x|x.x
x.x.x.x.x.x
x.xx8x8xx.x
xx.xxxxx.xx
 @xx   xx@
ENDMAP

NAME:   minmay_diamond_boxcup
DEPTH:  D:2-6
ORIENT: float
NSUBST: 0 = 4:0 / 8 = 0. / *:.
SUBST:  x : x:60 cvb
MAP
xxxxxxxxxxxxx
x0x0x...x0x0x
xx0x..x..x0xx
x0x..xxx..x0x
xx..xx0xx..xx
x..xx0.0xx..x
x.....*.0xx.@
x..xx0.0xx..x
xx..xx0xx..xx
x0x..xxx..x0x
xx0x..x..x0xx
x0x0x...x0x0x
xxxxxxxxxxxxx
ENDMAP

NAME:   minmay_glassy_protrusions
DEPTH:  D:11-, Depths
ORIENT: float
SUBST:  x : cvb
MAP
xxx@xxxxx@xxx
x..xx*x*xx..x
x.xn.x8x.nx.x
xn..xn8nx..nx
x*nx.x8x.xn*x
xx9xx*x*xx9xx
 xxxxx*xxxxx
     xxx
ENDMAP

NAME:   minmay_blocky_corners
DEPTH:  D:7-
ORIENT: float
SUBST:  x : cvb, 9 = 99.
MAP
xxxxx@xxxxx
x9|x...x|9x
x..x...x..x
x9xx...xx9x
xx9.xxx.9xx
 x.9x x9.x
 xxxx xxxx
ENDMAP

NAME:   minmay_wonky_spiral
DEPTH:  D:1-4
ORIENT: float
SUBST:  0 = 0.
MAP
x@xxxxxxx
x.x%%x.0x
x.x%...xx
x.xx...0x
x.0x0x.xx
x.xxxx..x
x.0x0xx+x
x.......x
xxxxxxxxx
ENDMAP

NAME:   minmay_cornered_nines
DEPTH:  D:6-13
ORIENT: float
SUBST:  x : x:90 cvb
MAP
xx@....xx
xxxxx.xxx
x*xxx.x*x
x9xx.x9xx
xx..xxxxx
x.x.xxx*x
x.x..xx.x
xx.xx.9xx
xxxxxxxxx
ENDMAP

NAME:   minmay_sliced_demisemicircle
DEPTH:  D:9-, Depths
ORIENT: float
SUBST:  x : ccvvb
NSUBST: 8 = 2:8 / 4 = 8. / *:.
NSUBST: 9 = 2:9 / 8 = 9. / *:.
MAP
xxxxxx
x.9..xxxx
+999...9xxx
x.9....999xx
xxxxxxxx+xxxx
x.8.xxx999x9x
x888..xx99+9xx
x.8....xx9x99x
xx+xxxx.xxx..x
xb8bbbx..xx..xx
xb8b|bx..xx...x
xb8b|bx.8.x.9.x
xb8||bx888+999x
xbbbbbx.8.x.9.x
xxxxxxxxxxxxxxx
ENDMAP

NAME:   minmay_roachtagon
DEPTH:  D:2-3
ORIENT: float
MONS:   giant cockroach
NSUBST: 1 = 5:1 / 10 = 1. / 2:% / 2 = %. / *:.
SUBST:  " = @x
MAP
  xxxx"x
 xx1111xx
xx111111xx
x11111111x
x11111111x
x11111111x
x11111111x
xx111111xx
 xx1111xx
  x@xxxx
ENDMAP

# The center is always reachable in these two vaults
# regardless of transformation arrangements.
NAME:    minmay_bloctagon
DEPTH:   D:8-, Depths
ORIENT:  float
SUBST:   x : x:60 c:15 v b:5
SHUFFLE: ABCE, 0%
SUBST:   0 = 0009, % = %%%*
SUBST:   A : .
SUBST:   B : .:50 C:52 xcvbm t:2
SUBST:   C : .:50 E:52 xcvbm t:2
SUBST:   E : .:102 xcvbm t:2
SUBST:   D : .:102 xcvbm t:2
SUBST:   F : .xcvbm G:2 t:2 T:2
MAP
    xxxxxxxxxx
    xxxxxxxxxx
  xxxx00DD%%xxxx
  xxxx00DD%%xxxx
xxxx..CCAABB..xxxx
xxxx..CCAABB..xxxx
xx..BBEE%%EECC..xx
xx..BBEE%%EECC..xx
..DDAA00FF00AADD.@
@.DDAA00FF00AADD..
xx..CCEE%%EEBB..xx
xx..CCEE%%EEBB..xx
xxxx..BBAACC..xxxx
xxxx..BBAACC..xxxx
  xxxx%%DD00xxxx
  xxxx%%DD00xxxx
    xxxxxxxxxx
    xxxxxxxxxx
ENDMAP

NAME:    minmay_bloctagon_deflated
DEPTH:   D:8-, Depths
ORIENT:  float
SUBST:   x : x:60 c:15 v b:5
SHUFFLE: ABCE, 9*
SUBST:   A : .
SUBST:   B : .:50 C:52 xcvbm t:2
SUBST:   C : .:50 E:52 xcvbm t:2
SUBST:   E : .:102 xcvbm t:2
SUBST:   D : .:102 xcvbm t:2
SUBST:   F : .xcvbm G:2 t:2 T:2
MAP
  xxxxx
 xx9D*xx
xx.CAB.xx
x.BE*EC.x
@DA9F9AD@
x.CE*EB.x
xx.BAC.xx
 xx*D9xx
  xxxxx
ENDMAP

NAME: cheibrodos_elevator_heist
DEPTH: D:8-,!D:$
TAGS: no_item_gen no_monster_gen
ORIENT: float
MAP
vvvvvvvvvvvvvvvvv
vvvvvvvvvvvvvvvvv
vv9...........]vv
vv0............vv
vv..vvvv.vvvn..vv
vv..v......9v..vv
vv..v.......v..vv
vv..v..*$%..v..vv
vv..v..$|$..v..vv
vv..v..%$*..v..vv
vv..v.......v..vv
vv..v9......v..vv
vv..nvvv.vvvv..vv
vv............0vv
vv[...........9vv
vvvvvvvvvvvvvvvvv
vvvvvvvvvvvvvvvvv
ENDMAP

NAME: cheibrodos_helix_gallery
DEPTH: D:1-12
ORIENT: float
NSUBST: - = 2:0
MAP
  ......@@......
  c............c
 cc........WW..cc
 cc.......W..W.cc
ccW...WW..W..WWWcc
cWW..W--W--W..WWWc
cWW..W--WT-W...WWc
cWW...W-TW--W..WWc
cWWW..W--W--W..WWc
ccWWW..W..WW...Wcc
 cc.W..W.......cc
 cc..WW........cc
  c............c
  ......@@......
ENDMAP

NAME: cheibrodos_histonic
DEPTH: D:8-
TAGS: no_item_gen no_monster_gen
ORIENT: float
NSUBST: ' = 3:0 / 2=0., _ = 3:0 / 2=0., ` = 1=90 / 2:0 / 3=0.
NSUBST: ; = 1=90 / 2:0 / 3=0., - = 1=|* / 2=*$ / 2=% / 6=%.
MAP
     ccccc      ccccc
    cc...cc    cc...cc
   cc..'..cccccc..;..cc
   c..'''..c--c..;;;..c
   c.'''''.n--c.;;;;;.c
   c..'''..c--c..;;;..c
  cc...'..cc+ccc..;..cc
 cc......cc....+c...cc
cc...cc.ccG.....cc.cccc@
c...cc..c..90..cc..cc.=c
c=.cc..cc..09..c..cc...c
@cccc.cc.....Gcc.cc...cc
  cc...c+....cc......cc
 cc..`..ccc+cc.._...cc
 c..```..c--c..___..c
 c.`````.c--n._____.c
 c..```..c--c..___..c
 cc..`..cccccc.._..cc
  cc...cc    cc...cc
   ccccc      ccccc
ENDMAP

NAME: cheibrodos_salmonella
DEPTH: Elf, Depths
TAGS: no_item_gen no_monster_gen no_pool_fixup
ORIENT: float
SHUFFLE: Tw / VW / Gl
NSUBST: - = 3=90 / 3:0. / 2=0.., ' = 2=90 / 2:0 / 3=0., ` = 2=90 / 2:0 / 3=0.
NSUBST: " = 1=*% / 1=%$ / 2:%, ; = 3=|* / 2=*$ / 2:% / 3=%$
MAP
         .@@@.
     ccccc...ccccc
   ccc..c.....c..ccc
  cc...............cc
 cc....wTc...cTw....cc
cc...wwwcc+++ccwww...cc
c...wwccc.....cccww...c
c...wcc---...---ccw...c
c...wc"----.----"cw...c
c...wc"----.----"cw...c
c```wcc---...---ccw'''c
c```wwccc..8..cccww'''c
cc```wwwcccncccwww'''cc
 c`````wwwwwwwww'''''c
 cc``````.....''''''cc
  cc`````.....'''''cc
   ccc;;;9...9;;;ccc
     cccc;;8;;cccc
        ccccccc
ENDMAP

NAME: cheibrodos_barr_body
TAGS: no_item_gen no_monster_gen transparent
DEPTH: D:4-12
ORIENT: float
NSUBST: " = 1:9 / 2:0 / 2=0., ; = 2:0 / 2=0.
NSUBST: ' = 2:0 / 2=0. , _ = 2:0 / 2=0.
MAP
.......@.......
.xxxx.....xxxx.
.x%;xx...xx"*x.
.x;;;xx.xx"""x.
.xx;;;x.x"""xx.
..xx;+x.x+"xx..
...xxx...xxx...
@......G......@
...xxx...xxx...
..xx'+x.x+_xx..
.xx'''x.x___xx.
.x'''xx.xx___x.
.x%'xx...xx_%x.
.xxxx.....xxxx.
.......@.......
ENDMAP

NAME: cheibrodos_old_hovel
TAGS: no_item_gen no_monster_gen transparent
DEPTH: D:2-4
ORIENT: float
KMONS: P = plant
NSUBST: " = 1:0 / 1:%, - = 2:P / 4=P.
SUBST: x = x:50 P.
MAP
..........
.xxxxxxxx.
.x------x.
.x------x.
.x--""--x.
.x--""--x.
.x----.-x.
.x---.--x.
.xxx++xxx.
....@@....
ENDMAP

NAME: cheibrodos_fzero
TAGS: no_item_gen no_monster_gen transparent
DEPTH: D:5-
ORIENT: float
NSUBST: " = 3:0 / 3=0. / 1=9.., ` = 3:0 / 2=0. / 1=9..
NSUBST: ' = 3:0 / 3=0. / 2:9 / 1=9.
NSUBST: A = 1:% / 3=%., B = 2:* / 1=*%. / 1=%., C = 1:% / 3=%.
MAP
...................
@..x...x'.'x...x..@
..xAx...xBx...xCx..
.x"."x...x...x`.`x.
...................
@..x...x'.'x...x..@
..xAx...xBx...xCx..
.x"."x...x...x`.`x.
...................
@..x...x'.'x...x..@
..xAx...xBx...xCx..
.x"."x...x...x`.`x.
...................
@..x...x'.'x...x..@
..xAx...xBx...xCx..
.x"."x...x...x`.`x.
...................
ENDMAP

NAME: cheibrodos_ideogram_h
TAGS: no_item_gen no_monster_gen
DEPTH: D:8-
ORIENT: float
KMONS: 9 = 9
KMONS: - = 0
KITEM: 9 = * / %
KITEM: - = % / $
SUBST: x : xc
NSUBST: _ = 1:0 / 2=0., ` = 5:0 / 2=0., p = 1:0 / 3=0.
NSUBST: " = 1:9 / 1=99-, ; = 1:* / 3=%$
MAP
xwwwwwwwwwwwwwwwwx
wxxxxxxx00xxxxxxxw
wx`````x..+pppp.xw
wx`````x``xpppp.xw
wx.xx``x``xppxx.xw
wx;"x``x``xppx9|xw
wxxxx``+``xppxxxxw
w0.````xxxxpppp.0w
w0.````wwwxpppp.0w
wxxxx``wGwxpppp.0w
wx;.___wwwxxxxx+xw
wx-x____````````xw
wxxx____````````xw
w.______x``xxx``xw
w.___xx.x``x"x``xw
x.___x-;x..x;.``xw
.....xxxx00xxxxxxw
@.xwwwwwwwwwwwwwwx
ENDMAP

NAME:   gammafunk_sealed_arena
TAGS:   no_monster_gen no_trap_gen
# Allow placement in Vaults as a room.
TAGS:   vaults_hard preserve_wall passable
DEPTH:  Crypt, D:8-, Depths, Elf, Shoals, Snake, Spider, Swamp, Vaults, Zot
ORIENT: float
ITEM:   any jewellery good_item
ITEM:   cloak good_item / scarf good_item / helmet good_item / hat good_item \
        / pair of gloves good_item / pair of boots good_item
KITEM:  R = |
: if you.in_branch("Shoals") or you.in_branch("Spider") then
MONS:   orange crystal statue
: else
MONS:   orange crystal statue / obsidian statue
: end
# In earlier Dungeon depths, one d item and remove 1/3 of the 9 spawns
# on-average.  Elsewhere place one d item and one e item and don't reduce the 9
# spawns.
: if you.in_branch("D") and you.depth() < 12 then
SUBST: 1 = 1..., 9 = 99., " = d, ' = $
: elseif you.in_branch("D") then
SUBST: 1 = 1.
: end
SUBST:  " = $, h : b., i : b.
: if you.in_branch("Spider") or you.in_branch("Swamp") then
SUBST:  b : cx
: else
SUBST:  b : bcvx
: end
NSUBST: ' = d / e / $
MARKER: P = lua:transp_loc("sealed_arena_entry")
MARKER: Q = lua:transp_dest_loc("sealed_arena_entry")
MARKER: R = lua:transp_loc("sealed_arena_exit")
MARKER: S = lua:transp_dest_loc("sealed_arena_exit")
MAP
  ...........
 ..nnnnnnnnn..
 .nn9......nn.
 .nG.hi9ih.Gn.
 .n..ih.hi$*n.
..n9.....8'|n..
@Pn..Q.1.."RnS@
..n9.....8'|n..
 .n..ih.hi$*n.
 .nG.hi9ih.Gn.
 .nn9......nn.
 ..nnnnnnnnn..
  ...........
ENDMAP

NAME:    gammafunk_its_a_trap
TAGS:    no_monster_gen no_trap_gen no_tele_into no_item_gen transparent
# Allow placement in the Vaults branch as a room.
TAGS:    vaults_hard passable
DEPTH:   Crypt, D:14-, Depths, Elf, Snake, Pan, Vaults, Zot
ORIENT:  float
KMASK:   -+QR^01289de$*| = opaque
: item(dgn.loot_scrolls .. " / " .. dgn.loot_potions)
ITEM:    any randart jewellery
KFEAT:   ^ = zot trap
SHUFFLE: FH / JK
NSUBST:  D = ^ / -, E = ^ / -, H = - / "
SUBST:   F = -, JK = ", ' = ^-, " = ^^-, d = dd$
# Supplement the 8s in Crypt, Zot, and Pan since OOD defs in these branches
# aren't very deep or are undefined.
: if you.in_branch("Crypt") then
KMONS:   1 = ancient lich / dread lich
NSUBST:  8 = 1 / 8
: elseif you.in_branch("Pandemonium") then
KMONS:   1 = greater demon w:20 / demonspawn black sun w:5 / \
             demonspawn blood saint w:5 / demonspawn corrupter w:5 / \
             demonspawn warmonger w:5
KMONS:   2 = executioner / brimstone fiend / ice fiend / tzitzimitl \
           / hell sentinel
SUBST:   8 = 29, 9 = 01
: elseif you.in_branch("Zot") then
KMONS:   1 = ancient lich w:5 / dread lich w:5 / orb of fire / curse toe
SUBST:   8 = 18
: end
# In Vaults we let the layout dictate wall type and need a border of floor.
# In other branches, we remove the border squares.
: if you.in_branch("Vaults") then
SUBST:   c = x
: else
CLEAR:   `
: end
MARKER:  P = lua:transp_loc("its_a_trap_entry")
MARKER:  Q = lua:transp_dest_loc("its_a_trap_entry")
MARKER:  R = lua:transp_loc("its_a_trap_exit")
MARKER:  S = lua:transp_dest_loc("its_a_trap_exit")
MAP
     ````````````
    ``cccccccccc``
   ``cccccccccccc```
 ```ccccccccccccccc```````
 `ccccccccDcc^ccccccccccc`
 `ccccccc-D----cccccccccc`
 `cccccc"-c-ccc--cccccccc`
 `ccc-''-"c"H-0'"-ce^dccc`
 `ccc''-c"FFc-9'"-c'*'nnn`
..nnn^--cFc"H-0'"^+|^dnnn..
@PnnnQ-^-"""c-8'""c'*RnnnS@
..nnn^--cJc"K-0'"^+|^dnnn..
 `ccc''-c"JJc-9'"-c'*'nnn`
 `ccc-''-"c"K-0'"-c|^eccc`
 `cccccc"-c-ccc--cccccccc`
 `ccccccc-E----cccccccccc`
 `ccccccccEcc^ccccccccccc`
 ```ccccccccccccccc```````
   ``cccccccccccc```
    ``cccccccccc``
     ````````````
ENDMAP

NAME:   gammafunk_dig_for_victory
TAGS:   no_monster_gen no_trap_gen no_tele_into no_item_gen transparent
# Allow placement in the Vaults branch as a room.
TAGS:   vaults_hard passable
# This must not place on a branch end so it can place a downhatch.
DEPTH:  Crypt, !Crypt:$, D:13-, !D:$, Depths, !Depths:$, Pan, Vaults, !Vaults:$
DEPTH:  Zot, !Zot:$
ORIENT: float
KMASK:  -QRHK012389def$*| = opaque
{{
-- Guarantee at least 5 charges, and on-average give 50% more than usual.
item("wand of digging charges:" .. tostring(5 + crawl.random2(6)) ..
     "ident:all")
item(dgn.loot_scrolls .. " / " .. dgn.loot_potions)
}}
ITEM:   any randart jewellery
KFEAT:  H = >
KFEAT:  K = {
KFEAT:  p = n
# Do these substs now so they can be cleaned up by branch.
NSUBST: D = 8 / 2=9 / 0, F = 8 / 2=9 / 0, J = 8 / 2=9 / 0, f = 2=f / |
SUBST:  E = 89--, e = ee$
: if you.in_branch("D") or you.in_branch("Depths")
:    or you.in_branch("Vaults") then
KMONS:  1H = deep troll earth mage
COLOUR: p = blue
TILE:   p = dngn_transparent_stone_blue
: else
KMONS:  1HK = cacodemon
:   if you.in_branch("Crypt") then
KMONS:  2 = ancient lich / dread lich
NSUBST: 8 = 2 / 8
:   elseif you.in_branch("Pandemonium") then
# 8 and 9 spawns aren't a thing in Pan, so replace these with scary things.
KMONS:  2 = greater demon w:20 / demonspawn black sun w:5 / \
            demonspawn blood saint w:5 / demonspawn corrupter w:5 / \
            demonspawn warmonger w:5
KMONS:  3 = executioner / brimstone fiend / ice fiend / tzitzimitl \
           / hell sentinel
SUBST:  8 = 39, 9 = 02, H = K
:   elseif you.in_branch("Zot") then
KMONS:  2 = ancient lich w:5 / dread lich w:5 / orb of fire / curse toe
SUBST:  8 = 28
:   end
COLOUR: p = yellow
TILE:   p = dngn_transparent_stone_yellow
: end
# In Vaults we let the layout dictate wall type and need a border of floor.
# In other branches, we remove the border squares.
: if you.in_branch("Vaults") then
SUBST:   c = x
: else
CLEAR:   `
: end
MARKER: P = lua:transp_loc("dig_for_victory_entry")
MARKER: Q = lua:transp_dest_loc("dig_for_victory_entry")
MARKER: R = lua:transp_loc("dig_for_victory_exit")
MARKER: S = lua:transp_dest_loc("dig_for_victory_exit")
MAP
      ``````````````````
      `cccccccccccccccc`
      `cccccccccccccccc`
      `cccccccccccccccc``
 ``````ccp1mmDDDEEmmmcc``````
 `ccccccppppmDDDEmmmmccccccc`
 `c-----mmmmmmmmmmmmmnfm*mfc`
 `c-----mmmmmmmmmmmmmmmmmmmn`
 `c-----mmmmmmmmmmmmmn*memen`
..n-----mmmmmmmmmmJJmmmmmmmn..
@PnQ-d---------mmmHJmn|mRm|nS@
..n-----mmmmmmmmmmJJmmmmmmmn..
 `c-----mmmmmmmmmmmmmn*memen`
 `c-----mmmmmmmmmmmmmmmmmmmn`
 `c-----mmmmmmmmmmmmmnfm*mfc`
 `ccccccppppmFFFEmmmmccccccc`
 ``````ccp1mmFFFEEmmmcc``````
      `cccccccccccccccc`
      `cccccccccccccccc`
      `cccccccccccccccc`
      ``````````````````
ENDMAP

NAME:    emtedronai_trogs_sanctum
TAGS:    no_monster_gen no_trap_gen no_tele_into no_item_gen transparent
# Allow placement in the Vaults branch as a room.
TAGS:    vaults_hard passable
DEPTH:   D:13-, Orc, Depths, Vaults
ORIENT:  float
KMASK:   ap+-_Y$*defgDEQ1234567 = opaque
KMASK:   = = opaque
KPROP:   -_$*defgDEQ123456 = bloody w:5 / nothing
KITEM:   _ = necklace of bloodlust no_pickup / wrath of trog no_pickup
ITEM:    manual of armour w:30 / manual of fighting w:30 / \
         manual of long blades / manual of axes / manual of maces & flails / \
         manual of polearms / manual of dodging / manual of shields
ITEM:    executioner's axe good_item no_pickup w:5 / \
         battleaxe good_item randart no_pickup / \
         broad axe good_item no_pickup / \
         triple sword good_item no_pickup w:5 / \
         great sword good_item randart no_pickup / \
         double sword good_item no_pickup / \
         great mace good_item no_pickup / \
         eveningstar good_item no_pickup / \
         bardiche good_item no_pickup w:5 / \
         glaive good_item randart no_pickup / \
         demon trident good_item no_pickup
ITEM:    plate armour good_item randart w:20 no_pickup / \
         crystal plate armour good_item no_pickup / \
         chain mail good_item randart no_pickup
ITEM:    potion of berserk rage ident:type
KMONS:   4 = generate_awake moth of wrath
KMONS:   5 = deep troll earth mage
KMONS:   6 = silent spectre
KFEAT:   _ = altar_trog
KFEAT:   ap = iron_grate
SHUFFLE: def
: if you.in_branch("D") then
KMONS:   1 = patrolling ettin / patrolling iron troll
KMONS:   2 = troll w:15 / two-headed ogre w:15 / cyclops w:5 / deep troll w:5
KMONS:   3 = ogre mage / wizard / deep elf pyromancer / deep elf zephyrmancer \
         / boggart / necromancer
: elseif you.in_branch("Orc") then
KMONS:   1 = patrolling stone giant / patrolling ettin
KMONS:   2 = troll w:15 / two-headed ogre w:15 / cyclops w:5 / deep troll w:5 \
         / orc knight
# The orcs mostly offer naughty elves to Trog's Sanctum, with a few naughty
# orcs and ogres thrown in.
KMONS:   3 = orc sorcerer w:5 / ogre mage w:5 / deep elf pyromancer w:30 \
         / deep elf zephyrmancer w:30 / deep elf sorcerer \
         / deep elf demonologist / deep elf annihilator
KMONS:   7 = deep elf elementalist
SUBST:   5 = 7, p = m
: elseif you.in_branch("Vaults") then
KMONS:   1 = patrolling ettin / patrolling iron troll
KMONS:   2 = two-headed ogre / cyclops / deep troll w:15 / stone giant
KMONS:   3 = wizard / boggart / deep elf annihilator / deep elf demonologist \
          / deep elf sorcerer / deep elf high priest / titan / lich
# Depths
: else
KMONS:   1 = patrolling juggernaut
KMONS:   2 = deep troll w:15 / spriggan berserker w:15 / stone giant \
         / iron troll w:5 / ettin w:5
KMONS:   3 = tengu conjurer / deep elf annihilator / deep elf demonologist \
         / titan / deep elf sorcerer / spriggan air mage / lich / vampire mage
: end
: dgn.delayed_decay(_G, "DE", "human skeleton")
FTILE:   E = floor_rough_lightred
MARKER:  E = lua:fog_machine { \
               cloud_type = "flame", pow_min = 10, pow_max = 10, delay = 10, \
               size = 1, walk_dist = 0, start_clouds = 1, excl_rad = 0 }
# In Vaults we let the layout set the wall type and need a border of floor.  In
# other branches, we remove the border squares.
: if you.in_branch("Vaults") then
SUBST:   v = x
: else
CLEAR:   `
: end
MARKER:  P = lua:transp_loc("trogsanc_entry")
MARKER:  Q = lua:transp_dest_loc("trogsanc_entry")
MARKER:  6 = lua:transp_loc("trogsanc_exit")
MARKER:  R = lua:transp_dest_loc("trogsanc_exit")
MAP
`````````...@...`````````
`vvvvvvvv.......vvvvvvvv`
`vvvvvvvv.......vvvvvvvv`
`vvvvvvvv.......vvvvvvvv`
`vvvvvvvvnv.P.vnvvvvvvvv`
`vvvvvvvv4vnnnv4vvvvvvvv`
`vvvvvvvvavnnnvavvvvvvvv`
`vvvvvvv--+-Q-+--vvvvvvv`
`vvvvvv---+-D-+---vvvvvv`
`vvvvv----v-g-v----vvvvv`
`vvvEa--vavnvnvav--aEvvv`
`vvvvv--a4vv6vv4a--vvvvv`
`vvv4p22vavn=nvav22p4vvv`
`vvv3v---$$e_f$$---v3vvv`
`vvv3p----$*d*$----p3vvv`
`vvv3v--Y--***--Y--v3vvv`
`vvv5p------1------p5vvv`
`vvvvv22---------22vvvvv`
`vvvvvavavvnnnvvavavvvvv`
`vvvvv4vEvvnnnvvEv4vvvvv`
`vvvvvvvvv..R..vvvvvvvvv`
`vvvvvvv4n.....n4vvvvvvv`
`vvvvvvvvv.....vvvvvvvvv`
``````````..@..``````````
ENDMAP

NAME:    nzn_random_ring
TAGS:    no_pool_fixup no_monster_gen no_trap_gen
DEPTH:   D:4-, !D:$, Depths, !Depths:$, Lair, !Lair:$, Zot, !Zot:$
NSUBST:  D = 4=0 / 4=0. / 4=^. / r / ., E = 20=W / 12=w / .
NSUBST:  F = 9 / 4=0 / 4=0. / 4=r / 4=^. / ., H = 0 / 9 / 4=09.. / 2=r / .
NSUBST:  J = wl, K = 1 / } / s / K, 2 = 2 / G
NSUBST:  h = 2:@ / c, j = 2:. / *:cv, k = . / *:bcv
: if you.absdepth() < 8 then
SHUFFLE: wW / LL
SUBST:   9 = 0, 1 = 9:40 8, 2 = G, r = $%, s = *, ^ = ^.
KFEAT:   ^ = shaft trap / teleport trap / alarm trap / dispersal trap
: elseif you.in_branch("Dungeon") then
MONS:    ice statue
SHUFFLE: wW / LL
SUBST:   9 = 09, 1 = 98, 2 = G:50 1, r = $%, s =  *|, } = }>
KFEAT:   ^ = shaft trap / teleport trap / alarm trap / dispersal trap
: elseif you.in_branch("Lair") then
KMONS:   p = plant
SHUFFLE: Ww / LL
SUBST:   9 = 09, 1 = 98, r = $%, s = *|,  2G = ., bcv = x, } = }>, K = p
KFEAT:   ^ = shaft trap / teleport trap / alarm trap / dispersal trap
: elseif you.in_branch("Depths") then
MONS:    juggernaut / ancient lich / dread lich / golden dragon
MONS:    obsidian statue / orange crystal statue
SHUFFLE: Ww / ll
SUBST:   2 = G:50 2, r = $*, s = |
KFEAT:   ^ = shaft trap / alarm trap / zot trap
: elseif you.in_branch("Zot") then
MONS:    ancient lich w:5 / dread lich w:5 / orb of fire, orange crystal statue
SUBST:   2 = G:50 2, r = *:30 |, wW = l, K = ), s = ]
KFEAT:   ^ = zot trap
: end
SUBST: K = TUV, L = .
MAP
        hhhhhhhh
      hhhDDDDDDhhh
    hhhDDDjjjjDDDhhh
  hhhDDDjjjFFjjjEDDhhh
 hhDDDDjjFFFFFFjjDDDDhh
hhDEDDjjFFkkkkFFjjDDEDhh
hDDDEjjFFkkHHkkFFjjEDDDh
hEDDDjFFkkJHHJkkFFjDDDEh
hDEEDj2FkHHmmHHkF2jDEEDh
hDDDEjFFkJHKKHJkFFjEDDDh
hDDDEjFFkJHKKHJkFFjEDDDh
hDEEDj2FkHHmmHHkF2jDEEDh
hEDDDjFFkkJHHJkkFFjDDDEh
hDDDEjjFFkkHHkkFFjjEDDDh
hhDEDDjjFFkkkkFFjjDDEDhh
 hhDDDDjjFFFFFFjjDDDDhh
  hhhDDEjjjFFjjjEDDhhh
    hhhDDDjjjjDDDhhh
      hhhDDDDDDhhh
        hhhhhhhh
ENDMAP

NAME:   minmay_skewed_foursquare
TAGS:   transparent
ORIENT: float
DEPTH:  D:2-
: if crawl.one_chance_in(10) then
SUBST:  ' : y, y = y., z : .
: elseif crawl.coinflip() then
SUBST:  z : +, ' : y
: else
SUBST:  y : ., z : ., ' : xcvbnGTUV .:90
: end
SUBST:  + : +..
SUBST:  x : xcvb
SUBST:  y : cvb n:4 G:1
SUBST:  " : xcvbnGTUV .:45
SUBST:  0 = 0..
MAP
                  x@x
                xxx.x
              xxx...xx
            xxx...'..x
        xxxxx...yyyy.xx
      xxx.+...yyy.0y..x
    xxx...xx.'y0...yy.xx
  xxx...'..x..y.."..y..x
xxx...yyyy.xx.yy...0y'.xx
@...yyy.0y..x..z..yyy...x
xx.'y0...yy.xx.yyyy...x+x
 x..y.."..y..x..'...xxx.x
 xx.yy....y'.xx...xxx...xx
  x..y0.yzy..0x0xxx...'..x
  xx.yyyy...xxxxx...yyyy.xx
   x..'...xxx0x0..yzy.0y..x
   xx...xxx...xx.'y....yy.xx
    x.xxx...'..x..y.."..y..x
    x+x...yyyy.xx.yy...0y'.xx
    x...yyy..z..x..y0.yyy...@
    xx.'y0...yy.xx.yyyy...xxx
     x..y.."..y..x..'...xxx
     xx.yy...0y'.xx...xxx
      x..y0.yyy...+.xxx
      xx.yyyy...xxxxx
       x..'...xxx
       xx...xxx
        x.xxx
        x@x
ENDMAP

NAME:   minmay_razor_zed
TAGS:   transparent
ORIENT: float
DEPTH:  D:2-
SUBST:  ' : x. ':2
SUBST:  ' = x.
SUBST:  x : xcvb
SUBST:  0 = 0., % = %.
MAP
xxxxxxxxxxxxxxxxxx
x..xxx0.%x.%x.%x%x
@..'.xxx0..xx.xx.x
x.'..'.xxx0...x..x
x+x.'..'.xxx0...xx
x.xxx.'..'.xxx0..x
x...xxx.'..'.xxx.x
xxx...xxx.'..'.x+x
x%xxx...xxx......x
x...xx.0xx.'..'.xx
xxx...0xx.'..'.xxx
x%xx.0xx.'..'.xx0x
x...0xx.'..'.xx0%x
xx.0xx.'..'.xx0.xx
x%0xx.'..'.xx0...x
x0xx.'..'.xx0.xx%x
xxx.'..'.xx0...xxx
xx.'..'.xx0.xx...x
x......xxx...xxx%x
x+x.'..'.xxx...xxx
x.xxx.'..'.xxx...x
x..0xxx.'..'.xxx.x
xx...0xxx.'..'.x+x
x..x...0xxx.'..'.x
x.xx.xx..0xxx.'..@
x%x%.x%.x%.0xxx..x
xxxxxxxxxxxxxxxxxx
ENDMAP

NAME:   minmay_recursive_quarters
TAGS:   transparent
ORIENT: float
DEPTH:  D:2-
# use an undiggable material to prevent players from wasting dig charges looking
# for secrets in the solid parts
SUBST:  y : c:9 v:1
# average of 4 monsters per item (yes, one item is better than the other one)
SUBST:  0 = 0...
MAP
xxxxxxxxxxx@xxbxxxxxxxx
x.....................x
x.....yyyy....b...yy..x
x...yyyyyy....y...yyy.x
x..yyyyyyb....yy..yyy.x
x..yy*0000...yyy......x
x.yyy0000b...yyyy.....x
x.yyy0000y...yyyyyy...x
x.yyy000yy..yyyyyyyyb.b
x.yyb0byyy..yyyyyy....x
x..........yyyy.......x
x.........yyy.........x
x.......yyyy..........x
x....yyyyyy..yyyb0byy.x
b.byyyyyyyy..yy000yyy.x
x...yyyyyy...y0000yyy.x
x.....yyyy...b0000yyy.x
x......yyy...0000%yy..x
x.yyy..yy....byyyyyy..x
x.yyy...y....yyyyyy...x
x..yy...b....yyyy.....x
x.....................x
xxxxxxxxbxx@xxxxxxxxxxx
ENDMAP

NAME:   minmay_general_purpose_star
TAGS:   transparent
ORIENT: float
DEPTH:  D:2-
SUBST:  y : xcvb n:5
SUBST:  z : xcvbnGTUV.
SUBST:  0 = 0..
ITEM:   morningstar
MAP
            x@x
            x.x
            x.x
            x.x
           xx.xx
           x...x
           x.y.x
          xx.y.xx
          x..y..x
         xx.yyy.xx
       xxx..y%y..xxx
    xxxx...yy0yy...xxxx
xxxxx....yyy000yyy....xxxxx
@.....yyyy%..z00....d.....@
xxxxx....yyy000yyy....xxxxx
    xxxx...yy0yy...xxxx
       xxx..y%y..xxx
         xx.yyy.xx
          x..y..x
          xx.y.xx
           x.y.x
           x...x
           xx.xx
            x.x
            x.x
            x.x
            x@x
ENDMAP

NAME:   minmay_evil_eye
TAGS:   transparent
ORIENT: float
DEPTH:  D:2-
SUBST:  0 = 0..
MAP
xxxxx
@..0xxxx
x.....0xxx
x.xxxx..0xx
x...0xxx..xx
x..x..0xx.0x
xx.x...0xx.xx
 x.xx...0x.0x
 x..xx...xx.x
 xx..xx..0x.xx
  xx..xxx.x.0x
   xx.....x..x
    xxxx.....x
       xxxxx@x
ENDMAP

NAME:   minmay_spotlight
TAGS:   transparent
ORIENT: float
DEPTH:  D:2-
SUBST:  0 = 0...
MAP
xxxx
x%%xxxx
x.x.x.xxxx
x...x..x.xxxx
x0x000x000x0xxxx
@...x...x......@
x0x000x000x0xxxx
x...x..x.xxxx
x.x.x.xxxx
x%%xxxx
xxxx
ENDMAP

NAME:    minmay_polygon_palace
ORIENT:  float
DEPTH:   D:4-,Depths
SHUFFLE: ''"
SUBST:   ' : +
SUBST:   " : x
SUBST:   x : cvb
SUBST:   y : xcvbn .:50
SUBST:   0 = 0.
MAP
          x.@x
         xx++xx
        xx....xx
       xx......xx
       x..y$$y..x
       x..$yy$..x
       x..$yy$..x
     xxx0.y$$y.0xxxxxxxxx
    xx.xx0....0xxx....00x
   xx0.0xx0000xxxx...$00x
  xx0.$..xxxx+xxxx.$yy..x
  x0.y.y..+......+..yy$.x
  x.$.y.$.xxxxxxxx..$...x
  x0.y.y..x......'......x
  xx.$.$.xx......xxxxxx"xx
   x.....x........xxxx...xx
xxxx'xxxxx..y$$y..xxx.....xx
x......."...$yy$...+.$y.y$0x
x..y.y..xx0.y$$y.0xx.y$y$y.x
xx.$$$.xxx........xx.$y$y$0x
 xx.y.xxxxx0....0xxx0....0.x
  x0.0x  xx..00..xxxxx000xxx
  xx0xx   xxxxxxxx   xxxxx
   xxx
ENDMAP

NAME:   minmay_clustersquares
ORIENT: float
DEPTH:  D:4-
SUBST:  x : cvb
SUBST:  " : xcvbn .:50
SUBST:  ' : xcvbn .:50
SUBST:  0 = 0.
MAP
xxxxxxxx
@.....0xxxxxxx
x.'..'.+....0x
x..""..x.'.'.x
x..""..x.."..x
x.'..'.x.'0'.x
x0.....x0...0x
xnxxxxxnxxx+xx
x9.+000x0..0x
x..x0"0x0''.x
xx+x000+.''0x
 x|nxxxx0..0x
 xxx   xxxxxx
ENDMAP

NAME:   minmay_angry_zag
TAGS:   transparent
DEPTH:  D:2-,Depths
ORIENT: float
SUBST:  0 = 0..
SUBST:  ' : x.
MAP
x@xxxx
x..'.xxxxxx
x.'.000.'.x
xxxxxx.'00x
x..'.xxxx0x
x.'.000.'.x
x0xxxx.'..x
x00'.xxxxxx
x.'.000.'.x
xxxxxx.'..x
     xxxx@x
ENDMAP

NAME:   minmay_bubble_buster
ORIENT: float
DEPTH:  D:3-,Depths
SUBST:  0 = 0...
SUBST:  c : cvb
MAP
      xxxx
     xx00xxxxxx
     x00..xx00xx
  xxxx....+..00x
 xx0.xx..xx....x
 x00..+c+ccc..xxxx
 x0...cc...cc+x..xx
 xx..cc.000.cc00..+
 xx+xc%.000.%c00..x
xx0.xc%.0G0.%cx..xx
x%000c%.000.%cx+xx
x%00.cc.000.cc..xx
xx00x+cc...cc....x
 xxxx..ccc+c+..00x
   x....xx..xx00xx
   x00..+....xxxx
   xx00xx.00.x
    xxxxxx00xx
         xxxx
ENDMAP

NAME:   minmay_inner_zag
TAGS:   transparent
ORIENT: float
DEPTH:  D:2-,Depths
SUBST:  0 = 00.
# 1/51 chance of tons of statues
SUBST:  ' : xcvbn G:1
MAP
           xx.@.x
          xx.'.xxx
         xx.'.xx0xx
        xx.'.xx.'.xx
       xx.'.xx.'.'.xx
      xx.'.xx.'.x.'.xx
     xx.'.xx.'.xxx.'.xx
    xx.'.xx.'.xx0xx.'.xx
   xx.'.xx.'.xx.'.xx.'.xx
  xx.'.xx.'.xx.'.'.xx.'.xx
 xx.'.xx.'.xx.'...'.xx.'.xx
xx0'.xx0'.xx%%%%xx.'0xx.'0xx
 xx.'.xx.'...'.xx.'.xx.'.xx
  xx.'.xx.'.'.xx.'.xx.'.xx
   xx.'.xx.'.xx.'.xx.'.xx
    xx.'.xx0xx.'.xx.'.xx
     xx.'.xxx.'.xx.'.xx
      xx.'.x.'.xx.'.xx
       xx.'.'.xx.'.xx
        xx.'.xx.'.xx
         xx0xx.'.xx
          xxx.'.xx
           x.@.xx
ENDMAP

NAME:   minmay_octagon_keep
ORIENT: float
DEPTH:  D:3-, Depths
SUBST:  0 = 0.
SUBST:  ' : .:40 cvbG
MAP
 ccccc     ccccc
cc0.0cc   cc0.0cc
c0...0ccccc0...0c
c..'.........'..c
c.....cc+cc.....c
cc...cc...cc...cc
 cc.cc.....cc.cc
  c.c.......c.c
  c.c...|...c.c
  c.c0.....0c.c
 cc.cc0...0cc.cc
cc0..cc000cc..0cc
c0....ccccc....0c
c..'.........'..c
c0....cc+cc....0c
cc0..cc . cc..0cc
 ccccc  @  ccccc
ENDMAP

NAME:   minmay_alternating_diamond
TAGS:   transparent
ORIENT: float
DEPTH:  D:1-2
SUBST:  0 = 0.
MAP
         xx.@
        xx..
       xx..xx
      xx....xx
     xx..xx..xx
    xx..xx....xx
   xx..xx..xx..xx
  xx..xx....xx..xx
 xx..xx..xx..xx..xx
xx00xx00xx%x00xx00xx
 xx..xx..xx..xx..xx
  xx..xx....xx..xx
   xx..xx..xx..xx
    xx..xx....xx
     xx..xx..xx
      xx....xx
       xx..xx
        xx..
         xx.@
ENDMAP

NAME:   minmay_inside_and_out
ORIENT: float
DEPTH:  D:11-, Depths
SUBST:  x : cvb
SUBST:  9 = 000999..
KMASK:  ' = !opaque
MAP
                '
               '''
              ''x''
             ''xxx''
            ''xx9xx''
           ''xx...xx''
          ''.x%...%x.''
       ''''..xxx.xxx..''''
       'xxxxx..x.x..xxxxx'
       'x9.%x..x.x..x%.9x'
      ''x..xx.9x.x9.xx..x''
     ''.x%x.xx%x.x%xx.x%x.''
    ''..xxxx.xxx.xxx.xxxx..''
   ''xxx...xx.......xx...xxx''
  ''xx%x..9%x.{...G.x%9..x%xx''
 ''xx..xxxxxx.......xxxxxx..xx''
''xx9...........T...........9xx''
 ''xx..xxxxxx.......xxxxxx..xx''
  ''xx%x..9%x.G...}.x%9..x%xx''
   ''xxx...xx.......xx...xxx''
    ''..xxxx.xxx.xxx.xxxx..''
     ''.x%x.xx%x.x%xx.x%x.''
      ''x..xx.9x.x9.xx..x''
       'x9.%x..x.x..x%.9x'
       'xxxxx..x.x..xxxxx'
       ''''..xxx.xxx..''''
          ''.x%...%x.''
           ''xx...xx''
            ''xx9xx''
             ''xxx''
              ''x''
               '''
                .
ENDMAP

NAME:    minmay_chambers_of_ones
ORIENT:  float
DEPTH:   D:1-2
SUBST:   x : xxxxxcccvb
MAP
xxxxxxxxxxxxxx
x...+x..xx0..x
x%G.x.xx0x.x.x
x...xxxx.x.x.+
xxxxxxx.xx+xxx
x...x.+xx...xx
x+x.x.xxx.x..x
x.x.0.x...xx.x
x.xxxxx+x0...x
x0......xxxxxx
xxxxxxxxx
ENDMAP

NAME:    minmay_chambers_of_twos
ORIENT:  float
DEPTH:   D:2-4
SUBST:   x : xxxxxcccvb
SHUFFLE: $%
MAP
 xxxx
 x..xxxx  xxxx
 x..+.0xxxx0.x
 x..x........x
xx..x........x
x...x..xx+x..x
x..0xxxx..xxxx
xx..+.$x0.Gxxxxxx
xx.0x.$xx.......x
x...x%.xx.......+
x...x%.x0.Gxxxxxx
x+xxxxxx..xx
x..xx..xx+xx
x..........x
x0..0......x
xxxxxxxxxxxx
ENDMAP

NAME:    minmay_chambers_of_threes
ORIENT:  float
DEPTH:   D:3-6
SUBST:   x : xxxxxcccvb
MAP
xxxxxxxxxxxxxxxxxxxx
xxxx0.....+..xxx...x
xx%x0.....x0..x+.G.x
x.xx0.....xx0..x...x
x...xxx...+xx0.x...x
x...x%x...x.xxx+.G.+
x....xx...x.0x.x...x
x......xxx+xx0.x...x
x0.....x%xx.0xx+.G.x
x00.....xxxx.xxx...x
xxxxxxxxxxxxxxxxxxxx
ENDMAP

NAME:    minmay_chambers_of_fours
ORIENT:  float
DEPTH:   D:4-8
SHUFFLE: xm / xm / xm / xm / xm / cn / cn / cn / vn / bn
MAP
     xxxxxxx
  xxxxx....xx
  x%%x.xxxx0x
xxx%%m.xxxx.x
x9.xxx.xxxx.x
x..xxx.xxxx.x
xxx0.xx.x0.xx
xxx..xx.x..xx
x..xxxx.x+xxxx
x0.xxxx0x....+
xxx....xx.GG.x
  xxxxxxx.GG.x
        x....x
        xxxxxx
ENDMAP

NAME:    minmay_chambers_of_sixes
ORIENT:  float
DEPTH:   D:6-12
SHUFFLE: xm / xm / xm / xm / xm / cn / cn / cn / vn / bn
MAP
    xxxx
 xxxx.Gxxxx
xx..+..+..xx
x9.Gm9.mG.9x
x.mxx+xxxm.x
x+x%%%%%%x+x
x0xxmxxmxx0x
x..Gx.0xG..x
xx..+..+..xx
 xxxxG.xxxx
    xx+x
ENDMAP

NAME:    minmay_chambers_of_sevens
ORIENT:  float
DEPTH:   D:7-14
SUBST:   T = TTTTV
SUBST:   x : xxxxxcccvb
MAP
xxxxxxxxxxxxxxx
x.9.9**b**9.9.x
xx...9***9...xx
 xx....9....xx
  xx.......xx
   xx.....xx
    xx...xx
     xx.xx
   xxxx+xxxx
   x.......x
   x.T.0.T.x
 xxx..T....xxx
xx0+...T...+0xx
x..x....T..x..x
x..x.T.0.T.x..x
x..x.......x..x
xx+xxxxxxxxx+xx
 x...xxGxx...x
 xx..+.0.+..xx
 x0x.xG.Gx.x0x
 xxxxxG.Gxxxxx
     xG.Gx
     xx+xx
ENDMAP

NAME:   minmay_slanted_spiral_squares
TAGS:   transparent
ORIENT: float
DEPTH:  D:7-, Depths, Elf
SUBST:  ' = 0.., " = 09..
SUBST:  c : ccccvb
MAP
           ccc
         ccc'c
       ccc..'cc
     ccc....''c
     c.....c.'cc
    ccc..ccc.''c
  ccc'+...ccc.'cc
ccc'''cc..c...''ccc
c'''...c......c+c.c
cc..c..cc...ccc...cc
.c......c.ccc......c
.cc...ccccc.....c..cc
..c.c+c0c.....ccc...c
..ccc...cc..ccc*cc..cc
 ...cc...c...+***n...c
  ...c.c+cc..cc*ccc..cc
   ..ccc..c...ccc.."""c
    ......cc..c.."""ccc
     ......c..."""ccc
      .....cc"""ccc
       .....c"ccc
        ....ccc
ENDMAP

# and here's the obligatory big vault with lots of xp and |s
NAME:    minmay_complete_graph
ORIENT:  float
TAGS:    transparent
DEPTH:   D:11-, Depths
# average of 16 0s, 8 9s, and 4 8s
SUBST:   0 = 0 .:170, 9 = 9 .:140, 8 = 8 .:50
SUBST:   x : xcvb, ! = .xcvbTV|9, ? : .:100 TTTTV
MAP
            xxx@G@xxx
          xxx0000000xxx
        xxx00x00000x00xxx
      xxx00xx0x000x0xx00xxx
    xxx00xxx0x0x0x0x0xxx00xxx
    xG000000000000000000000Gx
   xx0000x0xxx0x9x0xxx0x0000xx
   x0000x000x9xx9xx9x000x0000x
  xx000x0xxx99xx9xx99xxx0x000xx
  x0x0x0x9xx9x99?99x9xx9x0x0x0x
 xx0x000xx9x9x99999x9x9xx000x0xx
 x0xx0x0xxx999xx8xx999xxx0x0xx0x
xx0x00xx99999xxx8xxx99999xx00x0xx
x0x0x0x99xx9x8xx8xx8x9xx99x0x0x0x
x00x000xx99xxx8x8x8xxx99xx000x00x
@000x0xxx99xxxx|||xxxx99xxx0x000@
G00000999?98888|!|88889?99900000G
@000x0xxx99xxxx|||xxxx99xxx0x000@
x00x000xx99xxx8x8x8xxx99xx000x00x
x0x0x0x99xx9x8xx8xx8x9xx99x0x0x0x
xx0x00xx99999xxx8xxx99999xx00x0xx
 x0xx0x0xxx999xx8xx999xxx0x0xx0x
 xx0x000xx9x9x99999x9x9xx000x0xx
  x0x0x0x9xx9x99?99x9xx9x0x0x0x
  xx000x0xxx99xx9xx99xxx0x000xx
   x0000x000x9xx9xx9x000x0000x
   xx0000x0xxx0x9x0xxx0x0000xx
    xG000000000000000000000Gx
    xxx00xxx0x0x0x0x0xxx00xxx
      xxx00xx0x000x0xx00xxx
        xxx00x00000x00xxx
          xxx0000000xxx
            xxx@G@xxx
ENDMAP

NAME:   minmay_s_stair_smasher
TAGS:   transparent
ORIENT: float
DEPTH:  D:7-14
SUBST:  1 = 0.
MAP
@.....                     .....@
x+xx.....               .....xx+x
x..xxx.....           .....xxx..x
x..x.xx.....         .....xx.x..x
xxx.xxx.....        ......xxx.xxx
x..x..xx.....       .....xx..x..x
x1.x.1xx......     ......xx1.x.1x
xxx.xxxx.......   .......xxxx.xxx
x..x..xxx0.............0xxx..x..x
x1.x.1x.x0.............0x.x1.x.1x
xxx.xx.xxx0...........0xxx.xx.xxx
x..x..x11xx...........xx11x..x..x
x1.x.1x11*xxx...{...xxx*11x1.x.1x
xxxxxxxxxxxxxxxxxxxxxxxxxxxxxxxxx
ENDMAP

<<<<<<< HEAD
NAME:    nicolae_hexawheel
TAGS:    transparent
DEPTH:   D:10-, Depths
ORIENT:  float
KITEM:   z = | / * w:20 / % w:60 / nothing w:90
KMONS:   z = 8 / 9 w:20 / 0 w:60 / nothing w:90
# Q: "Why is that one glyph an ! instead of a letter?"
# A: Because I used L twice by accident and didn't want to rewrite everything.
: local layout = crawl.random2( 5 )
: if layout == 0 then         -- Circle Within Circle
NSUBST:  EFHJKL = c / +, !MNOPQ = + / +c / c, RSZapq = c / +
: elseif layout == 1 then    -- Spokes
SUBST:   !MNOPQ = +
NSUBST:  ER = c / +, FS = c / +, HZ = c / +, Ja = c / +, Kp = c / +, Lq = c / +
: elseif layout == 2 then    -- Three Cycles
SHUFFLE: FS/Ja/Lq
NSUBST:  E!MR = c / +, HNOZ = c / +, KPQp = c / +, FS = c / +, Ja = c / +, \
         Lq = +c / c
: elseif layout == 3 then    -- Two Cycles
SUBST:   PM = c+
NSUBST:  EF!NRS = c / +, JKOQap = c / +, Lq = c / +, HZ = c / +
: else                        -- One Cycle
NSUBST:  EHK!MNOPQSaq = c / +, FJLRZp = +c / c
: end
NSUBST:  D = 2=+ / 1=+c / c
SUBST:   r = c:50 +, 0 = .0009
MAP
       cccccccDccccccc
       cz...........zc
      ccc...........ccc
      czc...........czc
     cc.cc....0....cc.cc
     c...E.........F...c
    cc...cc.......cc...cc
    D.....ccccMcccc.....D
   cc....ccc.....ccc....cc
   c..0..c.c.....c.c..0..c
  cc....cc.cc.0.cc.cc....cc
  c.....!...R...S...N.....c
 cc....cc.0.cc.cc.0.cc....cc
 cz....c....zczcz....c....zc
ccccLcccccqcccrcccZcccccHcccc
 cz....c....zczcz....c....zc
 cc....cc.0.cc.cc.0.cc....cc
  c.....Q...p...a...O.....c
  cc....cc.cc.0.cc.cc....cc
   c..0..c.c.....c.c..0..c
   cc....ccc.....ccc....cc
    D.....ccccPcccc.....D
    cc...cc.......cc...cc
     c...K.........J...c
     cc.cc....0....cc.cc
      czc...........czc
      ccc...........ccc
       cz...........zc
       cccccccDccccccc
=======
NAME:    dreamdust_experimentation
TAGS:    no_monster_gen no_item_gen
DEPTH:   D:13-, Depths
ORIENT:  float
KPROP:   23 = no_tele_into
KMONS:   1 = wizard
KFEAT:   t = demonic_tree
: item(dgn.loot_potions .. " / potion of mutation w:40")
KMONS:   p = human perm_ench:berserk generate_awake \
             / human perm_ench:wretched generate_awake \
             / human perm_ench:confusion generate_awake \
             / human perm_ench:blind generate_awake
KMONS:   q = felid perm_ench:berserk generate_awake \
             / octopode perm_ench:wretched generate_awake \
             / spriggan perm_ench:confusion generate_awake ; nothing \
             / minotaur perm_ench:blind generate_awake ; nothing
: if you.in_branch("D") then
KMONS:   2 = shapeshifter / large abomination
KMONS:   3 = ugly thing
NSUBST:  - = 1 / 2=1- / 2=2 / 2=2- / -, d = 2=d / 4=d-
: else
KMONS:   2 = large abomination / glowing shapeshifter w:20
KMONS:   3 = very ugly thing
NSUBST:  - = 2=1 / 4=1- / 3=2 / 6=2- / -
: end
# Human (shapeshifters and large abominations) or animal (ugly things)
# experimentation.
SHUFFLE: 2p / 3q
COLOUR:  c = white
TILE:    c = wall_brick_white
FTILE:   -+G123pqd = floor_rough_white
TILE:    G = dngn_statue_demonic_bust
MAP
cccccccc
cddddddc
ccc++ccc
cG----Gc
ccc--ccc
cpn--npc
ccc--ccc
cpn--npc
ccc--ccc
cpn--npc
ccc--ccc
ccc++ccc
cG----Gc
cG----Gc
ccc++ccc
..t..t..
 ..@@..
>>>>>>> 41a590f7
ENDMAP<|MERGE_RESOLUTION|>--- conflicted
+++ resolved
@@ -5114,7 +5114,6 @@
 .cccccccccc
 ENDMAP
 
-<<<<<<< HEAD
 # If you keep messing around with terrain-based magic in the same area,
 # sometimes things get messy. Monster set focuses on monsters that modify
 # terrain (Primal Wave, Eruption, Hurl Sludge, Dig, water aura, etc.) and/or use
@@ -5258,7 +5257,7 @@
 ....
  ..
 ENDMAP
-=======
+
 NAME:   dreamdust_black_sun_cult
 TAGS:   transparent no_monster_gen
 ORIENT: float
@@ -5331,8 +5330,6 @@
      .G...G.
      ...@...
 ENDMAP
-
->>>>>>> 41a590f7
 
 ###############################################################################
 #
@@ -10679,7 +10676,6 @@
 xxxxxxxxxxxxxxxxxxxxxxxxxxxxxxxxx
 ENDMAP
 
-<<<<<<< HEAD
 NAME:    nicolae_hexawheel
 TAGS:    transparent
 DEPTH:   D:10-, Depths
@@ -10736,7 +10732,7 @@
       ccc...........ccc
        cz...........zc
        cccccccDccccccc
-=======
+
 NAME:    dreamdust_experimentation
 TAGS:    no_monster_gen no_item_gen
 DEPTH:   D:13-, Depths
@@ -10787,5 +10783,4 @@
 ccc++ccc
 ..t..t..
  ..@@..
->>>>>>> 41a590f7
 ENDMAP