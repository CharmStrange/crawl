##############################################################################
# mini_features.des: This is the place for minivaults without monsters.
#           So all vaults in this file should have neiter ORIENT nor MONS or
#           KMONS lines. Exceptions are made for vaults which generally have
#           no monsters or are supposed to look as if they had no monsters.
#
#           Vaults with ORIENT lines are stored in float.des or large.des.
#           Minivaults with monsters go to mini_monsters.des.
#           Maps for the Vaults branch, including Vaults:8 are in vaults.des.
#
# <<1>> Flavour vaults           (no items, no monsters)
# <<2>> Inaccessible items
# <<3>> Supply closet vaults     (vaults with items and no risk).
# <<4>> Fog generator vaults
# <<5>> Classical minivaults     (don't touch)
#
# Sometimes, a vault will fit in two categories (for examples, it can have both
# hidden and revealed items). Choose at your own discretion.
#
# For serial vaults, read dat/des/serial/serial_guide.txt.
############################################################################

default-depth: D, Elf, Crypt

############################################################################
#
# <<1>> Flavour vaults
#       no items, no monsters. Statues, glass, fountains, water...
#
############################################################################

NAME:   glass_columns_a
DEPTH:  D, Elf, Crypt
TAGS:   serial_glass allow_dup
WEIGHT: 5
MAP
.....
.m.m.
.....
.m.m.
.....
ENDMAP

NAME:   glass_columns_b
DEPTH:  D, Elf, Crypt
TAGS:   serial_glass allow_dup
WEIGHT: 3
MAP
.......
.m.m.m.
.......
.m.m.m.
.......
.m.m.m.
.......
ENDMAP

NAME:   glass_columns_c
DEPTH:  D, Elf, Crypt
TAGS:   serial_glass allow_dup
WEIGHT: 2
MAP
.........
.m.m.m.m.
.........
.m.m.m.m.
.........
.m.m.m.m.
.........
.m.m.m.m.
.........
ENDMAP

NAME: columned_hall_lemuel
TAGS: extra luniq_mini ruin_lair
DEPTH: D, Lair, Elf, Crypt
MAP
xxxxxxxxxxxxxxxxxxxxxxxxxxxxx
@...........................@
..x..x..x..x..x..x..x..x..x..
@...........................@
..x..x..x..x..x..x..x..x..x..
@...........................@
xxxxxxxxxxxxxxxxxxxxxxxxxxxxx
ENDMAP

# Small statue alley (Eino)
NAME:   small_statue_alley_a
TAGS:   uniq_statue_alley extra luniq_mini
DEPTH:  D:10-20
WEIGHT: 7
SUBST:  F = G:99 F:1
KMONS:  F = orange crystal statue / silver statue / ice statue
MAP
  xxxxxxx
xxxcccccx
...G...G@
.G.F.G.G.
.G.G.F.G.
@G...G...
xcccccxxx
xxxxxxx
ENDMAP

NAME:   small_statue_alley_b
TAGS:   uniq_statue_alley extra luniq_mini
DEPTH:  D:3-10
WEIGHT: 2
MAP
  xxxxxxx
xxxcccccx
...G...G@
.G.G.G.G.
.G.G.G.G.
@G...G...
xcccccxxx
xxxxxxx
ENDMAP

NAME:   small_statue_alley_c
TAGS:   uniq_statue_alley extra luniq_mini
DEPTH:  Orc
WEIGHT: 1
MAP
  xxxxxxx
xxxcccccx
...I...I@
.I.I.I.I.
.I.I.I.I.
@I...I...
xcccccxxx
xxxxxxx
ENDMAP

# Small intersection with statues (Eino)
NAME:    small_statue_intersection
DEPTH:   D:2-26, Elf, Crypt, Lair
TAGS:    mini_float allow_dup no_hmirror no_vmirror extra luniq_mini
TAGS:    ruin_lair abyss ruin_abyss
MAP
xx.xx
xG.Gx
.....
xG.Gx
xx.xx
ENDMAP

NAME:  fungi_pond_lemuel
DEPTH: D:8-20, Lair
TAGS:  allow_dup extra luniq_mini
MONS:  fungus, wandering mushroom
SUBST: 1 = . 1 2:4
SUBST: ? : w..
SUBST: ! : ww.
MAP
..1...?.....
....1???1...
..1...??ww1.
....1wwwwww.
.11wwwwwwww.
..www!!wwww.
..ww!!www1..
..1ww!ww11..
1..1w!!w1...
....!!1.....
.1...1!.1...
...........1
ENDMAP

# This is an ancient vault.
NAME:  solitary_fountain
DEPTH: D, Elf
TAGS:  allow_dup extra luniq_mini
SUBST: ?=TUV
KMASK: TU = no_monster_gen
MAP
.....
.....
..?..
.....
.....
ENDMAP

# Another very classical vault.
NAME:  fountainhead
DEPTH: D, Elf, Crypt
TAGS:  allow_dup extra luniq_mini
SUBST: ?=TUV
MAP
..............
..xxxw..wxxx..
.x...xwwx...x.
.x.?.xwwx.?.x.
.x...xwwx...x.
..xxxwwwwxxx..
....wwwwww....
....wwwwww....
..xxxwwwwxxx..
.x...xwwx...x.
.x.?.xwwx.?.x.
.x...xwwx...x.
..xxxw..wxxx..
..............
ENDMAP

NAME:  patterned_corridor
DEPTH: D, Elf, Lair
TAGS:  abyss ruin_abyss ruin_lair
SUBST: x : xxccv
MAP
xxxxxxxxxxxxxxxxxxxxxxx
x.......x.......x.....@
x.xxxxx.x.xxxxx.x.xxxxx
x.x...x.x.x...x.x.x...x
x...x.x.x...x.x.x...x.x
xxxxx.x.xxxxx.x.xxxxx.x
@.....x.......x.......x
xxxxxxxxxxxxxxxxxxxxxxx
ENDMAP

NAME:   corexii_leaking_fountain
DEPTH:  D, Elf, Crypt
TAGS:   no_monster_gen no_item_gen extra luniq_mini
NSUBST: W = 5:W / *:.
MAP
.....
.WWW.
.WTW.
.WWW.
.....
ENDMAP

# A random pit of shallow or deep water or lava,
# with a chance of a secret bypass, by Core Xii.
NAME:   corexii_corridor_pit
DEPTH:  D
TAGS:   no_pool_fixup no_monster_gen no_item_gen
TAGS:   allow_dup extra luniq_mini
: if crawl.random2(5) == 0 then
:   subst("l = W")
:   subst("= = x")
:   subst("# = x")
: else
:   if crawl.random2(3) == 0 then
:     subst("l = w")
:     subst("= = +")
:   end
:   if crawl.random2(50) == 0 then
:     subst("= = +")
:     subst("# = .")
:   elseif crawl.random2(5) == 0 then
:     subst("# = .")
:     subst("= = +")
:   else
:     subst("= = x")
:     subst("# = x")
:   end
: end
MAP
xxxxxxx
x#####x
x=xxx=x
@.lll.@
xxxxxxx
ENDMAP

NAME:  nrook_mini_backslash
DEPTH: D, Elf
MAP
..xxx....
....xx....
 ....xx....
  ....xx....
   ....xx....
    ....xx....
     ....xxx...
ENDMAP

NAME:  nrook_mini_vaults
DEPTH: D
MAP
.........
.vvvvvvv.
.v.....v.
.v.....v.
.v.....+.
.v.....v.
.vvvvvvv.
.........
ENDMAP

NAME:  nrook_uturn
DEPTH: D, Elf
MAP
 xxxxxxxxxxxxxxxx
 x..............xx
@+...............xx
 x................xx
 xxxxxxxxxxxxxx....x
 xxxxxxxxxxxxxxx...x
 xxxxxxxxxxxxxx....x
 x................xx
@+...............xx
 x..............xx
 xxxxxxxxxxxxxxxx
ENDMAP

NAME:  nrook_pool_corridor
DEPTH: D:5-
MAP
 cccccccccccccccc
 c..............c
 c.wwwwwwwwwwww.c
@+.wwwwwwwwwwww.+@
 c.wwwwwwwwwwww.c
 c.wwwwwwwwwwww.c
 c..............c
 cccccccccccccccc
ENDMAP

NAME:   minmay_crystal_room
TAGS:   extra luniq_mini
DEPTH:  D, Elf
NSUBST: ? = 1:b / *:?
SUBST:  ? = bbbbb@
MAP
b?b?b?b?b
?.......?
b.......b
?.......?
b.......b
?.......?
b?b?b?b?b
ENDMAP

NAME:    minmay_hedge_maze
TAGS:    extra luniq_mini
DEPTH:   D, Lair
MONS:    bush
SHUFFLE: ABC
SUBST:   A=. , BC=1
MAP
1111111@111
@...C.1.B.1
1A1.1.1.1.1
1.1.1.B.A.@
1.1B1.1.1C1
1.....A...1
1C1.111A1C1
1.A.B.C.1.1
1.1B1.1.1.1
1...A.B...1
1.1A1C111B1
1.C.......1
1111111@111
ENDMAP

NAME:  minmay_strange_pillars
TAGS:  serial_glass_rare allow_dup extra
DEPTH: D, Elf, Crypt
MAP
 ...   ...
..m.. ..m..
.mbm...mbm.
..m.. ..m..
 ...   ...
  .     .
 ...   ...
..m.. ..m..
.mbm...mbm.
..m.. ..m..
 ...   ...
ENDMAP

NAME:  minmay_door_square
TAGS:  extra luniq_mini
DEPTH: D
MAP
.................
.xxxxxxx+xxxxxxx.
.xxxxxxx.xxxxxxx.
.xxxxxxx.xxxxxxx.
.xxx...+.+...xxx.
.xxx.xxx.xxx.xxx.
.xxx.xxx.xxx.xxx.
.xxx+xxx.xxx+xxx.
.+.............+.
.xxx+xxx.xxx+xxx.
.xxx.xxx.xxx.xxx.
.xxx.xxx.xxx.xxx.
.xxx...+.+...xxx.
.xxxxxxx.xxxxxxx.
.xxxxxxx.xxxxxxx.
.xxxxxxx+xxxxxxx.
.................
ENDMAP

NAME:  minmay_liquid_box
TAGS:  extra luniq_mini no_monster_gen
DEPTH: D
SUBST: w : wWWl
MAP
xx+xx
xwwwx
+www+
xwwwx
xx+xx
ENDMAP

NAME:  minmay_fountain_box
TAGS:  extra luniq_mini
DEPTH: D, Elf
KMASK: TU = no_monster_gen
SUBST: x : xxxxccbv
MAP
xxxx+xxxx
x.......x
x.T...T.x
x.......x
+...U...+
x.......x
x.T...T.x
x.......x
xxxx+xxxx
ENDMAP

NAME:  minmay_tree_intersection
TAGS:  extra luniq_mini
DEPTH: D
MAP
xxx@xxx
xxt.txx
xtt.ttx
@.....@
xtt.ttx
xxt.txx
xxx@xxx
ENDMAP

NAME:  minmay_misc_feat_pillars
TAGS:  extra luniq_mini
DEPTH: D, Elf, Crypt
SUBST: x : xxxxcvbmG
MAP
.............
.x.x.x.x.x.x.
.............
 .x.x.x.x.x.
 ...........
ENDMAP

NAME:  minmay_misc_feat_square
TAGS:  extra luniq_mini
DEPTH: D
SUBST: x = x.
KPROP: x = no_rtele_into
MAP
.......
.xxxxx.
.xxxxx.
.xxxxx.
.xxxxx.
.xxxxx.
.......
ENDMAP

NAME:  minmay_misc_feat_plants
TAGS:  extra luniq_mini
MONS:  plant, bush, fungus
DEPTH: D
SUBST: x : xxxxcvbmGt123
MAP
    ....
  ........
 ...x..x...
 ..........
..x......x..
............
............
..x......x..
 ..........
 ...x..x...
  ........
    ....
ENDMAP

NAME:  minmay_misc_feat_rows
TAGS:  extra luniq_mini
DEPTH: D, Elf, Crypt
MAP
.......
.xxxxx.
.......
.xxxxx.
.......
.xxxxx.
.......
.xxxxx.
.......
.xxxxx.
.......
ENDMAP

NAME:  minmay_misc_feat_diagonals
TAGS:  extra luniq_mini
DEPTH: D, Elf
SUBST: x : xmb
MAP
...............
.x..x..x..x..x.
..x..x..x..x...
...x..x..x..x..
.x..x..x..x..x.
..x..x..x..x...
 ............
ENDMAP

NAME:  minmay_misc_feat_doors
TAGS:  extra mini_float luniq_mini
DEPTH: D
MAP
x.x.x.x.x
.........
x.xx+xx.x
..x...x..
x.+...+.x
..x...x..
x.xx+xx.x
.........
x.x.x.x.x
ENDMAP

NAME:  minmay_misc_feat_encased
TAGS:  extra luniq_mini
DEPTH: D
SUBST: c : bcvm
SUBST: @ : +@
MAP
xxxxx@x
@.....x
x.ccc.x
x.cbc.x
x.ccc.x
x.....@
x@xxxxx
ENDMAP

NAME:  minmay_misc_feat_rugged
TAGS:  extra luniq_mini
DEPTH: D
SUBST: A = x..., B = x.., C = x., D = xx.
KPROP: BCD = no_rtele_into
MAP
xxxxxxxxxxxxxxxxxxxx
xDDDDDDDDDDDDDDDDDDx
xCCCCCCCCCCCCCCCCCCx
xBBBBBBBBBBBBBBBBBBx
xAAAAAAAAAAAAAAAAAAx
@..................@
xxxxxxxxxxxxxxxxxxxx
ENDMAP

NAME:  minmay_misc_feat_five
TAGS:  extra luniq_mini
DEPTH: D, Elf, Crypt
SUBST: x : xxxxcvbm
MAP
...   ...
.x.....x.
....x....
.x.....x.
...   ...
ENDMAP

NAME:  minmay_misc_feat_chi
TAGS:  extra luniq_mini
DEPTH: D
MAP
..........
.xx.....x.
...x....x.
....x..x..
....xxx...
...xxx....
..x..x....
.x....x...
.x.....xx.
..........
ENDMAP

NAME:   minmay_misc_feat_tower
TAGS:   extra luniq_mini
DEPTH:  D
NSUBST: ? = 1:@ / *:?
SUBST:  ? = @...
SUBST:  X : xcvbmGT
KMASK:  T = no_monster_gen
MAP
xx?xx   xx?xx
x...xxxxx...x
?.X.......X.?
x...xxxxx...x
xx.xxxxxxx.xx
 x.xxxxxxx.x
 x.xxxxxxx.x
 x.xxxxxxx.x
xx.xxxxxxx.xx
x...xxxxx...x
?.X.......X.?
x...xxxxx...x
xx?xx   xx?xx
ENDMAP

NAME:   minmay_misc_feat_enclosed
TAGS:   extra luniq_mini
DEPTH:  D
SUBST:  X = xx.
KPROP:  ' = no_rtele_into
SUBST:  ' = .
MAP
.........
.xxxXxxx.
.xx'''xx.
.x'''''x.
.X'''''X.
.x'''''x.
.xx'''xx.
.xxxXxxx.
.........
ENDMAP

NAME:   minmay_misc_feat_room
TAGS:   extra luniq_mini
DEPTH:  D
SUBST:  ? = GGGTUV
KMASK:  TU = no_monster_gen
MAP
.......
.xxxxx.
.x...x.
.+.?.+.
.x...x.
.xxxxx.
.......
ENDMAP

NAME:   minmay_misc_feat_iff
TAGS:   extra luniq_mini
DEPTH:  D
SUBST:  X : xcvb.
MAP
  ........
 ...xxxx...
..xxx..xxx..
.xx......xx.
.....XX.....
....XXXX....
....XXXX....
.....XX.....
.xx......xx.
..xxx..xxx..
 ...xxxx...
  ........
ENDMAP

NAME:   minmay_misc_feat_columns
TAGS:   extra luniq_mini
DEPTH:  D, Elf, Crypt
MAP
...
.x.
.x....
.x..x.
....x....
   .x..x.
   ....x.
      .x.
      ...
ENDMAP

NAME:   minmay_misc_feat_cross
TAGS:   extra luniq_mini
DEPTH:  D, Elf, Crypt
SUBST:  X : x.
MAP
...........
.xxx.X.xxx.
.xxx.X.xxx.
.xxx.X.xxx.
.....X.....
.XXXXXXXXX.
.....X.....
.xxx.X.xxx.
.xxx.X.xxx.
.xxx.X.xxx.
...........
ENDMAP

NAME:   minmay_misc_feat_ornament
TAGS:   extra luniq_mini
DEPTH:  D, Elf, Crypt
MAP
x@xxxxxxx@x
x.x.....x.x
x.x.x.x.x.x
x...x.x...x
xxxxx.xxxxx
x...x.x...x
x.x.x.x.x.x
x.x.....x.x
x@xxxxxxx@x
ENDMAP

NAME:   minmay_misc_feat_hallway
TAGS:   extra luniq_mini
DEPTH:  D, Crypt
SUBST:  G : ..GGxb
MAP
xxx@xxx
xG...Gx
xxx.xxx
xG...Gx
xxx.xxx
xG...Gx
xxx.xxx
xG...Gx
xxx@xxx
ENDMAP

NAME:   minmay_misc_feat_alley
TAGS:   extra luniq_mini
DEPTH:  D, Elf, Crypt
MAP
xx@xx@xx
x......x
xxx..xxx
x......x
xx.xx.xx
x......x
x.xxxx.x
x......x
xx.xx.xx
x......x
xxx..xxx
x......x
xx@xx@xx
ENDMAP

NAME:   minmay_misc_feat_nine_boxes
TAGS:   extra luniq_mini
DEPTH:  D
NSUBST: A = 1:. / *:x, B = 1:. / *:x, C = 1:. / *:x
NSUBST: D = 1:. / *:x, E = 1:. / *:x, F = 1:. / *:x
NSUBST: G = 1:. / *:x, H = 1:. / *:x, I = 1:. / *:x
MAP
...............
.xAx..xBx..xCx.
.A.A..B.B..C.C.
.xAx..xBx..xCx.
...............
.xDx..xEx..xFx.
.D.D..E.E..F.F.
.xDx..xEx..xFx.
...............
.xGx..xHx..xIx.
.G.G..H.H..I.I.
.xGx..xHx..xIx.
...............
ENDMAP

NAME:   minmay_misc_feat_four_crosses
TAGS:   extra luniq_mini
DEPTH:  D
SUBST:  c : ccx
SUBST:  G : GGGb
MAP
... ... ...
.G...G...G.
...c...c...
 .ccc.ccc.
...c...c...
.G...G...G.
...c...c...
 .ccc.ccc.
...c...c...
.G...G...G.
... ... ...
ENDMAP

NAME:   minmay_misc_feat_roman
TAGS:   extra luniq_mini
DEPTH:  D
MAP
.............
.x.xxx.xxx.x.
.x...x.x...x.
.xxx.x.x.xxx.
.............
.xxx.x.x.xxx.
.x.x.....x.x.
.x.xxx.xxx.x.
.............
ENDMAP

NAME:   minmay_misc_feat_more_columns
TAGS:   extra luniq_mini
DEPTH:  D
SUBST:  X : x.
MAP
......   ......
.x...........x.
.X.x.......x.X.
.X.X.x...x.X.X.
.X.X.X.x.X.X.X.
.X.X.X.x.X.X.X.
.X.X.x...x.X.X.
.X.x.......x.X.
.x...........x.
......   ......
ENDMAP

NAME:   minmay_misc_feat_x
TAGS:   extra luniq_mini
DEPTH:  D
MAP
........    ........
.xxxx....  ....xxxx.
...xxxx......xxxx...
 ....xxxx..xxxx....
  .....xxxxxx.....
  .....xxxxxx.....
 ....xxxx..xxxx....
...xxxx......xxxx...
.xxxx....  ....xxxx.
........    ........
ENDMAP

NAME:   minmay_misc_feat_secret_circle
TAGS:   extra luniq_mini
DEPTH:  D
SUBST:  X : x.
SUBST:  Y : x.
KPROP:  ' = no_rtele_into
SUBST:  ' = .
MAP
....................
.x................x.
..xx............xx..
..x.x..........x.x..
...x.xx......xx.x...
....xx.x....x.xx....
....x.x.xYYx.x.x....
.....x.xx''xx.x.....
......xx''''xx......
......X''''''X......
......X''''''X......
......xx''''xx......
.....x.xx''xx.x.....
....x.x.xYYx.x.x....
....xx.x....x.xx....
...x.xx......xx.x...
..x.x..........x.x..
..xx............xx..
.x................x.
....................
ENDMAP

NAME:   minmay_misc_feat_tiny
TAGS:   extra luniq_mini
DEPTH:  D
MAP
......
.xx.x.
.x.xx.
.xx.x.
.x.xx.
......
ENDMAP

NAME:   minmay_stone_trees_small
TAGS:   extra luniq_mini ruin_lair
TAGS:   vaults_room_7_spin_empty
DEPTH:  D, Vaults, Lair
WEIGHT: 6
MAP
.......
..ttt..
.tccct.
.tccct.
.tccct.
..ttt..
.......
ENDMAP

NAME:   minmay_stone_trees_medium
TAGS:   extra luniq_mini ruin_lair
DEPTH:  D, Lair
WEIGHT: 3
MAP
.............
..ttt...ttt..
.tccct.tccct.
.tccct.tccct.
.tccct.tccct.
..ttt.t.ttt..
.....ttt.....
..ttt.t.ttt..
.tccct.tccct.
.tccct.tccct.
.tccct.tccct.
..ttt...ttt..
.............
ENDMAP

NAME:   minmay_stone_trees_large
TAGS:   extra luniq_mini ruin_lair
DEPTH:  D, Lair
WEIGHT: 1
SUBST:  T = t.
MAP
...................
..ttt...ttt...ttt..
.tccct.tccct.tccct.
.tccctTtccctTtccct.
.tccct.tccct.tccct.
..ttt...ttt...ttt..
...T.....T.....T...
..ttt...ttt...ttt..
.tccct.tccct.tccct.
.tccctTtccctTtccct.
.tccct.tccct.tccct.
..ttt...ttt...ttt..
...T.....T.....T...
..ttt...ttt...ttt..
.tccct.tccct.tccct.
.tccctTtccctTtccct.
.tccct.tccct.tccct.
..ttt...ttt...ttt..
...................
ENDMAP

NAME:   minmay_crystal_water
TAGS:   extra no_monster_gen luniq_mini
DEPTH:  D
MAP
wwwwwwwww
wbwwwwwbw
wbwbbbwbw
wbwwwwwbw
wwwwwwwww
ENDMAP

NAME:   minmay_holes
TAGS:   extra luniq_mini
DEPTH:  D:5-26, Lair:1-7
KFEAT:  ^ = known shaft trap
SUBST:  . = . ^:1, ' = . ^:2, " = . ^:4
WEIGHT: 15
MAP
     ....
   ........
  ..........
 ....''''....
 ...''''''...
...'''""'''...
...''""""''...
...''""""''...
...'''""'''...
 ...''''''...
 ....''''....
  ..........
   ........
     ....
ENDMAP

NAME:   minmay_splitting_lines
TAGS:   extra luniq_mini
DEPTH:  D
WEIGHT: 5
MAP
.....................
.....x...x.x...x.....
......x.x...x.x......
...x...x.....x...x...
....x..x.....x..x....
.x...xxx.....xxx...x.
..x..x..x...x..x..x..
...xxx...x.x...xxx...
..x...x...x...x...x..
.x.....x..x..x.....x.
........xxxxx........
.x.....x..x..x.....x.
..x...x...x...x...x..
...xxx...x.x...xxx...
..x..x..x...x..x..x..
.x...xxx.....xxx...x.
....x..x.....x..x....
...x...x.....x...x...
......x.x...x.x......
.....x...x.x...x.....
.....................
ENDMAP

NAME:   minmay_curled_crystal
TAGS:   extra luniq_mini
DEPTH:  D, Elf
WEIGHT: 3
MAP
................
..bb........bb..
.b..b......b..b.
.b............b.
..bbbbbbbbbbbb..
................
ENDMAP

NAME:    minmay_parallelograms
DEPTH:   D
WEIGHT:  2
SHUFFLE: EFGH
SUBST:   B : xx., C : xx., D : xx., E : xx., F : xx., G : xx., H : xx.
MAP
...........         ...........
.xx.xxxxxx..       ..BBBBBB.BB.
..xx.....xx..     ..BB.....BB..
 ..xx.EEE.xx..   ..BB.FFF.BB..
  ..xx.EEE.xx.. ..BB.FFF.BB..
   ..xx.....xx...BB.....BB..
    ..xxxxxx.xx.BB.BBBBBB..
     .....................
    ..CCCCCC.CC.DD.DDDDDD..
   ..CC.....CC...DD.....DD..
  ..CC.HHH.CC.. ..DD.GGG.DD..
 ..CC.HHH.CC..   ..DD.GGG.DD..
..CC.....CC..     ..DD.....DD..
.CC.CCCCCC..       ..DDDDDD.DD.
...........         ...........
ENDMAP

NAME:    minmay_large_rounded_square
DEPTH:   D, Crypt
WEIGHT:  1
SUBST:   x : x c:2 v:1 b:1
MAP
     ..............
   ...xxxxxxxxxxxx...
  ..xxxxxxxxxxxxxxxx..
 ..xxxxxxxxxxxxxxxxxx..
 .xxxxxxxxxxxxxxxxxxxx.
..xxxxxxxxxxxxxxxxxxxx..
.xxxxxxxxxxxxxxxxxxxxxx.
.xxxxxxxxxxxxxxxxxxxxxx.
.xxxxxxxxxxxxxxxxxxxxxx.
.xxxxxxxxxxxxxxxxxxxxxx.
.xxxxxxxxxxxxxxxxxxxxxx.
.xxxxxxxxxxxxxxxxxxxxxx.
.xxxxxxxxxxxxxxxxxxxxxx.
.xxxxxxxxxxxxxxxxxxxxxx.
.xxxxxxxxxxxxxxxxxxxxxx.
.xxxxxxxxxxxxxxxxxxxxxx.
.xxxxxxxxxxxxxxxxxxxxxx.
.xxxxxxxxxxxxxxxxxxxxxx.
..xxxxxxxxxxxxxxxxxxxx..
 .xxxxxxxxxxxxxxxxxxxx.
 ..xxxxxxxxxxxxxxxxxx..
  ..xxxxxxxxxxxxxxxx..
   ...xxxxxxxxxxxx...
     ..............
ENDMAP


NAME:  roderic_Roman_lattice
DEPTH: D, Elf
MAP
xxxxxxxxxxxxxxxxxxxxxxxxx
ccccccccccccccccccccccccc
vcxcvcxcvcxcvcxcvcxcvcxcv
@c.c.c.c.c.c.c.c.c.c.c.c@
v.c.v.c.v.c.v.c.v.c.v.c.v
@cvc.cvc.cvc.cvc.cvc.cvc@
v.c.v.c.v.c.v.c.v.c.v.c.v
@c.c.c.c.c.c.c.c.c.c.c.c@
vcxcvcxcvcxcvcxcvcxcvcxcv
ccccccccccccccccccccccccc
xxxxxxxxxxxxxxxxxxxxxxxxx
ENDMAP

NAME:   roderic_Aztec_sauvastika
WEIGHT: 1
DEPTH:  D
MAP
   ......@..
  ...xxxxx...
 ....x...x....
.....xxx.x.....
.........x.....
@xxxxxxxxx.xxx.
.x...xxxxx.x.x.
.x.x.xxxxx.x.x.
.x.x.xxxxx...x.
.xxx.xxxxxxxxx@
.....x.........
.....x.xxx.....
 ....x...x....
  ...xxxxx...
   ..@......
ENDMAP

NAME:   roderic_Bali_sauvastika
TAGS:   extra
WEIGHT: 1
DEPTH:  D
: if crawl.one_chance_in(5) then
SUBST:  @ = x
: else
SUBST:  + = x+
: end
MAP
...@.......
...x.......
...x.......
...xxx.xxx@
.....x.x...
...xx+xx...
...x.x.....
@xxx.xxx...
.......x...
.......x...
.......@...
ENDMAP

NAME:   roderic_Chinese_pattern_swastika
WEIGHT: 1
DEPTH:  D
MAP
...............
.x.xxxx.xxxx.x.
.x.xxxx.xxxx.x.
.x.xx.....xx.x.
.xxxxxx.xxxxxx.
.xxxxxx.xxxxxx.
.xxxxxx.xxxxxx.
...xx.x.x.xx...
.xxxx.x.x.xxxx.
.xxxx.x.x.xxxx.
...............
ENDMAP

NAME:   roderic_Hopi_sauvastika
WEIGHT: 1
TAGS:   extra
DEPTH:  D
MAP
.....@.....
...xxxx....
...xxxx....
....xxx.xx.
.xxxxxxxxx.
@xxxxxxxxx@
.xxxxxxxxx.
.xx.xxx....
....xxxx...
....xxxx...
.....@.....
ENDMAP

NAME:   roderic_Greek_sauvastika
DEPTH:  D
WEIGHT: 1
: if crawl.one_chance_in(5) then
SUBST:  @ = x
: else
SUBST:  + = x+
: end
MAP
.........@.
@xxxxxxx.x.
.......x.x.
.xxxxx.x.x.
.x...x.x.x.
.x.xx+xx.x.
.x.x.x...x.
.x.x.xxxxx.
.x.x.......
.x.xxxxxxx@
.@.........
ENDMAP

NAME:   roderic_curled_sauvastika
DEPTH:  D
WEIGHT: 1
TAGS:  extra
: if crawl.one_chance_in(5) then
SUBST:  @ = x
: else
SUBST:  + = x+
: end
MAP
.@.........
.x.xxx.xxx@
.x.x.x.x...
.xxx.x.xxx.
.....x...x.
.xxxx+xxxx.
.x...x.....
.xxx.x.xxx.
...x.x.x.x.
@xxx.xxx.x.
.........@.
ENDMAP

NAME:   roderic_bipointed_swastika
WEIGHT: 1
TAGS:   extra
DEPTH:  D
: if crawl.one_chance_in(5) then
SUBST:  @ = x
: else
SUBST:  + = x+
: end
MAP
.@.........
.x.xxx.xxx@
.x...x.x...
.xxx.xxx.x.
...x.x...x.
.xxxx+xxxx.
.x...x.x...
.x.xxx.xxx.
...x.x...x.
@xxx.xxx.x.
.........@.
ENDMAP

NAME:   roderic_digamma_sauvastika
DEPTH:  D
WEIGHT: 1
: if crawl.one_chance_in(5) then
SUBST:  @ = x
: else
SUBST:  + = x+
: end
MAP
.@.........
.x.xxx.xxx@
.x.x...x...
.xxxxx.xxx.
.....x.x.x.
.x.xx+xx.x.
.x.x.x.....
.xxx.xxxxx.
...x...x.x.
@xxx.xxx.x.
.........@.
ENDMAP

#squared St Hans cross, ancient Viking symbol
NAME:   roderic_st_hans_cross
WEIGHT: 1
TAGS:   extra
DEPTH:  D
MAP
+xxxxxxxxxx+
x...xxxx...x
x.x.xxxx.x.x
x..........x
xxx.xxxx.xxx
xxx.xxxx.xxx
xxx.xxxx.xxx
xxx.xxxx.xxx
x..........x
x.x.xxxx.x.x
x...xxxx...x
+xxxxxxxxxx+
ENDMAP

#cross filled (sun sumbol) in ancient Mid East and Greece
NAME:   roderic_filled_cross
WEIGHT: 1
TAGS:   extra
DEPTH:  D
SUBST:  ? = x+
MAP
   .......
   .xx+xx.
   .x...x.
....x.x.x....
.xxxx.x.xxxx.
.x....x....x.
.?.xxxxxxx.?.
.x....x....x.
.xxxx.x.xxxx.
....x.x.x....
   .x...x.
   .xx?xx.
   .......
ENDMAP

#cross of infinity
NAME:   roderic_cross_of_infinity
TAGS:   extra
WEIGHT: 1
DEPTH:  D
MAP
.............
.xx+xxxxx+xx.
.xxx.....xxx.
.+xxx.x.xxx+.
.x.xxx.xxx.x.
.x..x.x.x..x.
.x.x.xxx.x.x.
.x..x.x.x..x.
.x.xxx.xxx.x.
.+xxx.x.xxx+.
.xxx.....xxx.
.xx+xxxxx+xx.
.............
ENDMAP


#nine men's morris (Roderic)
NAME:    roderic_nine_men_s_morris
WEIGHT:  1
DEPTH:   D, Elf
SHUFFLE: defgh
ITEM:    q:1 $, sausage, choko, sultana, stone
NSUBST:  ' = 9:d / *:.
MAP
'.......'.......'
.xxxxxxx.xxxxxxx.
.xxxxxxx.xxxxxxx.
.xx'....'....'xx.
.xx.xxxx.xxxx.xx.
.xx.xxxx.xxxx.xx.
.xx.xx'.'.'xx.xx.
.xx.xx.xxx.xx.xx.
'..'..'xxx'..'..'
.xx.xx.xxx.xx.xx.
.xx.xx'.'.'xx.xx.
.xx.xxxx.xxxx.xx.
.xx.xxxx.xxxx.xx.
.xx'....'....'xx.
.xxxxxxx.xxxxxxx.
.xxxxxxx.xxxxxxx.
'.......'.......'
ENDMAP

# Three-in-row (Roderic)
NAME:   roderic_three_in_a_row
WEIGHT: 1
DEPTH:  D,Elf
ITEM:   q:1 $, sultana, stone, choko
SUBST:  ' : TUdefg
MAP
@xxxx@xxxx@
x'...'...'x
x..xx.xx..x
x.x.x.x.x.x
x.xx...xx.x
@'...'...'@
x.xx...xx.x
x.x.x.x.x.x
x..xx.xx..x
x'...'...'x
@xxxx@xxxx@
ENDMAP

NAME:    roderic_ancient_swastika
TAGS:    allow_dup extra luniq_mini
DEPTH:   D
WEIGHT:  1
SHUFFLE: '"
SUBST:   x : xxxxxc
SUBST:   ? : xxxxxcm
SUBST:   ' : .
SUBST:   " : x

MAP
...........
.x'''x"""x.
.".?.x...'.
.".?.x.??'.
."...x...'.
.xxxxxxxxx.
.'...x...".
.'??.x.?.".
.'...x.?.".
.x"""x'''x.
...........
ENDMAP

NAME:  roderic_lattice_a
DEPTH: D
MAP
...........................................
.xxxxxxxxxxxxx.xxxxxxxxxxxxx.xxxxxxxxxxxxx.
.x...........x.x...........x.x...........x.
.x.xxxx.xxxx.x.x.xxxx.xxxx.x.x.xxxx.xxxx.x.
.x....x.x....x.x....x.x....x.x....x.x....x.
.xxxx.x.x.xxxx.xxxx.x.x.xxxx.xxxx.x.x.xxxx.
......x.x...........x.x...........x.x......
.xxxxxx.xxxxxxxxxxxxx.xxxxxxxxxxxxx.xxxxxx.
...........................................
ENDMAP

NAME:  roderic_serpentine_path
TAGS:  extra
DEPTH: D
MAP
 xxxxxxxxxxxxxxxxxxxxxxxxxxxxxxx
 x...........x...........x.....+@
 x.xxxxxxxxx.x.xxxxxxxxx.x.xxxxx
 x.....x.....x.....x.....x.....x
 xxxxx.x.xxxxxxxxx.x.xxxxxxxxx.x
@+.....x...........x...........x
 xxxxxxxxxxxxxxxxxxxxxxxxxxxxxxx
ENDMAP

# Malta's cross
NAME:   roderic_malta_cross
TAGS:   allow_dup extra luniq_mini
WEIGHT: 1
DEPTH:  D
MAP
 .........
...ccccc...
....ccc....
.c...c...c.
.cc..c..cc.
.ccccccccc.
.cc..c..cc.
.c...c...c.
....ccc....
...ccccc...
 .........
ENDMAP

NAME:   roderic_whirl
TAGS:   allow_dup extra luniq_mini
DEPTH:  D, Elf
WEIGHT: 1
SUBST:  ? : ttTTG
MAP
 .......
.?..xx.?.
...x.....
.x.x.xx..
.x..x..x.
..xx.x.x.
.....x...
.?.xx..?.
 .......
ENDMAP

NAME:  roderic_lattice_octagonal_star
TAGS:  float
MAP
  .......     .......
 ....x..... .....x....
....xxx.........xxx....
....xxx.........xxx....
..xxxxxxx.....xxxxxxx..
.xxxxxxxxx...xxxxxxxxx.
..xxxxxxx..x..xxxxxxx..
....xxx...xxx...xxx....
....xxx.xxxxxxx.xxx....
 ....x..xxxxxxx..x....
 ......xxxxxxxxx......
  ....xxxxxxxxxxx....
 ......xxxxxxxxx......
 ....x..xxxxxxx..x....
....xxx.xxxxxxx.xxx....
....xxx...xxx...xxx....
..xxxxxxx..x..xxxxxxx..
.xxxxxxxxx...xxxxxxxxx.
..xxxxxxx.....xxxxxxx..
....xxx.........xxx....
....xxx.........xxx....
 ....x..... .....x....
  .......     .......
ENDMAP

NAME:  hex_tiny
TAGS:  extra
MAP
  ...
 .x.x.
 .....
.x.x.x.
 .....
 .x.x.
  ...
ENDMAP

NAME:  hex_medium
TAGS:  extra
MAP
    .......
   .x.x.x.x.
   .........
  .x.x.x.x.x.
  ...........
 .x.x.x.x.x.x.
 .............
.x.x.x.x.x.x.x.
 .............
 .x.x.x.x.x.x.
  ...........
  .x.x.x.x.x.
   .........
   .x.x.x.x.
    .......
ENDMAP

NAME:  hex_large
TAGS:  extra
MAP
      ...........
     .x.x.x.x.x.x.
     .............
    .x.x.x.x.x.x.x.
    ...............
   .x.x.x.x.x.x.x.x.
   .................
  .x.x.x.x.x.x.x.x.x.
  ...................
 .x.x.x.x.x.x.x.x.x.x.
 .....................
.x.x.x.x.x.x.x.x.x.x.x.
 .....................
 .x.x.x.x.x.x.x.x.x.x.
  ...................
  .x.x.x.x.x.x.x.x.x.
   .................
   .x.x.x.x.x.x.x.x.
    ...............
    .x.x.x.x.x.x.x.
     .............
     .x.x.x.x.x.x.
      ...........
ENDMAP

NAME:  abandoned_shop
TAGS:  extra
DEPTH: D:4-27, Orc, Elf, Shoals, Snake, Forest, Dwarf
KFEAT: O = abandoned_shop
MAP
O
ENDMAP

NAME:   hex_intersection
DEPTH:  D, Elf, Crypt
TAGS:   extra allow_dup luniq layout_rooms
MAP
  @xxxxx@
  x.xxx.x
  xx.x.xx
xxxx...xxxx
@.........@
xxxx...xxxx
  xx.x.xx
  x.xxx.x
  @xxxxx@
ENDMAP

NAME:   interstate_on_off
DEPTH:  D
TAGS:   extra layout_rooms
MAP
     x@x
  xxxx.xxxxx
 xxx.....xxx
xx..xx.xx..xx
x.xxxx+xxxx.x
@...........@
xxxxxx+xxxxxx
@...........@
x.xxxx+xxxx.x
xx..xx.xx..xx
 xxx.....xxx
 xxxxx.xxxx
     x@x
ENDMAP

NAME:   moated_statue
DEPTH:  D, Elf, Crypt
TAGS:   extra allow_dup mini_float
MAP
xxxxxxx
.WWGWW.
..WWW..
 .....
ENDMAP

NAME:    hangedman_glass_teeth
TAGS:    extra no_rotate
DEPTH:   D, Elf
MAP
@xx                 xx@
@.xx               xx.@
@..xxxxxxxxxxxxxxxxx..@
x..mxmm...mxm...mmxm..x
x..mmm....mmm....mmm..x
x..mmm....mmm....mmm..x
x..mm..m...m...m..mm..x
xx..m..mm.....mm..m..xx
 xx....mmm...mmm....xx
  xx...mxm...mxm...xx
   xxxxxxm...mxxxxxx
       xxxxxxxxx
ENDMAP

NAME:   wad_floor_pattern_1
TAGS:   mini_float extra
WEIGHT: 2
FTILE:  ' = floor_volcanic
COLOUR: ' = red
FTILE:  ; = floor_pebble
COLOUR: ; = darkgrey
FTILE:  " = floor_pebble_brown
COLOUR: " = brown
MAP
';;;;;;;;;";;;;;;;;;'
;'''''''''"''''''''';
;''"""""""""""""""'';
;'"';;;;;;";;;;;;'"';
;'";';;;;;";;;;;';"';
;'";;'''''"''''';;"';
;'";;''"""""""'';;"';
;'";;'"';;";;'"';;"';
;'";;'";';";';"';;"';
;'";;'";;'"';;"';;"';
""""""""""'""""""""""
;'";;'";;'"';;"';;"';
;'";;'";';";';"';;"';
;'";;'"';;";;'"';;"';
;'";;''"""""""'';;"';
;'";;'''''"''''';;"';
;'";';;;;;";;;;;';"';
;'"';;;;;;";;;;;;'"';
;''"""""""""""""""'';
;'''''''''"''''''''';
';;;;;;;;;";;;;;;;;;'
ENDMAP

NAME:   wad_floor_pattern_2
TAGS:   mini_float extra
WEIGHT: 2
FTILE:  ' = floor_black_cobalt
COLOUR: ' = green
FTILE:  ; = floor_pebble
COLOUR: ; = darkgrey
FTILE:  " = floor_iron
COLOUR: " = cyan
MAP
'.;.;.;.;;";;.;.;.;.'
.'.'''''''"'''''''.'.
;.'"""""'"""'"""""'.;
.'"';;;';".";';;;'"'.
;'";';';.;";.;';';"';
.'";;'''''"''''';;"'.
;'";'''"""."""''';"';
.'"';'"';""";'"';'"'.
;'';.'";';";';"'.;'';
;'"";'"";'"';""';""';
"".""".""".""".""".""
;'"";'"";'"';""';""';
;'';.'";';";';"'.;'';
.'"';'"';""";'"';'"'.
;'";'''"""."""''';"';
.'";;'''''"''''';;"'.
;'";';';.;";.;';';"';
.'"';;;';".";';;;'"'.
;.'"""""'"""'"""""'.;
.'.'''''''"'''''''.'.
'.;.;.;.;;";;.;.;.;.'
ENDMAP

NAME: wad_floor_pattern_trapped
TAGS: mini_float extra
WEIGHT: 4
FTILE:  GT = floor_iron
FTILE:  ;" = floor_pebble
COLOUR: ; = darkgrey
COLOUR: "~ = brown
MAP
xxx.".xxx
xx;""";xx
x;G;~;G;x
.";""";".
""~"T"~""
.";""";".
x;G;~;G;x
xx;""";xx
xxx.".xxx
ENDMAP

#####################################################################
#
# <<2>> Inaccessible items
#       Various vaults themed around inaccessible items. No monsters,
#       but perils (water, lava, traps) are okay.
#
#####################################################################

NAME:  corner_web_ring
DEPTH: D, Elf, Crypt
KFEAT: d = web
ITEM:  any jewellery
MAP
xxxxxxx
xd....@
x.xxxxx
x.x
x.x
x.x
x@x
ENDMAP

NAME:  feat_on_display
DEPTH: D, Elf, Crypt
TAGS:  serial_glass_rare allow_dup
KPROP: ? = no_rtele_into
SUBST: ? = TUl
TAGS:  no_monster_gen no_item_gen
MAP
.....
.mmm.
.m?m.
.mmm.
.....
ENDMAP

NAME:   item_on_display_a
DEPTH:  D, Elf, Crypt
TAGS:   serial_glass_rare allow_dup
WEIGHT: 9
KPROP:  % = no_rtele_into
SUBST:  % = %%%*
TAGS:   no_monster_gen no_item_gen
MAP
.....
.mmm.
.m%m.
.mmm.
.....
ENDMAP

NAME:   item_on_display_b
DEPTH:  D, Elf, Crypt
TAGS:   serial_glass_rare allow_dup
WEIGHT: 1
KPROP:  * = no_rtele_into
SUBST:  * = ***|
TAGS:   no_monster_gen no_item_gen
MAP
.....
.nnn.
.n*n.
.nnn.
.....
ENDMAP

# Identical in feature and content to item_on_display_b, only that it
# contains within an unseen horror, by due.
NAME:   unseen_surprise_small
WEIGHT: 1
TAGS:   serial_glass_rare allow_dup no_wall_fixup
DEPTH:  D:8-27, Elf, Crypt
KPROP:  a = no_rtele_into
KMONS:  a = generate_awake unseen_horror
KITEM:  a = | / *
MAP
.....
.mmm.
.mam.
.mmm.
.....
ENDMAP

# Unseen surprise! by due (and dpeg).
NAME:   due_unseen_surprise
DEPTH:  D, Elf, Crypt
TAGS:   serial_glass_rare allow_dup no_wall_fixup luniq
KPROP:  ab = no_rtele_into
: if you.absdepth()<11 or crawl.random2(27)>you.absdepth() then
SUBST:  a = %
SUBST:  b = %**
: else
KFEAT:  a = .
KFEAT:  b = .
# Two versions for loot.
: if crawl.coinflip() == 0 then
KITEM: a = * / %
KITEM: b = *
: else
KITEM: a = % / | w:1
KITEM: b = |
: end
# Expected value of unseen horrors depends on depth:
: local wt = (you.absdepth()-10) * (you.absdepth()-10)
: kmons("a = generate_awake unseen horror w:" .. wt .. " / nothing w:40")
KMONS: b = generate_awake unseen horror
: end
MAP
........@
.........
..mmmmm..
..maaam..
..mabam..
..maaam..
..mmmmm..
.........
.........
ENDMAP

# Don't you wish you knew apportation?
NAME: baited_tele_trap
DEPTH: *, !Temple, !Slime
KITEM: x = any good_item, any good_item/nothing, any good_item/nothing
KFEAT: x = teleport trap
MAP
x
ENDMAP

# Not hard to obtain as is, but requires getting shafted.
NAME:  minmay_item_behind_shaft
TAGS:  extra mini_float luniq_mini
DEPTH: D:2-23
KFEAT: S = shaft trap
MAP
xxxxx
..S%x
xxxxx
ENDMAP

NAME:  minmay_statues_item
TAGS:  extra luniq_mini
DEPTH: D:1-26
KPROP: % = no_rtele_into
MAP
.....
.GcG.
.c%c.
.GcG.
.....
ENDMAP

# Another somewhat-hard-to-obtain item
NAME:  min_item_tele_traps
TAGS:  extra luniq_mini
DEPTH: D:2-26
KFEAT: ! = teleport trap
MAP
.....
.v!v.
.!*!.
.v!v.
.....
ENDMAP

NAME:  corexii_item_surrounded_by_moat
DEPTH: D:1-7
TAGS:  no_pool_fixup no_monster_gen no_item_gen allow_dup extra luniq_mini
KPROP: % = no_rtele_into
MAP
.....
.www.
.w%w.
.www.
.....
ENDMAP

NAME:    treasure_zot_lemuel
DEPTH:   D:10-27, Elf, Crypt
TAGS:    allow_dup
NSUBST:  Z = 4=. / z
KFEAT:   z = zot trap
SUBST:   *: *$
WEIGHT:  3
MAP
xxxxxxcccc
xxxxxxc**c
@ZZZZZ+**c
xxxxxxc**c
xxxxxxcccc
ENDMAP

NAME:   water_maze_lemuel
TAGS:   no_pool_fixup uniq_water_maze_lemuel
WEIGHT: 5
ITEM:   ring of teleportation / scroll of teleportation q:3
DEPTH:  D:5-27
MAP
   wwwwwwwww
  wwcccccccww
 wwccwwwwwccww
wwccwwcccwwccww
wccwwccwccwwccw
wcwwccwwwccwwcw
wcwcc*wcwwccwcw
wcwc*d*ccwwcwcw
wcwcc*ccwwccwcw
wcwwcccwwccwwcw
wccwwccwccwwccw
wwccwwcwcwwccww
 wwccwwwcwccww
  wwcccccwcww
   wwwwwwwww
ENDMAP

NAME:   water_boxes_lemuel
TAGS:   no_pool_fixup uniq_water_maze_lemuel
WEIGHT: 5
DEPTH:  D:5-27, Swamp
KMONS:  * = fungus
KFEAT:  * = *
NSUBST: a = 1:+ / *:x
NSUBST: b = 1:+ / *:x
NSUBST: c = 1:+ / *:x
NSUBST: d = 1:+ / *:x
MAP
  wwwwwwww
 wwwwwwwwww
wwxaxwwxbxww
wwa*awwb*bww
wwxaxwwxbxww
wwwwwwwwwwww
wwwwwwwwwwww
wwxdxwwxcxww
wwd*dwwc*cww
wwxdxwwxcxww
 wwwwwwwwww
  wwwwwwww
ENDMAP

NAME:  minmay_trapped_gold
TAGS:  extra luniq_mini no_monster_gen
DEPTH: D:16-, Crypt
KFEAT: a = spear trap / bolt trap
KFEAT: b = blade trap
KFEAT: c = zot trap
MAP
   xxxxx
xxxx$$$x
@abc$$$x
xxxx$$$x
   xxxxx
ENDMAP

# Transporter accident (mumra)
NAME:   mumra_transporter_accident
TAGS:   extra
WEIGHT: 1
DEPTH:  D:5-,Lair,Elf:1-4,Orc
SUBST:  X = m.
 : dgn.delayed_decay(_G,'B', 'human skeleton')
KITEM:  A : wand of teleportation charges:0 / wand of digging charges:0
# Prevent random teleportation getting you stuck
KPROP:  AB = no_rtele_into
KFEAT:  AB = floor
MAP
     ....
    .XXXX.
   .XmmmmX.
  .XmmmmmmX.
  .XmmABmmX.
  .XmmmmmmX.
   .XmmmmX.
    .XXXX.
     ....
ENDMAP



####################################################################
#
# <<3>> Supply closet vaults
#       (vaults with items and no risk).
#
####################################################################

NAME:   supply_closet_lemuel
DEPTH:  D:1-9
TAGS:   no_monster_gen allow_dup extra luniq_mini
ITEM:   bread ration / meat ration / arrow /\
        bolt / spear / any potion w:5
MAP
x+xx
xddx
xddx
xxxx
ENDMAP

NAME:  minmay_bad_closet
TAGS:  extra
DEPTH: D:2-12
: if you.absdepth() > 4 then
ITEM:  scroll of immolation / potion of degeneration / potion of decay / \
       potion of strong poison / potion of poison
: else
ITEM:  scroll of random uselessness / potion of degeneration / potion of poison
: end
MAP
xxxx
xddx
xddx
xx+x
ENDMAP

NAME:    minmay_variable_closet
TAGS:    extra allow_dup luniq_mini
DEPTH:   D:9-27
ITEM:    any weapon, any missile, any armour, any food, any scroll
ITEM:    any jewellery, any potion, any book
SUBST:   $ : $ZYXW
SUBST:   $ : $%defghijk
SUBST:   W = $%defghijk
SUBST:   Z = def
SUBST:   Y = hj
SUBST:   X = ik
MAP
x+xx
x$$x
x$$x
xxxx
ENDMAP

<<<<<<< HEAD
NAME:   secret_library_closet
DEPTH:  D, Elf, Crypt, Snake, Spider, Dwarf, Orc
=======
NAME:   library_closet
DEPTH:  D, Vaults, Elf, Crypt, Snake, Spider, Dwarf, Orc
>>>>>>> f4c54933
TAGS:   allow_dup extra luniq_mini
ITEM:   any book w:20 / any scroll / nothing
MAP
x+xx
xddx
xddx
xxxx
ENDMAP

NAME:   eino_small_chamber_without_monster
TAGS:   mini_float allow_dup extra luniq_mini ruin_lair abyss ruin_abyss
DEPTH:  D:4-27, Lair
MAP
 xxxxx
xx...xx
x..*..x
x.....x
xx...xx
 x...x
ENDMAP

NAME:   eino_tiny_chamber
TAGS:   allow_dup extra luniq_mini
DEPTH:  D:2-27, Elf, Crypt
MAP
xxxxx
x...x
x.*.+
x...x
xxxxx
ENDMAP

NAME: nrook_loot_triangle
TAGS: extra luniq_mini
DEPTH: D, Elf, Snake, Dis
MAP
    v
   vvv
  vv.vv
 vv.*.vv
vvvv@vvvv
ENDMAP

NAME:  minmay_gold_behind_plants
TAGS:  extra luniq_mini no_monster_gen
DEPTH: D
MONS:  plant
MAP
11111
1$$$1
1$$$1
1$$$1
11111
ENDMAP

NAME:   corexii_mini_fake_secret_closet
DEPTH:  D:4-27
WEIGHT: 1
TAGS:   no_monster_gen no_item_gen allow_dup extra luniq_mini
NSUBST: + = 1:+ / *:x, = = 1:+ / *:x
SUBST:  d = %%%., e = **%.
MAP
xxxxxxx
+dd=eex
xdd=eem@
xxxxxxx
ENDMAP

NAME:   evilmike_butchery
TAGS:   no_item_gen
DEPTH:  D:9-
SUBST:  . = ..", X = xxB
KPROP:  "B = bloody
SUBST:  " = ., B = x
NSUBST: . = 5:d / 10=d. / 2:e / 1:e. / *=.^
: if you.absdepth() > 14 then
KFEAT:  ^ = blade trap
: else
KITEM:  ^ = hand axe
: end
ITEM:   beef jerky / w:5 minotaur chunk
: dgn.delayed_decay(_G, 'e', 'minotaur corpse')
SUBST:  ' = .
MAP
xxxxxxxxx
xXXXXXXXx
xX.....Xx
xX.....Xx
+'.....Xx
xX.....Xx
xX.....Xx
xXXXXXXXx
xxxxxxxxx
ENDMAP

NAME:   dk_vineyard_1
DEPTH:  D:2-12
WEIGHT: 4
TAGS:   no_item_gen no_monster_gen uniq_vineyard luniq_mini extra
ITEM:   grape q:1 / grape q:3 / grape q:5 / sultana q:2 / sultana q:4
NSUBST: . = 6:d
KFEAT:  w = shallow_water
FTILE:  .d = floor_moss / floor_grass / floor_dirt
COLOUR: .d = green
MAP
xxxxxxxxx
xwwwwwwwx
xw.....wx
xw.....wx
xw.....w+
xw.....wx
xw.....wx
xw.....wx
xwwwwwwwx
xxxxxxxxx
ENDMAP

NAME:   dk_vineyard_2
DEPTH:  D:2-12
WEIGHT: 4
TAGS:   no_item_gen no_monster_gen uniq_vineyard luniq_mini extra
ITEM:   grape q:1 / grape q:3 / grape q:5 / sultana q:2 / sultana q:4
NSUBST: . = 4:d
KFEAT:  w = shallow_water
FTILE:  .d = floor_moss / floor_grass
COLOUR: .d = green
MAP
xxxxxxxx
x......x
x.wwww.+
x......x
xxxxxxxx
ENDMAP

NAME:   dk_vineyard_3
DEPTH:  D:2-12
WEIGHT: 4
TAGS:   no_item_gen no_monster_gen uniq_vineyard luniq_mini extra
ITEM:   grape q:1 / grape q:3 / grape q:5 / sultana q:2 / sultana q:4
NSUBST: . = 4:d
NSUBST: : = 5:. / *:'
KFEAT:  w = shallow_water
FTILE:  .d = floor_moss / floor_grass
COLOUR: .d = green
FTILE:  ' = floor_normal
MAP
::..::
:..ww.
:.ww.:
.ww..:
:.ww..
.ww...
:...::
ENDMAP

# Wand duel gone wrong.
NAME:   nicolae_wand_duel
DEPTH:  D:6-
KITEM:  d = wand of disintegration charges:0 ident:all
TAGS:   no_hmirror no_vmirror no_monster_gen no_item_gen mini_float extra
SUBST:  a = a A:4, b = b B:4
KPROP:  ABd = bloody
SUBST:  A = a, B = b
NSUBST: a = 5:c / *:. , b = 5:c / *:.
: dgn.delayed_decay(_G, 'c', 'human chunk q:1')
MAP
.................
...aaa.....bbb...
..aaaaa...bbbbb..
.aaaaaaa.bbbbbbb.
.aaadaaa.bbbdbbb.
.aaaaaaa.bbbbbbb.
..aaaaa...bbbbb..
...aaa.....bbb...
.................
ENDMAP

##########################################################################
#
# <<4>> Fog generator vaults.
#       Most of these are very dangerous. But no monsters.
#
# Many of these vaults rely on status to halt autoexplore. If a dangerous
# fog has been spotted by the player, autoexclusions will be placed. Note
# that you may use some of these vaults to kill monsters, but there's some
# risk involved and you won't get experience.
#
##########################################################################

NAME:   lemuel_flamethrower_3
DEPTH:  D:12-27, Elf, Geh
TAGS:   allow_dup abyss ruin_abyss
MARKER: * = lua:fog_machine { cloud_type="flame", \
            pow_min = 20, pow_max = 40, delay = 150, \
            size = 2, walk_dist = 0, spread_rate= 75 }
COLOUR: * = red
SUBST:  * = .
MAP
.....
cc.cc
cc.cc
cc.cc
 c*c
 ccc
  c
ENDMAP

NAME:   lemuel_flamethrower_2
DEPTH:  D:5-27, Elf, Geh
TAGS:   abyss ruin_abyss
MARKER: * = lua:fog_machine { cloud_type="flame", \
            pow_min = 20, pow_max = 40, delay_min = 100, delay_max=200, \
            size = 2, walk_dist = 0, spread_rate= 75 }
COLOUR: n = red
SUBST:  * = .
MARKER: G = lua:props_marker { stop_explore = "a scorch-marked granite statue."\
        , feature_description = "scorch-marked granite statue" }
MAP
...........
.xxxx.xxxx.
.xxxx.xxxx.
.xxxx*xxxx.
.xxxnnnxxx.
...*nGn*...
.xxxnnnxxx.
.xxxx*xxxx.
.xxxx.xxxx.
.xxxx.xxxx.
...........
ENDMAP

NAME:   lemuel_flamethrower_1
DEPTH:  D:5-27, Elf, Geh
TAGS:   layout_rooms layout_city
MARKER: * = lua:fog_machine { cloud_type="flame", \
            pow_min = 20, pow_max = 40, delay = 150, \
            size = 2, walk_dist = 0, spread_rate= 75 }
COLOUR: * = red
SUBST:  * = .
MARKER: G = lua:props_marker { stop_explore = "a scorch-marked granite statue."\
        , feature_description = "scorch-marked granite statue" }
MAP
xxxxxxxxxxxxx
xxxxxxxxxxxxx
xxxxxxxxxxxxx
xxxxxxxxxxxxx
xxxxxxGxxxxxx
.............
@...........@
.............
xxxxxx.xxxxxx
xxxxxx.xxxxxx
xxxxxx.xxxxxx
xxxxxx*xxxxxx
xxxxxxxxxxxxx
xxxxxxxxxxxxx
xxxxxxxxxxxxx
xxxxxxxxxxxxx
ENDMAP

# Little wisps of steam around the lava, and then occasionally a big
# eruption. No warning needed here - the steam does very little damage.
NAME:   lemuel_old_faithful
DEPTH:  D, Lair, Geh
TAGS:   uniq_geyser no_monster_gen
MONS:   nothing,nothing
MARKER: 1 = lua:fog_machine { cloud_type="steam", \
            pow_min = 2, pow_max = 5, delay = 25, \
            size = 2, walk_dist = 3, spread_rate= 10 }
MARKER: 2 = lua:fog_machine { cloud_type="steam", \
            pow_min = 10, pow_max = 20, delay = 750, \
            size = 10, walk_dist = 1, spread_rate= 75 }
SUBST:  1 = l, 2 = l
SUBST:  l = l w:20
SUBST:  ? : w. , ! : w. , & : w.
MAP
.......?.......
......&?.......
.......??......
..&&&&???......
&&&&?wwwww.....
&&?wwwwwwwww&&.
.wwwwwlwwwwwww&
..&wwl1lwwwww&&
...wwwl2lwww&&.
....wwwlww&&...
..!!wwwww......
..!!!www.......
.!!!!w!.....!..
..!!!w.....!!!.
...!!.......!!.
ENDMAP

NAME:   lemuel_another_geyser
DEPTH:  D, Lair
TAGS:   uniq_geyser no_monster_gen layout_rooms
MONS:   nothing,nothing
MARKER: 1 = lua:fog_machine { cloud_type="steam", \
            pow_min = 2, pow_max = 5, delay = 25, \
            size = 3, walk_dist = 3, spread_rate= 20 }
MARKER: 2 = lua:fog_machine { cloud_type="steam", \
            pow_min = 15, pow_max = 30, delay = 750, \
            size = 12, walk_dist = 1, spread_rate= 99 }
SUBST:  1 = l, 2 = l
SUBST:  l = lw
SUBST:  ? : wlx
MAP
  .......
....www....
...wwwww...
xxxxxwxxxxx
xxxxxwwxxxx
xxxxxxxwxxx
xxxxxxxwxxx
xx??xxwxxxx
xx??lw1wxxx
xxxxxlwwwxx
xxxxxl2xxxx
xxxxxxxxxxx
ENDMAP

NAME:  lemuel_nasty_fountain
DEPTH: D:11-27, Crypt, Tar
TAGS:  allow_dup
MARKER: Y = lua:fog_machine { cloud_type = "foul pestilence", \
             pow_min = 8, pow_max = 12, delay_min = 20, delay_max = 30, \
             size = 2, walk_dist = 1, spread_rate= 33 }
MAP
Y
ENDMAP

NAME:   lemuel_flame_loot_1
DEPTH:  D, Elf, Zot
ITEM:   nothing
SUBST:  * = *.
SUBST:  * : *$
NSUBST: @ = 2:@ / *:@.
MARKER: d = lua:fog_machine { cloud_type = "flame", \
             pow_min = 10, pow_max = 10, delay = 10, \
             size = 2, walk_dist = 0, spread_rate= 0 }
SUBST:  ' = .
MAP
ccccc.@.ccccc
ccccc'''ccccc
ccccc'd'ccccc
ccccc'''ccccc
ccccc...ccccc
.'''.***.'''.
@'d'.***.'d'@
.'''.***.'''.
ccccc...ccccc
ccccc'''ccccc
ccccc'd'ccccc
ccccc'''ccccc
ccccc.@.ccccc
ENDMAP

NAME:    lemuel_freeze_loot_1
DEPTH:   D:12-27, Crypt
SUBST:   * : **$
SUBST:   * = **|
NSUBST:  N = 1:+ / *:n
MONS:    nothing, nothing, nothing, nothing
SHUFFLE: 1234
MARKER:  1 = lua:fog_machine { cloud_type = "freezing vapour", \
             pow_min = 1, pow_max = 10, delay = 85, \
             size = 2, walk_dist = 2, spread_rate= 20 }
MARKER:  2 = lua:fog_machine { cloud_type = "freezing vapour", \
             pow_min = 1, pow_max = 10, delay = 95, \
             size = 2, walk_dist = 2, spread_rate= 20 }
MARKER:  3 = lua:fog_machine { cloud_type = "freezing vapour", \
             pow_min = 1, pow_max = 10, delay = 105, \
             size = 2, walk_dist = 2, spread_rate= 20 }
MARKER:  4 = lua:fog_machine { cloud_type = "freezing vapour", \
             pow_min = 1, pow_max = 10, delay = 115, \
             size = 2, walk_dist = 2, spread_rate= 20 }
SUBST:   1=w, 2=w, 3=w, 4=w
MAP
   .wwwww.
 .wwwwwwwww.
 wwwww1wwwww
.wwcnnNnncww.
wwwn..F..nwww
ww2N.***.nwww
wwwn.***.N4ww
wwwn..F..nwww
.wwcnnNnncww.
 wwwww3wwwww
 .wwwwwwwww.
   .wwwww.
ENDMAP

# No safe path in this one -- just got to take your chances!
NAME:   lemuel_flames_and_gold
DEPTH:  D:16-27
WEIGHT: 2
TAGS:   no_item_gen
ITEM:   nothing, nothing, nothing
NSUBST: . = 4:d / 4:e / 4:f / *:.
MARKER: d = lua:fog_machine { cloud_type = "flame", \
             pow_min = 2, pow_max = 4, delay = 29, start_clouds = 1, \
             size = 2, walk_dist = 2, spread_rate= 0 }
MARKER: e = lua:fog_machine { cloud_type = "flame", \
             pow_min = 2, pow_max = 4, delay = 31, start_clouds = 1, \
             size = 2, walk_dist = 2, spread_rate= 0 }
MARKER: f = lua:fog_machine { cloud_type = "flame", \
             pow_min = 2, pow_max = 4, delay = 37, start_clouds = 1, \
             size = 2, walk_dist = 2, spread_rate= 0 }
MARKER: G = lua:props_marker { stop_explore = "a scorch-marked granite statue."\
        , feature_description = "scorch-marked granite statue" }
MAP
.............
.............
.............
.............
......$......
.....$$$.....
....$$G$$....
.....$$$.....
......$......
.............
.............
.............
.............
ENDMAP

#################################################################
# Flame stairs (Lemuel)
#
NAME:    lemuel_flame_stairs_1
DEPTH:   D:9-26, Elf:2-4, Zot:1-4
ITEM:    nothing
SHUFFLE: {[ / ]}
MARKER:  d = lua:fog_machine { cloud_type = "flame", \
             pow_min = 10, pow_max = 10, delay = 10, \
             size = 2, walk_dist = 0, spread_rate= 0 }
MAP
ccccccccccc
cccccc...{c
@.........c
@..d......c
@.........c
cccccc...[c
ccccccccccc
ENDMAP

NAME:    lemuel_freeze_stairs_1
DEPTH:   D:9-26, Elf:2-4, Zot:1-4
ITEM:    nothing
SHUFFLE: {[ / ]}
MARKER:  d = lua:fog_machine { cloud_type = "freezing vapour", \
             pow_min = 10, pow_max = 10, delay = 10, \
             size = 2, walk_dist = 0, spread_rate= 0 }
MAP
ccccccccccccc
cccccccc...{c
@...........c
@..d........c
@...........c
cccccccc...[c
ccccccccccccc
ENDMAP

# No item generation for the sake of autoexplore.
NAME:   lemuel_flamethrower_hall
DEPTH:  D:9-27, Elf, Geh
TAGS:   layout_rooms layout_city no_item_gen abyss ruin_abyss
MARKER: * = lua:fog_machine { cloud_type="flame", \
            pow_min = 25, pow_max = 50, delay = 150, \
            size = 3, walk_dist = 0, spread_rate= 40 }
COLOUR: * = red
SUBST:  * = .
SUBST:  $ : $$*|.c
MARKER: G = lua:props_marker { stop_explore = "a scorch-marked granite statue."\
        , feature_description = "scorch-marked granite statue" }
MAP
ccccccccccccccccccccccc
ccxxx*xxxxx*xxxxx*xxxxc
Gcxxx.xxxxx.xxxxx.xxxxc
ccccc.ccccc.ccccc.ccccc
c.................+$$$c
+.................+$$$c
c.................+$$$c
cc.ccccc.ccccc.cccccccc
Gc.xxxxx.xxxxx.xxxxxxxc
cc*xxxxx*xxxxx*xxxxxxxc
ccccccccccccccccccccccc
ENDMAP

# A poor man's Radiant Cavern (1KB)
#
# Without an amulet of rMut, in my tests, the cost was 4-6 bad
# mutations -- certainly not worth most of the loot. With rMut,
# it's still a gamble.
NAME:  kilobyte_mutagenic_chamber
DEPTH: D:15-, Elf
TAGS:  abyss ruin_abyss
MARKER:     U = lua:fog_machine { cloud_type = "mutagenic fog", \
                pow_min = 10, pow_max = 30, delay = 5, \
                size = 4, walk_dist = 0, spread_rate= 0 }
MAP
ccccccccc
cvvvvvvvc
cv.|||.vc
cv.nnn.vc
cv.U.U.vc
cvn...nvc
cv.....vc
cv.nnn.vc
cv.....vc
cvvv+vvvc
ENDMAP

NAME: nrook_campfire
DEPTH: D
MARKER: P = lua:fog_machine { cloud_type = "flame", \
             pow_min = 10, pow_max = 10, delay = 5, \
             size = 1, walk_dist = 0, start_clouds = 1 }
MAP
........
..ttttt.
.ttmmmt..
.ttmPmtt.
.ttmmmtt.
.tttttt..
.......
ENDMAP

NAME:  kilobyte_tornado_obelisk
TAGS:  no_monster_gen
DEPTH: D:15-27, Elf
ITEM:  acquire any
MONS:  statue generate_awake n_rpl n_des name:diamond_obelisk hp:10000 \
       col:white tile:mons_diamond_obelisk perm_ench:tornado
KPROP: .d1 = no_tele_into
MAP
      ccc
     ccdcc
   ccc...ccc
  cc.......cc
 cc.........cc
 c...........c
cc...........cc
c.............c
c......1......c
c.............c
cc...........cc
 c...........c
 cc.........cc
  cc.......cc
   ccc...ccc
     c.@.c
ENDMAP


#######################################################################
#
# <<5>> Classical minivaults
#       All of these are 12x12, almost all are ancient.
#       This section is separate for nostalgic reasons.
#
#######################################################################

NAME:  minivault_1
TAGS:  allow_dup extra luniq_mini abyss ruin_abyss
DEPTH: D:4-
MAP
............
..xxxx+xxx..
.xG..x...Gx.
.x....x...x.
.x...x....x.
.xx.x*x.x.+.
.+.x.x*x.xx.
.x....x...x.
.x...x....x.
.xG...x..Gx.
..xxx+xxxx..
............
ENDMAP

NAME: minivault_4
TAGS: allow_dup extra luniq_mini abyss ruin_abyss
MAP
............
....xwxx....
..xxxwwxwx..
..xwwwwwwx..
.xwwxwwxwxx.
.xwwwwwwwwx.
.xwwxwwwxww.
.xxwwwwwwxx.
..wwwwxwwx..
..xxxwwxxw..
....xxww....
............
ENDMAP

NAME: minivault_5
TAGS: allow_dup extra luniq_mini abyss ruin_abyss
MAP
............
.x.xxxxxxxx.
.x.x......x.
.x.x.xxxx.x.
.x.x.x**x.x.
.x.x.x**x.x.
.x.x.xx.x.x.
.x.x....x.x.
.x.xxxxxx.x.
.x........x.
.xxxxxxxxxx.
............
ENDMAP

# Modified for DCSS 0.8, as 16 good items on D:1 is too good. -dpeg
NAME:  minivault_10
DEPTH: D:6-26
SUBST: * = %:30 * |:1
TAGS:  mini_float extra luniq_mini
MAP
xxxx  xxxx
x**x  x**x
x**+..+**x
xx+x..x+xx
  ......
  ......
xx+x..x+xx
x**+..+**x
x**x  x**x
xxxx  xxxx
ENDMAP

# Multicoloured onion
NAME:    minivault_11
DEPTH:   D, Elf, Crypt, Lair
TAGS:    extra luniq_mini abyss ruin_abyss ruin_lair
SHUFFLE: bcv
MAP
............
.+xxxxxxxx+.
.x........x.
.x.+cccc+.x.
.x.c....c.x.
.x.c.bb.c.x.
.x.c.bb.c.x.
.x.c....c.x.
.x.+cccc+.x.
.x........x.
.+xxxxxxxx+.
............
ENDMAP

# Water cross
NAME: minivault_14
TAGS: allow_dup extra luniq_mini
MAP
............
.wwwww.wwww.
.wwwww.wwww.
.wwwww.wwww.
.wwwww.wwww.
.......wwww.
.wwww.......
.wwww.wwwww.
.wwww.wwwww.
.wwww.wwwww.
.wwww.wwwww.
............
ENDMAP

NAME: minivault_19
TAGS: allow_dup extra luniq_mini abyss ruin_abyss
MAP
............
.xx......xx.
.xxx....xxx.
..xxx..xxx..
...xxxxxx...
....xxxx....
....xxxx....
...xxxxxx...
..xxx..xxx..
.xxx....xxx.
.xx......xx.
............
ENDMAP

NAME:  minivault_21
TAGS:  allow_dup extra luniq_mini
DEPTH: D:8-26
MAP
............
.~xxxxxxxx~.
.x........x.
.x.ccnccc.x.
.x.c|..<c.x.
.x.c.**.n.x.
.x.n.**.c.x.
.x.c>..|c.x.
.x.cccncc.x.
.x........x.
.~xxxxxxxx~.
............
ENDMAP

NAME:  minivault_22
TAGS:  allow_dup extra luniq_mini abyss ruin_abyss
DEPTH: D:6-26
SUBST: $ : $ *:5
MAP
............
.....xx.....
...xxxxxx...
..x~x..x~x..
..xx.xx.xx..
.xx.x$$x.xx.
.xx.x$$x.xx.
..xx.xx.xx..
..x~x..x~x..
...xxxxxx...
.....xx.....
............
ENDMAP

NAME: minivault_23
TAGS: allow_dup extra luniq_mini abyss ruin_abyss
MAP
x.x.x.x.x.x.
.x.x.x.x.x.x
x.x.x.x.x.x.
.x.x.x.x.x.x
x.x.x.x.x.x.
.x.x.x.x.x.x
x.x.x.x.x.x.
.x.x.x.x.x.x
x.x.x.x.x.x.
.x.x.x.x.x.x
x.x.x.x.x.x.
.x.x.x.x.x.x
ENDMAP

NAME: minivault_24
TAGS: allow_dup extra luniq_mini abyss ruin_abyss
MAP
............
....xxxx....
....xxxx....
....xxxx....
.xxxx.x.xxx.
.xxx.x.xxxx.
.xxxx.x.xxx.
.xxx.x.xxxx.
....xxxx....
....xxxx....
....xxxx....
............
ENDMAP

NAME: minivault_25
TAGS: allow_dup extra luniq_mini abyss ruin_abyss
SHUFFLE: XY
SUBST: X=x, Y=+
MAP
............
.xxXxxxxxxx.
.x........x.
.x........Y.
.x........x.
.x........x.
.x........x.
.x........x.
.Y........x.
.x........x.
.xxxxxxxXxx.
............
ENDMAP

NAME: minivault_26
TAGS: allow_dup extra luniq_mini abyss ruin_abyss
MAP
c..........c
.c...cc...c.
..c..cc..c..
...c....c...
....c..c....
.cc..cc..cc.
.cc..cc..cc.
....c..c....
...c....c...
..c..cc..c..
.c...cc...c.
c..........c
ENDMAP

NAME: minivault_27
TAGS: allow_dup extra luniq_mini abyss ruin_abyss
MAP
............
.x.xxxxxxxx.
.x........x.
.xxxxxxxx.x.
.x........x.
.x.xxxxxxxx.
.x........x.
.xxxxxxxx.x.
.x........x.
.x.xxxxxxxx.
............
ENDMAP<|MERGE_RESOLUTION|>--- conflicted
+++ resolved
@@ -2026,13 +2026,8 @@
 xxxx
 ENDMAP
 
-<<<<<<< HEAD
-NAME:   secret_library_closet
+NAME:   library_closet
 DEPTH:  D, Elf, Crypt, Snake, Spider, Dwarf, Orc
-=======
-NAME:   library_closet
-DEPTH:  D, Vaults, Elf, Crypt, Snake, Spider, Dwarf, Orc
->>>>>>> f4c54933
 TAGS:   allow_dup extra luniq_mini
 ITEM:   any book w:20 / any scroll / nothing
 MAP
