--- conflicted
+++ resolved
@@ -211,8 +211,6 @@
 end
 }}
 
-<<<<<<< HEAD
-=======
 # : ice_cave_caverns_undead_demon_loot(_G)
 {{
 function ice_cave_caverns_undead_demon_loot(e)
@@ -239,14 +237,6 @@
 end
 }}
 
-# Add a milestone for entering the Ice Cave.
-{{
-function ice_cave_milestone(e)
-  crawl.mark_milestone("br.enter", "entered an Ice Cave.", true)
-end
-}}
-
->>>>>>> 537a8dfb
 # Entries ##########################################
 
 default-depth: D:11-19, Lair:1-8, Orc:1-4, Elf:1-5, Vault:1-7
