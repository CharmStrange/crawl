###############################################################################
#
# The Ice Cave (Eino)
#
#
# Ice Cave is aimed to appear at somewhere in the middle game. It should be
# fairly challenging, but also allow retreating. The entries shouldn't be out
# of depth.
#
# Flavour: white colours, ice monsters, appropriate clouds.
# The escape is at the start. The player can back away if s/he decides
# some challenges are too much to handle.
#
###############################################################################

{{
function ice_cave_portal(e)
  local desc_long = "A permanent cold front seems to surround this " ..
    "portal. Whatever lives on the other side, they will be full of " ..
    "grim and arctic fury. You note that the archway is melting away."

  local timeout_turns_long = crawl.random_range(2700, 3300)
  local timeout_turns_short = timeout_turns_long/10

  local messager =
    timed_msg {
      visible = true,
      -- $F{xxx} will be substituted with the 'entity' property of the timed
      -- marker, or with the desc property (if entity is not set).
      messages = time_messages(timeout_turns_short,
                               "$F{The} is slowly melting away.",
                               "$F{The} is melting away.",
                               "$F{The} is quickly melting away.",
                               "$F{The} is almost completely melted.")
    }

<<<<<<< HEAD
  -- There are actually two kinds of ice caves: easy and hard ones. Players
  -- that enter the portal deeper in the dungeon end up in the hard ones.
  -- Possible depths for easy ice caves are D:11-14, Lair:1-8, Orc:1-4.
  -- Hard ice caves are in D:14-19, Elf:1-5 and Vault:1-7. Those depths are
  -- set in the entry vault default-depth.
  --
  -- Now, first default to easy destinations.
  local difficulty = "ice_cave_easy"

  -- Handle overlapping depths for easy and hard maps with a coinflip.
  if you.branch() == "D" and you.depth() == 14 or
     you.branch() == "Elf" and you.depth() < 3 then
      if crawl.coinflip() then
          difficulty = "ice_cave_hard"
      end
  end

  if you.branch() == "D" and you.depth() >= 15 or
     you.branch() == "Elf" or
     you.branch() == "Vault" then
      difficulty = "ice_cave_hard"
  end
=======
  local difficulty = ice_cave_difficulty()
>>>>>>> 9d196e98

  dgn.persist.ice_cave_type = difficulty

  e.lua_marker('O',
      timed_marker {
        disappear = "The archway melts and disappears.",
        desc = "frozen archway",
        desc_long = desc_long,
        entity = 'archway',
        dst = "IceCv",
        ice_cave_type = difficulty,
        dstname = "ice_cave",
        overview = "frozen archway",
        turns = timeout_turns_long,
        turns_short = timeout_turns_short,
        floor = "expired_portal",
        feat_tile = "dngn_portal_ice_cave_gone",
        msg = messager })
  e.kfeat("O = enter_portal_vault")
  e.colour("O = white")
  e.tile("O = dngn_portal_ice_cave")
  e.colour("X = white")
  e.kfeat("X = x")
  e.rtile("X = wall_zot_cyan")
  e.colour(".1234 = blue")
  e.ftile(".1234O+ = floor_ice")

  dgn.set_lt_callback(difficulty, "ice_cave_feat_descs")

end

}}

{{
-- Figure out if an easy or a hard ice cave should be used. Players
-- that enter the portal deeper in the dungeon end up in the hard ones.
-- Possible depths for easy ice caves are D:11-14, Lair:1-8, Orc:1-4.
-- Hard ice caves are in D:14-19, Elf:1-5 and Vault:1-7. Those depths are
-- set in the entry vault default-depth.
function ice_cave_difficulty()

  -- First default to easy destinations.
  local difficulty = "ice_cave_easy"

  -- Handle overlapping depths for easy and hard maps with a coinflip.
  if you.branch() == "D" and you.subdepth() == 14 or
     you.branch() == "Elf" and you.subdepth() < 3 then
      if crawl.coinflip() then
          difficulty = "ice_cave_hard"
      end
  end

  if you.branch() == "D" and you.subdepth() >= 15 or
     you.branch() == "Elf" or
     you.branch() == "Vault" then
      difficulty = "ice_cave_hard"
  end

  return difficulty

end
}}

{{
-- Find the slave of the teleporter and move to it.
function callback.ice_cave_statue_garden_teleporter(data, triggerable,
                                                     triggerer, marker, ev)
  local position = dgn.point(marker:pos())
  my_slaves = dgn.find_marker_positions_by_prop("teleport_spot",
    data.teleport_spot)

  you.teleport_to(my_slaves[1].x, my_slaves[1].y)
  crawl.mpr("Your surroundings suddenly seem different!")
end

}}

{{
-- Alter short feature descriptions for all ice cave destination vaults.
function ice_cave_feat_descs()
    dgn.set_feature_desc_short("rock wall", "ice covered $BASE")
    dgn.set_feature_desc_short("gate leading back to the Dungeon",
                               "ice covered $BASE")
    dgn.set_feature_desc_short("empty arch of ancient stone",
                               "ice choked $BASE")
    dgn.set_feature_desc_short("Some shallow water",
                               "Some ice crusted shallow water")
    dgn.set_feature_desc_short("Some deep water",
                               "Some ice crusted deep water")

    dgn.set_feature_desc_long("Some deep water",
                              "It looks freezing!");
end
}}

# For destination (not entry) vaults, use the following line after all
# substitutions have been performed:
# : ice_cave_colours(_G)
{{
function ice_cave_colours(e)
  e.kfeat("< = exit_portal_vault")
  e.colour("< = white")
  e.tile("< = dngn_portal_ice_cave")
end
}}

# Using this function will turn any ! glyph on the map into a fog generator.
# Any use requires two parameters as follows:
# : place_fog(_G, "freezing vapour", 25)
{{
function place_fog(e, type, strength)
   e.lua_marker("!", fog_machine { pow_max = strength, cloud_type = type,
                     delay_min = 50, delay_max = 300, size = 12,
                     start_clouds = 1, excl_rad = -1 } )
end
}}

# Monster set functions

# Some random monster lists are the same for multiple destination caves.
# : ice_cave_random_monster_list_natural_giant(_G)
{{
function ice_cave_random_monster_list_natural_giant(e)
  e.set_random_mon_list("wolf w:35 / yak w:35 / polar bear w:15 / death yak / \
                         frost giant w:5")
end
}}

# : ice_cave_random_monster_list_undead_demon(_G)
{{
function ice_cave_random_monster_list_undead_demon(e)
  e.set_random_mon_list("white imp w:20 / ufetubus w:20 / freezing wraith / \
                         wolf simulacrum / yak simulacrum / \
                         polar bear simulacrum / human simulacrum / \
                         elf simulacrum / orc simulacrum / \
                         draconian simulacrum / ogre simulacrum / \
                         centaur simulacrum / troll simulacrum / \
                         naga simulacrum / blue devil / ice devil / \
                         ice fiend w:5")
end
}}

# : ice_cave_random_monster_list_undead_necromancer(_G)
{{
function ice_cave_random_monster_list_undead_necromancer(e)
  e.set_random_mon_list("white imp w:20 / ufetubus w:20 / freezing wraith / \
                         wolf simulacrum / yak simulacrum / \
                         polar bear simulacrum / human simulacrum / \
                         elf simulacrum / orc simulacrum / \
                         draconian simulacrum / ogre simulacrum / \
                         centaur simulacrum / troll simulacrum / \
                         naga simulacrum / necromancer")
end
}}

# Currently, all the "caverns" maps use the same monster sets for placement.
# : ice_cave_caverns_undead_demon_monster_set(_G)
{{
function ice_cave_caverns_undead_demon_monster_set(e)
  e.mons("white imp w:5 / ufetubus w:5 / human simulacrum w:2 / \
          elf simulacrum w:2 / orc simulacrum w:2")
  e.mons("polar bear simulacrum / freezing wraith w:3 / nothing w:1")
  e.mons("ice statue")
  e.mons("ice devil")
  e.mons("draconian simulacrum / ogre simulacrum / centaur simulacrum / \
          naga simulacrum / troll simulacrum")
  e.mons("freezing wraith / blue devil")
  e.mons("patrolling ice fiend")
end
}}

# : ice_cave_caverns_natural_giant_monster_set(_G)
{{
function ice_cave_caverns_natural_giant_monster_set(e)
  e.mons("wolf / yak w:3 / nothing w:1")
  e.mons("polar bear / nothing w:5")
  e.mons("ice statue")
  e.mons("polar bear / death yak w:5")
  e.mons("polar bear / yak")
  e.mons("wolf")
  e.mons("patrolling frost giant")
end
}}

# Entries ##########################################

default-depth: D:11-19, Lair:1-8, Orc:1-4, Elf:1-5, Vault:1-7

NAME:   portal_ice_cave_entry_pillars_01
TAGS:   uniq_ice_cave patrolling no_monster_gen chance_icecave
CHANCE: 5%
WEIGHT: 4
: ice_cave_portal(_G)
MAP
  ...
  .X.
.......
.X.O.X.
.......
  .X.
  ...
ENDMAP

NAME:   portal_ice_cave_entry_pillars_02
TAGS:   uniq_ice_cave patrolling no_monster_gen chance_icecave
CHANCE: 5%
WEIGHT: 4
: ice_cave_portal(_G)
MAP
  ...
 ..X..
..X.X..
.X.O.X.
..X.X..
 ..X..
  ...
ENDMAP

NAME:   portal_ice_cave_entry_pillars_03
TAGS:   uniq_ice_cave patrolling no_monster_gen chance_icecave
CHANCE: 5%
WEIGHT: 2
: ice_cave_portal(_G)
MAP
   ...
  .X.X.
 .X.X.X.
.X.X.X.X.
..X.O.X..
.X.X.X.X.
 .X.X.X.
  .X.X.
   ...
ENDMAP

NAME:   portal_ice_cave_entry_imps
TAGS:   uniq_ice_cave patrolling no_monster_gen chance_icecave
CHANCE: 5%
DEPTH:  D:11-14, Lair:1-7, Orc:1-4, Elf:1-2
: ice_cave_portal(_G)
MONS:   white imp
MAP
..1..
.111.
11O11
.111.
..1..
ENDMAP

NAME:   portal_ice_cave_entry_ice_beasts
TAGS:   uniq_ice_cave patrolling no_monster_gen chance_icecave
CHANCE: 5%
DEPTH:  D:11-14, Lair:1-7, Orc:1-4, Elf:1-2
: ice_cave_portal(_G)
MONS:   ice beast
MAP
..1..
.1.1.
1.O.1
.1.1.
..1..
ENDMAP

NAME:   portal_ice_cave_entry_animals_and_master
TAGS:   uniq_ice_cave patrolling no_monster_gen chance_icecave
CHANCE: 5%
DEPTH:  D:14-19, Lair:4-8, Orc:3-4
: ice_cave_portal(_G)
MONS:   wolf / yak w:5 / nothing w:1
MONS:   yak / polar bear w:5 / nothing w:1
MONS:   polar bear / nothing w:2
MONS:   ice dragon w:8 / nothing w:2
MAP
 xxxxxxx
xxXXXXXxx
xXX.4.XXx
xX.3.3.Xx
xX..O..Xx
xX.2.2.Xx
xXX...XXx
xxXX.1.Xx
 xX11XXXx
 xXX.XXxx
 xXX.XXx
 xxXX.Xx
xxXX.XXx
xXX@XXxx
ENDMAP

NAME:   portal_ice_cave_entry_horrid_things
TAGS:   uniq_ice_cave patrolling no_monster_gen chance_icecave
CHANCE: 5%
DEPTH:  D:14-19, Elf:3-5, Vault:1-7
: ice_cave_portal(_G)
MONS:   ice beast / freezing wraith w:2 / nothing w:2
MONS:   freezing wraith / nothing w:3
MONS:   azure jelly w:3 / freezing wraith w:7
MAP
xxxxxxxxxxxxxxxxxxxxxxxx
xxXXXXXxXXXXXXXXXXxxxxxx
xXX...XXX........XXxxxxx
xX.....X....2..1..XXXXXX
xX..O..+..3..1..1......+
xX.....X....2..1..XXXXXX
xXX...XXX........XXxxxxx
xxXXXXXxXXXXXXXXXXxxxxxx
xxxxxxxxxxxxxxxxxxxxxxxx
ENDMAP

NAME:   portal_ice_cave_demonic_guard
TAGS:   uniq_ice_cave patrolling no_monster_gen chance_icecave
CHANCE: 5%
DEPTH:  D:14-19, Elf:3-5, Vault:1-7
: ice_cave_portal(_G)
MONS:   ice devil
MAP
XXXXXXX
X..O..X
X.....X
X.1.1.X
X.....X
XXX.XXX
XXX.XXX
XXX.XXX
XXX.XXX
XXX+XXX
ENDMAP

NAME:   portal_ice_cave_entry_ice_statue_01
TAGS:   uniq_ice_cave chance_icecave
CHANCE: 5%
WEIGHT: 5
DEPTH:  D:11-19, Elf:1-5, Vault:1-7
: ice_cave_portal(_G)
MONS:   ice statue
MAP
XXXXXXX
X.....X
X..O..X
X.....X
X..1..X
X.....X
X.....X
XXX+XXX
ENDMAP

NAME:   portal_ice_cave_entry_ice_statue_02
TAGS:   uniq_ice_cave chance_icecave
CHANCE: 5%
WEIGHT: 5
DEPTH:  D:14-19, Elf:3-5, Vault:1-7
: ice_cave_portal(_G)
MONS:   ice statue
MAP
   .....
 .........
...........
.....1.....
.....O.....
.....1.....
...........
 .........
   .....
ENDMAP

# The destination vaults ############
#
# For ice_cave_easy, there are currently five cave vaults (each of weight 6,
# total 30), three cavern vaults (each of weight 5, total 15) and two ice
# statue gardens (weight 5, total 10). Total weight of all types is
# 30+15+10=55.
#
# For ice_cave_hard, there are currently two cave vaults (each of weight 6,
# total 12), three cavern vaults (each of weight 5, total 15) and two ice
# statue gardens (weight 5, total 10). Total weight of all types is
# 12+15+10=37, so the latter types are more common in hard ice caves.

default-depth:

NAME:   ice_cave
TAGS:   allow_dup
PLACE:  IceCv
ORIENT: encompass
{{
  local difficulty = dgn.persist.ice_cave_type
  -- Wizmode
  if not difficulty then
    if crawl.coinflip() then
      difficulty = "ice_cave_easy"
    else
      difficulty = "ice_cave_hard"
    end
  end
  if crawl.game_started() then
    local map = dgn.map_by_tag(difficulty)
    assert(map, "Couldn't find a map for " .. difficulty)
    dgn.place_map(map, true, false)
  end
}}
MAP
ENDMAP

###############################################################################
# The small caves.
#
# All have the starting point next to the exit, so you can always retreat;
# a middle point/area where there is some loot; and the end, where there is a
# bigger challenge and some major loot. Ideally weaker characters attempt
# to overcome the midpoint and then go back to dungeon, and strong characters
# can try to clear the whole cave. The cavey parts should have no chokepoints.

# Foes: animals + frost giant & an ice statue.
# Loot: heavy weapons and rC gear wearable by big races,
#       plus some useful potions in the freezer.
NAME:    ice_cave_small_giant
TAGS:    ice_cave_easy no_item_gen no_monster_gen no_pool_fixup
ORIENT:  encompass
WEIGHT:  6
# Randomize the layout slightly.
SHUFFLE: "'
SUBST:   "=. , ':x .:1
: ice_cave_colours(_G)
: ice_cave_random_monster_list_natural_giant(_G)
MONS:    yak / wolf / polar bear w:4
MONS:    polar bear
MONS:    frost giant
MONS:    polar bear w:3 generate_awake / wolf generate_awake / \
         yak generate_awake
MONS:    ice statue
SHUFFLE: defg
ITEM:    giant club / giant spiked club / great mace w:9 / \
         battleaxe w:7 / glaive w:8 / halberd w:8 / great sword w:6 / \
         nothing w:58
ITEM:    great mace good_item / battleaxe good_item / glaive good_item / \
         halberd good_item / great sword good_item / nothing w:50
ITEM:    battleaxe ego:freezing / glaive ego:freezing / halberd ego:freezing / \
         great sword ego:freezing / battleaxe ego:freezing good_item / \
         glaive ego:freezing good_item / halberd ego:freezing good_item / \
         great sword ego:freezing good_item / nothing w:80
ITEM:    cap ego:cold_resistance w:10 / \
         cloak ego:cold_resistance w:10 / \
         shield ego:cold_resistance w:10 / \
         large shield ego:cold_resistance w:5 / \
         animal skin ego:cold_resistance / nothing w:60
ITEM:    potion of resistance w:5 / potion of gain strength / \
         potion of might / potion of confusion / potion of levitation / \
         potion of experience w:2
MAP
                  xxxxx        xxxxxxxx
                xxx...xxxx  xxxx12....xx
         xxxxxxxx...x....xxxx...2.x....xxxx
      xxxx......1..xxxx...x212.xxxxxxx...1xxxx
     xx.......1..1.xxxxxx....xxxxxxxxxxxx21..xxx
   xxx...xxxx.3.1....xxxxxxxxxxxxxwwwxxxxxx....xxx
  xx...xxxfgxx.1..1...xxxxxxxxxxwwwwwxxxxxxxx....xxx
  x...xxdegefxx..1.....xxxxxwwwwwwwwwwwwwxxxxxx....x
  x...x$$$$gdex.......xxxxxwwwwwwwwwwwwwwwwwxxxxx..x
  x...x....$$xx.....xxxxwwwwxxwwwwwwwwwwwwxxxxxx11xx
  xx.......xxx.....xxwwwwxxxxxxxxxwwwwwwxxxxx...2xx
   xx............xxxwwwwxxxxxxxxxxxwwwxxxx......xx
 xxx"xx.........x'wwwwwxxxxxxxxxxxxwxxxx...x.xxxx
xxwwwxxxxxxxxxxxxxwwwxxxxxxxxxxxxxxxxxx..xxxxx
 xxwwwwwwwwwwwwwwwwwxxxxxxxxxxxxxxxxxx..xx
 xwwwwwwwwwwwwwwwww''xxxxxxxxxxxxxxx5...xxx
 xwwwxxxxxxxxxxwwxx'x'xxxxxxxxxxxxx.......xxx
xxwwxxxxxxxxxxxwwxxx'xxxxxxx"xxxxxxxx.......xxx
x""xxxxxxxxxxxxxwxx''xxxxx"""xxxxxxxxx....2...xx
xx""xxxxxxxxxxxxxx''xxxxxx"""""..xxxxxxx2......x
 xx""xxxxxxxxxxxx'x'xxxx"""xxx.......xxx.......x
  x"x"xxxxxxxxxxx''xxxxx"xx'''xx......21x.....xx
  xx"""xxxxxxxxxxx''xxx""x''x'''x....1..2....xx
   xxx""""xxxxxxxxx''xx"xx''xxwwxx.1......1.xx
     xxx"x"xxxxxxxxx'xx""xx''xxwwxx.x....x.xx
      xxx"xxxxxxxxx''x""xxxx''xxwwxxxx..xxxx
     xx"""xxxxxxxx'x'x"x"xxxx''xxwwxxx..x
    xx""xxxxxxxxxx''xxx"x"xxxx''xwwxx..xx
   xx""x"xxxxxxxxxx''xxx""xxx''xxwxx..xx
  xx""x"xxxxxxxxxxxx'xxxx""x''xxxwwx...xx
  x""xxxxxxxxxxxxxx'x'xxxx""'xxxxwwxx...xx
  x"x"xxxxxxxxxxxxxx'''xxxx2'xxxxwwxxx44.x
 xx""xxxxxxxxxxxxxxxx'x..x.'xxxxwwxxxx4.4x
xx""xxxxxxxxxxxxxxxxxx.hx.xxxxxxwwxxx...xx
x""xxxxxxxxxxxxxxxx.1xhxhx.xxxxwwwxxx...xx
x"x"xxxxxxxxxxxxxxx.xhxhxh.xxxwwwxxx.....xx
xx"x"xxxx""x"xxxxxx"1.....xx xxwwxx...A...x
 xx""""x""""x""x""""xxxxxxx   xwwxx.......x
  xxxx"""xxx"x""""xxx        xxwwxxx..<..xx
     xxxxx xxxxxxxx          xwwwx xx...xx
                             xxwxx  xxxxx
                              xxx
ENDMAP

# Foes: ice beasts, ice dragons & ice statues.
# Loot: some gold, jewellery (approximately three rings).
NAME:    ice_cave_small_dragons
TAGS:    ice_cave_easy no_item_gen no_monster_gen no_pool_fixup
ORIENT:  encompass
WEIGHT:  6
# Randomize the layout slightly.
SHUFFLE: "'
SUBST:   "=. , ':x .:1
: ice_cave_colours(_G)
: dgn.set_random_mon_list("ice beast w:90 / ice dragon / nothing")
MONS:    ice beast
MONS:    ice dragon
MONS:    ice beast generate_awake
MONS:    ice statue
ITEM:    any jewellery / gold w:15 / nothing w:5
ITEM:    any jewellery good_item / gold w:5 / nothing w:5
MAP
                         xxxxxxxx
                      xxxx......xxxx
                     xx......x.....xxx
                     x...xx.xxx...2..xxx
                   xxxxx..xxx$$.2....dexx
                  xx...xx.xx$$$$....deddx
                  xx.x....x$$$$$$..deddxx
                 xx..xxx.xxxx$$$$$$$xx''x
              xxxx11xxxxxxwxxxxxxxxxxwx'x
           xxxx...1xxwwwwwwwwwwwwwwwwwwwxx
         xxx......xxwwwwwwwwwwwwwwwwwwwwwxx
        xx...xxxxxxxxwwwwwwwwwxxwwwwwwwwwwx
       xx..xxxxxxxxxxxxwwwwwxxxxxxxx'xwwxxx
     xxx..xxxxxxxxxxxxxxxxxxxxxxxxx..xwwwx
   xxx....xxxxxxxxxxx"xxxxxx""""x..$$xxwxx
  xx........xxxxxxxx"""x"x"""x"x.'xx$xxxx
 xx...........xxxx"""x""x""xxxx"x''xx""xx
xx..............x""xxxxx"xxxxxxxxx''xx""xx
x................xxxxxxxxxxxxxxxxxx''x"x"x
x.................xxxxxxxxxxxxxxxxxx'xx"xx
xx...1.111.1....x'''xxxxxxxxxxxxxx'''x""x
 xx...1.1.1.....xxx''xx''xxxx'''x'x'xx"xx
  xx..........xxxxxx''''x''x''x''''xx""x
   xx4x....x4xxxxxxxx'xxxx''$xxxxxx"""xx
    xxxx..xxxxxxxxxxxxxxxxx$$$xxx""""xx
      xx..xxxxxxxxxxxxx"""x$$$$xx"x"xx
     xx..xxxxxxxxxxxxxx"x""x$$""xx"xx
     x..xxxx"xxxxxxxxx""xxxxxxx""""x
     x...x""x""xxxxxxxx"""x   xx"xxx
     xx..."x"x"""xxxxx"xx"x    xxx
      xx33.xxxxx"""x"xx""xx
      xx3.3x   xxx""""""xx
      x...xx     xxxx"xxx
     xx...xx        xxx
    xx.....xx
    x...A...x
    x.......x
    xx..<..xx
     xx...xx
      xxxxx
ENDMAP

# Foes: mostly in the undead vein, plus a necromancer and an ice statue.
# Loot: ice magic loot, gear of cold resistance (one piece).
NAME:    ice_cave_small_necro
TAGS:    ice_cave_easy no_item_gen no_monster_gen no_pool_fixup
ORIENT:  encompass
WEIGHT:  6
KFEAT:   _ = altar_kikubaaqudgha
SUBST:   - = ........-
KFEAT:   - = alarm trap
: ice_cave_colours(_G)
: ice_cave_random_monster_list_undead_necromancer(_G)
MONS:    ice beast
MONS:    white imp
MONS:    freezing wraith
MONS:    human simulacrum / elf simulacrum / orc simulacrum / \
         draconian simulacrum w:5 / ogre simulacrum w:5 / \
         centaur simulacrum w:5 / troll simulacrum w:5 / naga simulacrum w:5
MONS:    necromancer / necromancer ; robe ego:cold_resistance / \
         necromancer ; robe ego:cold_resistance . wand of fire / \
         necromancer ; robe ego:cold_resistance . wand of fireball
MONS:    polar bear simulacrum w:3 generate_awake / \
         wolf simulacrum generate_awake / \
         yak simulacrum generate_awake
MONS:    ice statue
ITEM:    wand of frost / wand of cold w:5
ITEM:    ring of ice / staff of cold
: if crawl.coinflip() then
ITEM:    manual of ice magic
ITEM:    nothing
: else
ITEM:    book of ice / book of frost / book of conjurations
ITEM:    book of ice / book of frost / book of conjurations
: end
ITEM:    cap ego:cold_resistance w:10 / \
         pair of gloves ego:cold_resistance w:10 / \
         cloak ego:cold_resistance w:10 / \
         naga barding ego:cold_resistance w:5 / \
         centaur barding ego:cold_resistance w:5 / \
         buckler ego:cold_resistance / helmet ego:cold_resistance
MAP
                          xxxxxx
                        xxx....xx
                      xxx.......x
              xxxxxx xx...xxx..xx
             xxwwwwxxx...xxx..xx
            xxwwwwxxx...xxx..xx
    xxxxxxxxxwwwxxxx3..xxx...x
   xx.G...G.xxwwxx..33xxxx..xx     xxxxx
xxxx.........xwwx....xxxxx...xxx xxx...xxxx
xdx....2_424.xwwx..xxxxxxxx....xxx...2....xx
x*+.....44..2xxwx...xxxxxxxx.......2.1.2...xx
xdx....423.342xwxx.33xxxxxxxxxx...1.....1...x
xxxx..4...324xxwwxxx3..xxxxxxxxx............x
   xxxG4.2G...xxwwwxxx...xxxxwwxx2........2xx
     xxxxxx....xxxxxxxx....xxxwwxx1x....x1xx
          xxx...xx.xxxxxx....xxwwxxxx..xxxx
   xxxxxxxx....xx...xxxxxxx...xxwwxxx..x
   xlmh.xxx..xxx..x..xxxxxxxx..xwwxx..xx
   xxxx+xxxx.....xxx.....xxx..xxwxx..xx
  xx444544xxx...xxxxx........xxxwwx...xx
 xx.444444.xxxxxxxxx..3..3...xxwwwxx...xx
xx..xgdegx..xxxxxx*%...3.....xxwwwxxx.66x
x...xxffxx...xxxxx*%....3.3..xwwwwwxx6.6x
x....xxxx...xxxxxxxxx.......xxxwwwxx...xx
xxx.........xxxxxxxxxxx...xxxxwwwxxx...xx
  x...7....xxxxxxxxxxxxx..xxxwwwxxx.....xx
  xx------xxxxx.xxxxxxxxxx..xxwwxx...A...x
   xx----xxxxx....xxxxx..x...xwwxx.......x
    x---xx.x...xx....x.....xxxwwxxx..<..xx
    xx.......xxxxxx....xxxxxxwwwwxxx...xx
     xxx.xx.xx    xxxxxx    xxwwwxxxxxxx
      xxxxxxx                xwwxx
                             xxxx
ENDMAP

# Foes: ice & blue devils, white imps & ufetubi, an ice statue.
# Loot: weapons and/or armour.
NAME:    ice_cave_small_demon
TAGS:    ice_cave_easy ice_cave_hard no_item_gen no_monster_gen no_pool_fixup
ORIENT:  encompass
WEIGHT:  6
NSUBST:  . = 9:1 / 1:2 / *:.
SHUFFLE: Qq / Zz / Nn / Bb / Mm
SUBST:   Q=2, Z=2, N=., B=., M=.
SUBST:   q=!, z=!, n=., b=., m=.
# Replaces '!'s with fog generators, then makes them floor.
: --FIXME: if you.level_type_tag() == "ice_cave_hard" then
: if false then
: place_fog(_G, "freezing vapour", 100)
: else
: place_fog(_G, "freezing vapour", 30)
: end
SUBST:   ! = .
# Couple of more random, milder fog generators.
NSUBST:  . = 3:! / *:.
: place_fog(_G, "freezing vapour", 30)
SUBST:   ! = .
# The random ones weren't placed near the entrance, though.
SUBST:   - = .
# Still more fog, in the water this time.
NSUBST:  w = 3:! / *:w
: place_fog(_G, "freezing vapour", 50)
SUBST:   ! = w
{{
ice_cave_colours(_G)
dgn.set_random_mon_list("white imp w:35 / ufetubus w:35 / blue devil w:20 / \
                         ice devil / nothing")
}}
: --FIXME: if you.level_type_tag() == "ice_cave_hard" then
: if false then
MONS:    white imp / ufetubus
MONS:    ice devil / blue devil w:3 / nothing w:2
MONS:    ice statue
MONS:    blue devil
MONS:    ice fiend
: else
MONS:    white imp / ufetubus
MONS:    blue devil / ice devil w:2 / nothing w:5
MONS:    ice statue
MONS:    blue devil / nothing
MONS:    ice devil
: end
SHUFFLE: dg, efh
SUBST:   e = ed
ITEM: battleaxe ego:freezing / executioner's axe ego:freezing / \
      glaive ego:freezing / halberd ego:freezing / quick blade ego:freezing / \
      great sword ego:freezing / triple sword ego:freezing / \
      giant spiked club ego:freezing / demon trident ego:freezing
ITEM: battleaxe ego:freezing good_item / executioner's axe ego:freezing good_item /\
      glaive ego:freezing good_item / halberd ego:freezing good_item / \
      great sword ego:freezing good_item / quick blade ego:freezing good_item /\
      triple sword ego:freezing good_item / demon trident ego:freezing good_item /\
      giant spiked club ego:freezing good_item
ITEM: demon whip good_item / demon blade good_item / demon trident good_item
ITEM: cap ego:cold_resistance / pair of gloves ego:cold_resistance / \
      cloak ego:cold_resistance / buckler ego:cold_resistance / \
      pair of boots ego:cold_resistance
ITEM: crystal plate armour ego:cold_resistance / \
      troll leather armour ego:cold_resistance / \
      ice dragon armour good_item / robe ego:resistance / \
      naga barding ego:cold_resistance good_item w:5 / \
      centaur barding ego:cold_resistance good_item w:5 / \
      crystal plate armour ego:cold_resistance good_item / \
      troll leather armour ego:cold_resistance good_item
MAP
                    xxxxxx
                  xxx....xxx
                 xx........xxx
                xx....xxx....xx
  xxxxx         x...xxx4xxx...xxx
 xx...xxxxx     x...xx44..xxxx..xx
xx.1..1...xx xxxxxx..xx.....xx...x
x1......1..xxx.x...........dxxx..x
xx........1.x.........xx..dxx...xx
x.1..1..1........xxxxxxxxxxx...xx
xx............xxxxwwwwwwxxx...xx
 x..........xxxwwwwxxxxxxq..xxx
 x3x....x3xxxwwwxxxx....Q..xx
 xxxx..xxxxwwwxxx......QqQ..xxx
   xx..xxxwwxxx....xx.........xxx
  xx..xxxwwxx.....xx..xxxx..z...xx
  x..xxxwwxx4.b.x.....N..x...Z...xx
  x...xxwwxx..B.xxx..n.N.xx.ZzZ..4xx
  xx...xxwwx4BbB..xx..N...xx.......x
   xx.-.xwwxx.........x.n........4xx
   xx---xxwwxx...xxx..x..xxx.....xx
   x---xxwwwwxxxxx....x.....x..xxx
  xx---xxwwwwwwx.....mx.....xxxx
 xx-----xxwwwwwxx.xx.M.m..xxx
 x---A---xxwwwccccc.M.M.ccccc
 x-------xwwwwc...ccc.ccc...c
 xx--<--xxwwwwc.e....5....f.c
  xx---xxwwwwwc...cc*|*cc...c
   xxxxxxxwwwxccccccccccccccc
         xxxxx
ENDMAP

NAME: ice_cave_tombish
# This is an ice cave which is also a tomb of a necromancer who likes staying
# alive and simulacrums, or just a chillout of an ice fiend. By Zaba.
# Weighted as a small cave, although this is pretty tough. --Eino
TAGS:   ice_cave_easy ice_cave_hard no_item_gen no_monster_gen
ORIENT: encompass
WEIGHT: 6
# S is either an ice statue or a granite statue.
SUBST:  S = GGS
KMONS:  S = ice statue
# I is an ice statue with loot underneath.
KITEM:  I = any scroll q:3
KMONS:  I = ice statue
: --FIXME: if you.level_type_tag() == "ice_cave_hard" then
: if false then
MONS:   ice devil / blue devil / nothing w:7
# FIXME: I can't quite make up more simulacrums
MONS:   grizzly bear simulacrum w:20 / dragon simulacrum /\
        human simulacrum / golden dragon simulacrum w:1
MONS:   ice fiend
: else
MONS:   ice devil w:2 / blue devil / nothing
MONS:   grizzly bear simulacrum w:20 / human simulacrum /\
        swamp dragon simulacrum w:1
MONS:   necromancer
: end
ITEM:   any potion / any scroll / any weapon good_item / any armour good_item
KFEAT:  ' = alarm trap / net trap / arrow trap / bolt trap w:5 / floor w:5
: ice_cave_colours(_G)
: ice_cave_random_monster_list_undead_demon(_G)
MAP
      xxxxx
     xx...xx
    xx.....xx
    x...A...x
    x...<...x
    xx.....xx
     xx...xx
      x...xx
      xx...x
      xx...x
      x...xx
   xxxx...xxxx
  xxIx.....xIxx
 xx...........xx
 x.............x
xx.............xx
x.......1.......x
x....1.....1....x
x.......U.......x
x....1.....1....x
x.......1.......x
xx.............xx
 x.cnnc...cnnc.x
 xxc11c...c11cxx
  xc11cc+cc11cx
  ccc+c...c+ccc
  c...c...c...c
ccc.ccc...ccc.ccc
c...c2c...c2c...c
c+ccc+c...c+ccc+c
c'c2+.......+2c'c
c'ccc.G...G.ccc'c
c'c2+.......+2c'c
c'ccc.G...G.ccc'c
c'c2+.......+2c'c
c'ccc.G...G.ccc'c
c'c2+.......+2c'c
c+cccccc+cccccc+c
c...............c
ccccS.ccccc.Scccc
   cc.cd3dc.cc
    c.cdUdc.c
    c.cdddc.c
    c.cc+cc.c
    c.'''''.c
    ccccScccc
       ccc
ENDMAP

############################################################################
# The sprawling caverns.
#
# A winding, tight cavern with a hard challenge at the end. You can always
# go back to the beginning to retreat.
# The caverns are more rare than the caves.

NAME: ice_cave_caverns_01
TAGS: ice_cave_easy ice_cave_hard no_item_gen no_monster_gen no_pool_fixup
WEIGHT: 5
ORIENT: encompass
# A bit of layout randomization.
: if crawl.coinflip() then
SUBST: ' = x
SUBST: - = .
SUBST: _ = .
: else
SUBST: ' = .
SUBST: - = x
SUBST: _ = w
: end
: ice_cave_colours(_G)
# Two different populations: undead/demon and natural/giant.
: --FIXME: if you.level_type_tag() == "ice_cave_hard" then
: if false then
: ice_cave_random_monster_list_undead_demon(_G)
: ice_cave_caverns_undead_demon_monster_set(_G)
ITEM: cloak ego:fire_resistance good_item / wizard hat good_item / \
      pair of gloves good_item / pair of boots good_item / nothing
ITEM: book of ice / book of unlife / staff of cold / staff of death / \
      nothing w:30
ITEM: ring of ice / ring of protection from fire / ring of life protection / \
      wand of cold / wand of draining / nothing
: else
: ice_cave_random_monster_list_natural_giant(_G)
: ice_cave_caverns_natural_giant_monster_set(_G)
ITEM: animal skin good_item ego:fire_resistance / \
      battleaxe good_item ego:freezing w:4 / \
      glaive good_item ego:freezing w:4 / \
      great sword good_item ego:freezing w:2 / nothing
ITEM: book of ice / \
      crossbow ego:frost good_item no_uniq / \
      longbow ego:frost good_item no_uniq / nothing w:20
ITEM: ring of ice / ring of protection from fire / wand of cold / \
      arrow ego:ice q:25 / bolt ego:ice q:20 / nothing
: end
ITEM: any wand / any potion w:5 / any scroll w:5
MAP
   xxx         xxxx        xxx
 xxx.xx       xx-'xx       xwxxx  xxx xxxx      xxxxxxxxxx      xxx
xx....x    xxxx....xxxx    xwwwxxxx*xxx$$xxxxxxxx...xx...xxxxxxxxgxx
x...A.xxxxxx....xx....xx   xxwwwwx*x*xxx$$x-.x...xx...xx...xxxxxgxgx
x.<....'-....xxxxxxx...x xxxwwwwxxx*x.xxxx.'x..xxxxxxxxxx....xxxx.xx
xx..xx....xxxxxxxx1111xx xwwwwwwxxxxxx...xxxxx..xxxxxxxxxx..3..x.xx
xxxxxxxxxxxxxxx....xxxxxxxxwwwwxxxx11..x...x..xxxxwwwxxxxxx.....xx
 xwxwwwwxxx.....xxxx______xxwwxxxx51xxxxxx..xxxwwwwxwxxxxx..6xxxxxx
xxwwwxxxx..xxxxxx___xx_____xxxx...xxxxwxxxxxxwwwxxxxxxxxx.66xxxwwwx
xwwxxx....xxwxx__xxxxxxxx___xx..xxxwwwxwxxxwwwxxxxxxxx....xxxxwwwxxx
xxxx...xxxxwxx_xxxx....xxx__xxx..xxxxxwwwwwwxxxx....x...xxxxwwwxwwwxx
xxx..xxxwwwwx-xxx...xx...xxx_xxx..xxwwwwwxxxx...xx....xxxwwwxxxxxxwwx
x...xxwwwwwwxx-...x.xxxx...xx_x..xxxxwwwwxxx..xxxxxxxxxwxxxxxx.xxxxwx
x..xxxwwwwwxxx141xxxgxxxx...x_xx.11xxxwwwwxxx...xxxwwwwxx...x.x.xxxxx
xx..xxxwwwwxx...xxxgxxx...xxx_xxxx51xxxwwwxxxx..1.xxxwwx.U...xxx..x
xx..xwwwwxxxx....xxxx5.xxxwxx_xx...xxxxxwwwxxxx.1.5xxxxx.x.xxx..xxx
 x..xxxwwwwxx'x.xxxxx5..5xxwwx_xxxx1.xxxxxwwxxxxx5415.xxxxx..xx...xx
 x...xxwwwxx..'xxxxwxx15.5xxwwx__xxx51xxxxwwxxxxxx5.41.xxxx..xxx454xx
 xx..-xxxxx..xxxwxwwwxxx5.1xxwwxx_--x1xxxxxwwwxxxxxx.5..x...xxx5.7.5x
  x...-xx-..xxxwxwwxxwxx-x1.xxwwxx'''xxxxxxwwwwxxxxxxx'...xxxxxx5.5xxx
  x...x--xx..1xxxxxwxx--x-..'xxwx'x'xxxxxwxxwwwwxxxx*.xxxxx.xxx..xxx|x
  x222x''x''x..xx1xxx----xxxx'xx'''xxxxwxxxwwwwwwxxxx*xxxx.<.xxx.$defx
  xx'.'xx'xx1.x.1...2xxxxx  xx'''xxxxwxxwwxwwwwwwwwxxx--........x|fedx
   xxxxxxxxxxxxxxxxxxx       xx'xx xwxwwwxwwwwwxwxxx xxxxxx.xxxxxxxxxx
                              xxx  xxxxxxxxxxxxxxx        xxx
ENDMAP

NAME:   ice_cave_caverns_02
TAGS:   ice_cave_easy ice_cave_hard no_item_gen no_monster_gen no_pool_fixup
WEIGHT: 5
ORIENT: encompass
# Two different populations: undead/demon and natural/giant.
# The fog generators are placed differently - the natural population
# doesn't have enough cold resistance for many clouds. The ';' placeholder
# symbol gives the natural monsters some safety padding from generator
# placement.
: --FIXME: if you.level_type_tag() == "ice_cave_hard"  then
: if false then
: ice_cave_random_monster_list_undead_demon(_G)
: ice_cave_caverns_undead_demon_monster_set(_G)
ITEM: cloak ego:fire_resistance good_item / wizard hat good_item / \
      pair of gloves good_item / pair of boots good_item / nothing
ITEM: book of ice / book of unlife / staff of cold / staff of death / \
      nothing w:30
ITEM: ring of ice / ring of protection from fire / ring of life protection / \
      wand of cold / wand of draining / nothing
# Take out ';' safety padding.
SUBST: ; = .
# Place the fog generators:
SUBST: . = .:40 !:1
: place_fog(_G, "freezing vapour", 25)
KFEAT: ! = .
: else
: ice_cave_random_monster_list_natural_giant(_G)
: ice_cave_caverns_natural_giant_monster_set(_G)
ITEM: animal skin good_item ego:fire_resistance / \
      battleaxe good_item ego:freezing w:4 / \
      glaive good_item ego:freezing w:4 / \
      great sword good_item ego:freezing w:2 / nothing
ITEM: book of ice / \
      crossbow ego:frost good_item no_uniq / \
      longbow ego:frost good_item no_uniq / nothing w:20
ITEM: ring of ice / ring of protection from fire / wand of cold / \
      arrow ego:ice q:25 / bolt ego:ice q:20 / nothing
# Place the fog generators. The predetermined ones are mild.
: place_fog(_G, "freezing vapour", 5)
# Place a few random, mild ones.
SUBST: . = .:60 !:1
: place_fog(_G, "freezing vapour", 10)
KFEAT: ! = .
SUBST: ; = .
: end
ITEM: any wand / any potion w:5 / any scroll w:5
# The ':' provides fog-free zone near the entrance.
SUBST: : = .
# Some layout randomization.
: if crawl.coinflip() then
SUBST: '=x , -=.
: else
SUBST: '=. , -=x
: end
: ice_cave_colours(_G)
MAP
 xxxxxxxxxx xxxxxxxxxxxxxxxxxxxxx xxxxxxxxx    xxxxxxxx    xxxxxxxx
 x::xxwwwwxxx.x.'x-;x5;;5xxwwwwwxxx1;;;x;Wxxxxxx15415;xx  xx......xx
 x:<:xwwwwxx...x.x;x;x15;5xxwwxxx''';;x;xxWWxx15xx5;41;xxxx..xxx...xx
 xx::xxwwxx..xxx-;'xx;xx5;1xxxx'''xxx.-xxxxWWWxxxxxx;;;;x...xxx..U..x
  x:A:xxwx..xxxwxxxwwwwxxx1;x'''xxwwx---xxxxWWwxwwwxxx'...xxxxxx...xx
  x:::xwwxx;;;xxxxxwwwwwxx;;'xxxxxxxxxx--xxwwwwwwwxx*.xxxxxxxxx..xxx
  x:::xxwxxxx;;xx1-'xxwwxxx--xxxxx'''x--xxwwwwwwwxx.x*xxxx..xxxx..x
  xx:11xwwxx1;x;1;1;2xxwx---xx.*.*.xx..xxxwwwwwwwwww-x-x..xx.x..xxx
  x11:xxwwwxxx1xxxxx1;xxxx--x.g.T.g.xxx;;xwwwwwwwwx-xx..xxxxx.xxx
  xx::xwwwwwxx2;;1x11;;xxxx-...*.*..xx;;;xxwwwwwwx'...xxx   xxx
   xx:xxwxxxxxxxxx;xxx;;xwxx...xxxxxxxxx;;xxwwwxxx.-xxx
xxxxx;;xxxx.x....xxxx;;;xxwxxx.-xwwwxxx1xxxxwwwxx..xx
x*x$xx..xx.*..-'..xxxxx..xxx''.-xwwwx15xxxwwwwxxxx;;xxx
xx$x.xx..xx..xxxx..xwwxxx;;''xx--xxxx115xxwwwwwxxxx;;;xxx
x$x..x.!..xx..xxx..xwwwwxx--xxxx-xx;1;xxxwwwwwwxxxxx;;;;xxx
xx.xx;x;;xxx..xx...xxwwwwxx1;xxxx.;;xxxxxwwwwwwxxxxxx;2;2;xx
xxxxxx;;xxxx...xx.3.xxwwxx'-;1x'''xxxxxwwwwwwwwxxxxxx;54;2;xx
   xx;;xxxx...xxxx...xxxx;;x;;''xxxxxxwwwwwwwxxxx$$x;2475;;;xx
   x5;5xx...xxxx.x.xxxxx..;x;xxxxxxwwwwwwwwxxxxdf$$;;;;;;;xx;xxx
   x;;xx;..xxwwxx|x.xx...xx;xx xxwwwwwwwwwwwxxed|$$$;;;xxxxxx..xxxxx
   x122;;.xxwwwwxx....xxxxxxx  xwwwwwwwwwwwwwxxfe|$$$$.x    xxx....xxx
   xx1;;xxxwwwwwxxxxxxx        xxwwwwwwwwwwwwwxxxxxxxxxx      xxx...<x
    xxxxx xxxxxxx               xxxxxxxxxxxxxxx                 xxxxxx
ENDMAP

NAME: ice_cave_caverns_03
TAGS: ice_cave_easy ice_cave_hard no_item_gen no_monster_gen no_pool_fixup
WEIGHT: 5
ORIENT: encompass
# Two different populations: undead/demon (hard) and natural/giant (easy).
# Different fog generator generation according to population,
# as the natural monsters can't stomach the clouds.
: --FIXME: if you.level_type_tag() == "ice_cave_hard" then
: if false then
: ice_cave_random_monster_list_undead_demon(_G)
: ice_cave_caverns_undead_demon_monster_set(_G)
ITEM: cloak ego:fire_resistance good_item / wizard hat good_item / \
      pair of gloves good_item / pair of boots good_item / nothing
ITEM: book of ice / book of unlife / staff of cold / staff of death / \
      nothing w:30
ITEM: ring of ice / ring of protection from fire / ring of life protection / \
      wand of cold / wand of draining / nothing
# Place fog generators.
SUBST: 3 = 3!
: place_fog(_G, "freezing vapour", 25)
KFEAT: ! = .
SUBST: ; = .
SUBST: . = .:100 !:1
: place_fog(_G, "freezing vapour", 15)
KFEAT: ! = .
: else
: ice_cave_random_monster_list_natural_giant(_G)
: ice_cave_caverns_natural_giant_monster_set(_G)
ITEM: animal skin good_item ego:fire_resistance / \
      battleaxe good_item ego:freezing w:4 / \
      glaive good_item ego:freezing w:4 / \
      great sword good_item ego:freezing w:2 / nothing
ITEM: book of ice / \
      crossbow ego:frost good_item no_uniq / \
      longbow ego:frost good_item no_uniq / nothing w:20
ITEM: ring of ice / ring of protection from fire / wand of cold / \
      arrow ego:ice q:25 / bolt ego:ice q:20 / nothing
# Place fog generators.
SUBST: 3 = 3!
: place_fog(_G, "freezing vapour", 20)
KFEAT: ! = .
SUBST: . = .:100 !:1
: place_fog(_G, "freezing vapour", 8)
KFEAT: ! = .
SUBST: ; = .
: end
ITEM: any wand / any potion w:5 / any scroll w:5
# The ':' provides a fog-free zone near the entrance.
SUBST: : = .
# A bit of layout randomization for the middle part.
: if crawl.coinflip() then
SUBST: '=x , -=.
: else
SUBST: '=. , -=x
: end
: ice_cave_colours(_G)
MAP
                                 xxxxx
                                xx.x.xx      xxxxxxxxxx
                      xxxxxxxxxxx.U.x$xxxxxxxx...xx;;;xxx
                      xwwwwwwwwxxx.xxx$x..x...xx...xx;55xxx
                     xxxwwwwxWWWxxxxxxx..x..xxxxxxxxxx;554xxx
                    xxxxxwxxxxxWwWxWW.xxxxx..xxwwwwwwxx;2525x
                  xxxwwxxxxxxxxxWWWWxW..xx..xxwwwwwwwwxx427;x
                  xwwwwwxxxxxxxWWxwWwxx...xxxwwwwwwwxxx;;5xxx
                  xxwwwwwxxx.WWxxxxwwwxxxxxwwwwwwxxxxx;;;xx
               xxxxxxxwwwxx."xxxwwwwwxwwxwwwxxxxxxx....xxxx
             xxx;...xxxwwwxx..xxxwwwwwwwwwwxx<..!x...xx.xfxx
           xxx;;;xx...xxxwwxx..xxxxwwwwwwwwxxxx....xxxxxex|x
          xx;44x;xxxx...xxwx..xxxxxxwwxwxwwwwxxxxxxx  xdx$xdx
         xx;4;xxx$xxxx;;;xwxx"..xxxxxwwwwwxwwwxx      xx|xexx
         x;;;xxx$xxx;;;xxxwwxxx..xxxwwwxxwwwwxwx       xxfxx
         xx;;..xxxx5;xxxwwwwxx...xxxxxwwwwwwwxxx        xxx
        xx.x.xxxxx51;5xxwwwwxxxx..xxxxxwwxxxxx
       xx;;;xxxxxxx15;5xxwwxxx'''".xxxxwwxxx
      xx;;xxxxxxxxxxx5;1xxxx''xxxx.-xxxxwwwxx
      x;1xxxxxxxxxxxxxx;;x'''xxxxx---xxxwwwwxx
      xx;11xxxxxxxxxxxx;;''xxxxx'xxx--xxxwwwwxx
       xxx1;xx.xxxxxxxxx--xxxxx''''--xxxwwwwwwxxx
        x;;x;;....xxxx---xx.*.*.xx..xxxxwwwwwwwwx
        xxx;xxxxx.;xxxx--x.g.T.g.xxx..xxxwwwwxxxx
          x2;;2x;;;;xxxx-...*.*..xx.;;xxwwwwwwx
       xxxxxxxx;xxx;1xxxx...xxxxxxxxx;;xxwwwxxx
      xx.x;;;'xxxx;1;xxxxxx.-xxxxxxx1xxxxxxxx
  xxxxx;*66-x..xxxxx11xxxx'.--x---15xx
 xx::<xx;;xxxx..xxxxxx;;''xx-x-xxx115x
 xA::xxxx;.xxx..xxxxxxx--xxxx-xx.11xxx
 x::::xxx;,xx...xxxxxxxx1;xxx-;;;xxx
 x:::xxxx;;;xx.3.xxxxxxxx;1x'''xxx
xx::xxxx21;xxxx...xxxx..x;;''xxx
x:::xx;12xxxx.x.xxxxx...x;xxxx
x::xx;;;xx  xx|x.xx...xx;xx
x:::..;xx   xxx....xxxxxxx
xx:..xxx     xxxxxxx
 xxxxxx
ENDMAP

###############################################################################
# The ice statue gardens.
#
# These rely on devious placement of ice statues and forcing players to face
# them (if they want loot, that is).

NAME:   ice_cave_statue_garden_01
TAGS:   ice_cave_easy ice_cave_hard no_item_gen no_monster_gen no_pool_fixup
WEIGHT: 5
ORIENT: encompass
MONS:   ice beast
MONS:   ice statue
{{
-- Lua marker magic!
local m_marker = TriggerableFunction:new {
  func="callback.ice_cave_statue_garden_teleporter",
  data = {teleport_spot=1},
  repeated=true }
m_marker:add_triggerer(DgnTriggerer:new { type="player_move" })

lua_marker('M', m_marker)

-- And the slave.
lua_marker('m', portal_desc { teleport_spot=1})
}}
COLOUR: M = yellow
TILE:   M = dngn_the_teleporter_ice_cave
KPROP:  -2!m_| = no_tele_into
SUBST:  Mm- = .
SUBST:  ! = *
SUBST:  _ = <
: dgn.set_random_mon_list("ice beast w:90 / nothing")
: ice_cave_colours(_G)
MAP
xxxxxxxxxxxxxxxxxxxxxxxccccccccccccccccccccccccc
xxx.........xxxxxxxxxxxccccccccccccc---------ccc
xx...G.M.G...xxxxxxxxxxcccccccccccc---G-|-G---cc
xx....*.*....xxxxxxxxxxcccccccccccc----!-!----cc
x......*......xxxxxxxxxccccccccccc------!------c
x.1..G.1.G..1.xxxxxxxxxccccccccccc----2---2----c
x.............xxxxxxxxxccccccccccc-------------c
xx..1.....1..xxxxxxxxxxcccccccccccc-----------cc
xx...........xxxxxxxxxxcccccccccccc-----------cc
xx.1...A...1.xxxxxxxxxxcccccccccccc-----m-----cc
xxx.........xxxxxxxxxxxccccccccccccc---------ccc
xxxx...<...xxxxxxxxxxxxcccccccccccccc---_---cccc
xxxxx.....xxxxxxxxxxxxxccccccccccccccc-----ccccc
xxxxxxxxxxxxxxxxxxxxxxxccccccccccccccccccccccccc
ENDMAP

NAME:   ice_cave_statue_garden_02
TAGS:   ice_cave_easy ice_cave_hard no_item_gen no_monster_gen no_pool_fixup
WEIGHT: 5
ORIENT: encompass
MONS:   ice beast, ice statue
: dgn.set_random_mon_list("ice beast w:90 / nothing")
: ice_cave_colours(_G)
MAP
ccccccccccc
c|*.....*|c
c*.......*c
c.........c
c.........c
c.........c
cc.......cc
ccc.....ccc
ccccc2ccccc
ccc.....ccc
cc.......cc
c.........c
c.........c
c.........c
c.........c
c2.......2c
ccccc.ccccc
x$*.....*$x
x*.......*x
x.........x
x...111...x
x...111...x
xx.......xx
xxx.....xxx
xxxxx.xxxxx
xxx.....xxx
xx.......xx
x....A....x
x.........x
x.........x
x....<....x
x.........x
xxxxxxxxxxx
ENDMAP<|MERGE_RESOLUTION|>--- conflicted
+++ resolved
@@ -34,32 +34,7 @@
                                "$F{The} is almost completely melted.")
     }
 
-<<<<<<< HEAD
-  -- There are actually two kinds of ice caves: easy and hard ones. Players
-  -- that enter the portal deeper in the dungeon end up in the hard ones.
-  -- Possible depths for easy ice caves are D:11-14, Lair:1-8, Orc:1-4.
-  -- Hard ice caves are in D:14-19, Elf:1-5 and Vault:1-7. Those depths are
-  -- set in the entry vault default-depth.
-  --
-  -- Now, first default to easy destinations.
-  local difficulty = "ice_cave_easy"
-
-  -- Handle overlapping depths for easy and hard maps with a coinflip.
-  if you.branch() == "D" and you.depth() == 14 or
-     you.branch() == "Elf" and you.depth() < 3 then
-      if crawl.coinflip() then
-          difficulty = "ice_cave_hard"
-      end
-  end
-
-  if you.branch() == "D" and you.depth() >= 15 or
-     you.branch() == "Elf" or
-     you.branch() == "Vault" then
-      difficulty = "ice_cave_hard"
-  end
-=======
   local difficulty = ice_cave_difficulty()
->>>>>>> 9d196e98
 
   dgn.persist.ice_cave_type = difficulty
 
@@ -105,14 +80,14 @@
   local difficulty = "ice_cave_easy"
 
   -- Handle overlapping depths for easy and hard maps with a coinflip.
-  if you.branch() == "D" and you.subdepth() == 14 or
-     you.branch() == "Elf" and you.subdepth() < 3 then
+  if you.branch() == "D" and you.depth() == 14 or
+     you.branch() == "Elf" and you.depth() < 3 then
       if crawl.coinflip() then
           difficulty = "ice_cave_hard"
       end
   end
 
-  if you.branch() == "D" and you.subdepth() >= 15 or
+  if you.branch() == "D" and you.depth() >= 15 or
      you.branch() == "Elf" or
      you.branch() == "Vault" then
       difficulty = "ice_cave_hard"
