--- conflicted
+++ resolved
@@ -26,27 +26,11 @@
 # Uniques
 Agnes
 
-<<<<<<< HEAD
 A tall (for her kind) and beautiful warrior, as vain as she is quick. You can't help but notice both her exotic weapon and graceful movements. She searches the dungeon for aesthetically pleasing objects to surround herself with.
 %%%%
 Antaeus
 
 Once a mighty and renowned Titan, his arrogance was his undoing. Now he is corrupt and tainted, a powerful demon who lords over the frozen wastes of Cocytus. His gigantic body seems as though it would be easily struck by your attacks; unfortunately, it also seems like it would remain unscathed by all but the strongest of them.
-=======
-A tall and beautiful warrior, as vain as she is quick.  You can't help but notice both her exotic weapon and graceful movements.  She searches the dungeon for aesthetically pleasing objects to surround herself with.
-%%%%
-alligator
-
-A reptile that's quite happy to ignore you. If you don't, or you get too close, it'll put on a great burst of speed and crush you in its massive jaws!
-%%%%
-Angel
-
-A divine warrior of The Shining One, it is a towering winged figure of unnatural beauty surrounded by an aura of brilliant white light.  It appears to be weightless and quite agile while flying, despite wearing heavy armour.
-%%%%
-Antaeus
-
-Once a mighty and renowned Titan, his arrogance was his undoing.  Now he is corrupt and tainted, a powerful demon who lords over the frozen wastes of Cocytus.  His gigantic body seems as though it would be easily struck by your attacks; unfortunately, it also seems like it would remain unscathed by all but the strongest of them.
->>>>>>> 4080d7d1
 %%%%
 Asmodeus
 
@@ -103,13 +87,6 @@
 
 A beautiful but vain elf with an aptitude for magic and little else. His skills are the perfect complement of his twin sister Duvessa's fighting prowess.
 %%%%
-<<<<<<< HEAD
-=======
-Duane
-
-A mercenary whose only significant trait is his unusually large ears. He was hired to guard something (or possibly someone), but who or what that is, he can't tell you. If he did, he'd have to kill you. In fact, he'd like to just kill you anyway.
-%%%%
->>>>>>> 4080d7d1
 Duvessa
 
 A plain-looking elven fighter who is technically brilliant in many forms of combat, but over-confident because of it. She is complemented by the magical skills of her twin brother, Dowan.
@@ -117,15 +94,12 @@
 Edmund
 
 A jealous sibling of Sigmund (indeed, the youngest of nine brothers). He has none of Sigmund's skills in magic, but makes up for it with his skills in fighting and a canny head for money. He is eager to prove his superiority by killing hapless adventurers with his expensive flail and quick wit.
-<<<<<<< HEAD
 %%%%
 the Enchantress
 
 A beautiful spriggan woman, the ruler of spriggans who live here. She wears an opalescent outfit made of dragon skin that shimmers with all colours.
 
 The air around her shows hints of many powerful enchantment spells she cast on herself.
-=======
->>>>>>> 4080d7d1
 %%%%
 Ereshkigal
 
@@ -145,15 +119,7 @@
 %%%%
 Frances
 
-<<<<<<< HEAD
 A stout warrior who once bested a powerful lord of Pandemonium in combat, gaining control over the demon's realm and thanes. The battle left her with a deep facial scar, one that she carries as a badge of honour rather than a symbol of shame.
-=======
-A stout warrior who once bested a powerful Lord of Pandemonium in combat, gaining control over the demon's realm and thanes. The battle left her with a deep facial scar, one that she carries as a badge of honour rather than a symbol of shame.
-%%%%
-Francis
-
-A wizened spellcaster.
->>>>>>> 4080d7d1
 %%%%
 Frederick
 
@@ -460,13 +426,10 @@
 black mamba
 
 A large tropical snake with the deadliest of all venoms.
-<<<<<<< HEAD
 %%%%
 blessed toe
 
 All that remains of a pious Saint. It shines with a divine light.
-=======
->>>>>>> 4080d7d1
 %%%%
 blink frog
 
@@ -504,13 +467,13 @@
 
 A viscous liquid, flowing along the floor in search of organic matter to corrode.
 %%%%
+bush
+
+A woody plant that, unlike trees, can be removed even with bare hands. It looks dry enough to be easily set on fire, and it isn't very dense so arrows are likely to go past it.
+%%%%
 burning bush
 
 A mass of blackened twigs wreathed in orange flames. The walls and floor surrounding it are covered in scorch marks.
-%%%%
-bush
-
-A woody plant that, unlike trees, can be removed even with bare hands. It looks dry enough to be easily set on fire, and it isn't very dense so arrows are likely to go past it.
 %%%%
 bumblebee
 
@@ -865,11 +828,7 @@
 %%%%
 giant gecko
 
-<<<<<<< HEAD
 A lizard with pads on its toes allowing it to cling to walls and ceilings, and huge, sharp teeth. It is many times larger than a normal gecko, yet its size belies its agility. It probably expects you to be no less tasty than its previous victims have been.
-=======
-A lizard with pads on its toes allowing it to cling to walls and ceilings, and huge, sharp teeth.  It is many times larger than a normal gecko, yet its size belies its agility.  It probably expects you to be no less tasty than its previous victims have been.
->>>>>>> 4080d7d1
 %%%%
 giant goldfish
 
@@ -967,11 +926,7 @@
 %%%%
 grey rat
 
-<<<<<<< HEAD
 A very large grey rat.
-=======
-A very large constrictor snake.
->>>>>>> 4080d7d1
 %%%%
 griffon
 
@@ -1037,11 +992,7 @@
 %%%%
 hobgoblin
 
-<<<<<<< HEAD
 A larger and even uglier goblin, with an even worse temper to match. Many foolish young adventurers have underestimated the danger of crossing a hobgoblin and paid for it with their lives.
-=======
-A larger and even uglier goblin, with an even worse temper to match.  Many foolish young adventurers have underestimated the danger of crossing a hobgoblin and paid for it with their lives.
->>>>>>> 4080d7d1
 %%%%
 hog
 
@@ -1161,11 +1112,7 @@
 %%%%
 kobold
 
-<<<<<<< HEAD
 No one knows where kobolds originated. Some say they were the creation of an ancient demon-god, while others think they are household spirits gone bad. Yet another legend attributes their origin to cross breeding experiments, between dogs and humans, performed by wizards attempting to create an army with unwavering loyalty. They retain a small amount of canine agility. Kobolds look like small, greyish creatures with canine heads. Whatever their origin, this one is not happy to see you.
-=======
-No one knows where kobolds originated.  Some say they were the creation of an ancient demon-god, while others think they are household spirits gone bad.  Yet another legend attributes their origin to cross breeding experiments, between dogs and humans, performed by wizards attempting to create an army with unwavering loyalty.  They retain a small amount of canine agility.  Kobolds look like small, greyish creatures with canine heads.  Whatever their origin, this one is not happy to see you.
->>>>>>> 4080d7d1
 %%%%
 kobold demonologist
 
@@ -1223,25 +1170,6 @@
 
 A hideous cross-breed, bearing the features of a human and a lion, with great bat-like wings. Its tail bristles with spikes that can be loosed at potential prey.
 %%%%
-<<<<<<< HEAD
-=======
-Mara
-
-This tall and powerful demon is Mara, Lord of Illusions, mighty among dreamers. He is capable of creating intricately detailed illusions, able to mislead even the minds of the mightiest and most brilliant spell-casters.
-%%%%
-snapping turtle
-
-A large belligerent reptile, armoured in a carapace. Its neck is surprisingly extensible and can reach out and bite from afar.
-%%%%
-alligator snapping turtle
-
-A huge snapping turtle of unpleasant disposition. It can reach out and bite from afar.
-%%%%
-sea snake
-
-A brightly coloured snake with a highly potent venomous bite.
-%%%%
->>>>>>> 4080d7d1
 merfolk
 
 Half fish, half man, the merfolk are citizens of both water and land, and fierce protectors of their chosen territory.
@@ -1926,15 +1854,7 @@
 %%%%
 yellow draconian
 
-<<<<<<< HEAD
 Before you stands a scale-covered humanoid with a reptilian tail and small wings.
-=======
-Before you stands a draconian.
-%%%%
-viper
-
-A snake with a painful venom. It's not as fast as some other snakes, but still fairly quick.
->>>>>>> 4080d7d1
 %%%%
 yellow wasp
 
