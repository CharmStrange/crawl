/*
 *  File:       decks.h
 *  Summary:    Functions with decks of cards.
 */


#ifndef DECKS_H
#define DECKS_H

#include "enum.h"

#include "externs.h"

// DECK STRUCTURE: deck.plus is the number of cards the deck *started*
// with, deck.plus2 is the number of cards drawn, deck.special is the
// deck rarity, deck.props["cards"] holds the list of cards (with the
// highest index card being the top card, and index 0 being the bottom
// card), deck.props.["card_flags"] holds the flags for each card,
// deck.props["num_marked"] is the number of marked cards left in the
// deck, and deck.props["non_brownie_draws"] is the number of
// non-marked draws you have to make from that deck before earning
// brownie points from it again.
//
// The card type and per-card flags are each stored as unsigned bytes,
// for a maximum of 256 different kinds of cards and 8 bits of flags.

enum deck_rarity_type
{
    DECK_RARITY_COMMON,
    DECK_RARITY_RARE,
    DECK_RARITY_LEGENDARY,
};

enum deck_type
{
    // pure decks
    DECK_OF_ESCAPE,
    DECK_OF_DESTRUCTION,
    DECK_OF_DUNGEONS,
    DECK_OF_SUMMONING,
    DECK_OF_WONDERS,
};

enum card_flags_type
{
    CFLAG_ODDITY = (1 << 0),
    CFLAG_SEEN   = (1 << 1),
    CFLAG_MARKED = (1 << 2),
};

enum card_type
{
    CARD_PORTAL,                // "the mover"
    CARD_WARP,                  // "the jumper"
    CARD_SWAP,                  // "swap"
    CARD_VELOCITY,              // "the runner"

    CARD_TOMB,                  // "the wall"
    CARD_BANSHEE,               // "the scream"
    CARD_DAMNATION,             // banishment
    CARD_SOLITUDE,              // dispersal
    CARD_WARPWRIGHT,            // create teleport trap
    CARD_FLIGHT,

    CARD_VITRIOL,               // acid damage
    CARD_FLAME,                 // fire damage
    CARD_FROST,                 // cold damage
    CARD_VENOM,                 // poison damage
    CARD_HAMMER,                // pure damage
    CARD_SPARK,                 // lightning damage
    CARD_PAIN,                  // single target, like spell of agony
    CARD_TORMENT,               // Symbol of Torment

    CARD_ELIXIR,                // healing
    CARD_BATTLELUST,            // melee boosts
    CARD_METAMORPHOSIS,         // transformation
    CARD_HELM,                  // defence
    CARD_BLADE,                 // weapon boosts
    CARD_SHADOW,                // assassin skills

    CARD_CRUSADE,
    CARD_SUMMON_ANIMAL,
    CARD_SUMMON_DEMON,
    CARD_SUMMON_WEAPON,
    CARD_SUMMON_FLYING,         // wisps and butterflies
    CARD_SUMMON_SKELETON,
    CARD_SUMMON_UGLY,
    CARD_SUMMON_ANY,

    CARD_POTION,
    CARD_FOCUS,
    CARD_SHUFFLE,

    CARD_EXPERIENCE,
    CARD_WILD_MAGIC,
    CARD_SAGE,                  // skill training
    CARD_HELIX,                 // remove one *bad* mutation

    CARD_WATER,                 // flood squares
    CARD_GLASS,                 // make walls transparent
    CARD_MAP,                   // magic mapping
    CARD_DOWSING,               // detect SD/traps/items/monsters
    CARD_SPADE,                 // dig
    CARD_TROWEL,                // create feature/vault
    CARD_MINEFIELD,             // plant traps
    CARD_STAIRS,                // moves stairs around

    CARD_GENIE,                 // acquirement OR rotting/deterioration
    CARD_BARGAIN,               // shopping discount
    CARD_WRATH,                 // Godly wrath
    CARD_WRAITH,                // drain XP
    CARD_XOM,
    CARD_FEAST,
    CARD_FAMINE,
    CARD_CURSE,                 // Curse your items
    CARD_SWINE,                 // *oink*

    NUM_CARDS
};

const char* card_name(card_type card);
void evoke_deck(item_def& deck);
bool deck_triple_draw();
bool deck_peek();
bool deck_mark();
bool deck_stack();
bool choose_deck_and_draw();
void nemelex_shuffle_decks();
void shuffle_all_decks_on_level();

// Return true if it was a "genuine" draw, false otherwise.
bool card_effect(card_type which_card, deck_rarity_type rarity,
                 uint8_t card_flags = 0, bool tell_card = true);
void draw_from_deck_of_punishment();

bool      top_card_is_known(const item_def &item);
card_type top_card(const item_def &item);

bool is_deck(const item_def &item);
bool bad_deck(const item_def &item);
deck_rarity_type deck_rarity(const item_def &item);
uint8_t deck_rarity_to_color(deck_rarity_type rarity);
void init_deck(item_def &item);

int cards_in_deck(const item_def &deck);
card_type get_card_and_flags(const item_def& deck, int idx,
<<<<<<< HEAD
                             uint8_t& _flags);
=======
                             unsigned char& _flags);
void _create_pond(const coord_def& center, int radius, bool allow_deep); // //
void _sage_card(int power, deck_rarity_type rarity); // //
>>>>>>> 4080d7d1

const std::vector<card_type> get_drawn_cards(const item_def& deck);

#endif
 <|MERGE_RESOLUTION|>--- conflicted
+++ resolved
@@ -144,15 +144,12 @@
 
 int cards_in_deck(const item_def &deck);
 card_type get_card_and_flags(const item_def& deck, int idx,
-<<<<<<< HEAD
                              uint8_t& _flags);
-=======
-                             unsigned char& _flags);
-void _create_pond(const coord_def& center, int radius, bool allow_deep); // //
-void _sage_card(int power, deck_rarity_type rarity); // //
->>>>>>> 4080d7d1
+
+// Used elsewhere in Zotdef
+void _create_pond(const coord_def& center, int radius, bool allow_deep); 
+void _sage_card(int power, deck_rarity_type rarity);
 
 const std::vector<card_type> get_drawn_cards(const item_def& deck);
 
-#endif
- +#endif