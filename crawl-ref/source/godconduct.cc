--- conflicted
+++ resolved
@@ -963,20 +963,12 @@
                 piety_change = base_gain + base_gain * you.bondage_level / 4;
             }
             else if (you_worship(GOD_NEMELEX_XOBEH))
-<<<<<<< HEAD
-                piety_change = 12;
+                piety_change = 14;
             else if (you_worship(GOD_IGNI_IPTHES))
                 piety_change = 6;
 
             piety_denom = level;
             retval = true;
-=======
-            {
-                piety_change = 14;
-                piety_denom = level;
-                retval = true;
-            }
->>>>>>> c5dd9327
             break;
 
         case DID_SEE_MONSTER:
