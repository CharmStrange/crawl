#include "AppHdr.h"

#include "species.h"

#include "libutil.h"
#include "options.h"
#include "random.h"

// March 2008: change order of species and jobs on character selection
// screen as suggested by Markus Maier. Summarizing comments below are
// copied directly from Markus' SourceForge comments. (jpeg)
//
// These are listed in two columns to match the selection screen output.
// Take care to list all valid species here, or they cannot be directly
// chosen.
//
// Fantasy staples and humanoid creatures come first, then diminutive and
// stealthy creatures, then monstrous creatures, then planetouched and after
// all living creatures finally the undead. (MM)
static species_type species_order[] = {
    // comparatively human-like looks
    SP_HUMAN,          SP_HIGH_ELF,
    SP_DEEP_ELF,       SP_SLUDGE_ELF,
    SP_DEEP_DWARF,     SP_HILL_ORC,
    SP_MERFOLK,
    // small species
    SP_HALFLING,       SP_KOBOLD,
    SP_SPRIGGAN,       SP_NOME,
    // significantly different body type from human
    SP_NAGA,           SP_CENTAUR,
    SP_OGRE,           SP_TROLL,
    SP_MINOTAUR,       SP_TENGU,
    SP_BASE_DRACONIAN,
    // celestial species
    SP_DEMIGOD,        SP_DEMONSPAWN,
    // undead species
    SP_MUMMY,          SP_GHOUL,
    SP_VAMPIRE,
    // not humanoid at all
    SP_FELID,          SP_OCTOPODE,
};

species_type random_draconian_player_species()
{
    const int num_drac = SP_PALE_DRACONIAN - SP_RED_DRACONIAN + 1;
    return static_cast<species_type>(SP_RED_DRACONIAN + random2(num_drac));
}

species_type get_species(const int index)
{
    if (index < 0 || index >= ng_num_species())
        return (SP_UNKNOWN);

    return (species_order[index]);
}

static const char * Species_Abbrev_List[NUM_SPECIES] =
    { "Hu", "HE", "DE", "SE", "MD", "Ha",
      "HO", "Ko", "Mu", "Na", "Og", "Tr",
      // the draconians
      "Dr", "Dr", "Dr", "Dr", "Dr", "Dr", "Dr", "Dr", "Dr", "Dr",
<<<<<<< HEAD
      "Ce", "DG", "Sp", "Mi", "DS", "Gh", "Ke", "Mf", "Vp", "DD",
      "Fe", "No", "No",
=======
      "Ce", "Dg", "Sp", "Mi", "Ds", "Gh", "Te", "Mf", "Vp", "DD",
      "Fe", "Op",
>>>>>>> efe0edf4
      // placeholders
      "El", "HD", "OM", "GE", "Gn" };

const char *get_species_abbrev(species_type which_species)
{
    ASSERT(which_species >= 0 && which_species < NUM_SPECIES);

    return (Species_Abbrev_List[which_species]);
}

// Needed for debug.cc and hiscores.cc.
species_type get_species_by_abbrev(const char *abbrev)
{
    int i;
    COMPILE_CHECK(ARRAYSZ(Species_Abbrev_List) == NUM_SPECIES);
    for (i = 0; i < NUM_SPECIES; i++)
    {
        if (tolower(abbrev[0]) == tolower(Species_Abbrev_List[i][0])
            && tolower(abbrev[1]) == tolower(Species_Abbrev_List[i][1]))
        {
            break;
        }
    }

    return ((i < NUM_SPECIES) ? static_cast<species_type>(i) : SP_UNKNOWN);
}

int ng_num_species()
{
    // The list musn't be longer than the number of actual species.
    COMPILE_CHECK(ARRAYSZ(species_order) <= NUM_SPECIES);
    return (ARRAYSZ(species_order));
}

// Does a case-sensitive lookup of the species name supplied.
species_type str_to_species(const std::string &species)
{
    species_type sp;
    if (species.empty())
        return SP_UNKNOWN;

    for (int i = 0; i < NUM_SPECIES; ++i)
    {
        sp = static_cast<species_type>(i);
        if (species == species_name(sp))
            return (sp);
    }

    return (SP_UNKNOWN);
}

std::string species_name(species_type speci, bool genus, bool adj)
// defaults:                                 false       false
{
    std::string res;

    switch (species_genus(speci))
    {
    case GENPC_DRACONIAN:
        if (adj || genus)  // adj doesn't care about exact species
            res = "Draconian";
        else
        {
            switch (speci)
            {
            case SP_RED_DRACONIAN:     res = "Red Draconian";     break;
            case SP_WHITE_DRACONIAN:   res = "White Draconian";   break;
            case SP_GREEN_DRACONIAN:   res = "Green Draconian";   break;
            case SP_YELLOW_DRACONIAN:  res = "Yellow Draconian";  break;
            case SP_GREY_DRACONIAN:    res = "Grey Draconian";    break;
            case SP_BLACK_DRACONIAN:   res = "Black Draconian";   break;
            case SP_PURPLE_DRACONIAN:  res = "Purple Draconian";  break;
            case SP_MOTTLED_DRACONIAN: res = "Mottled Draconian"; break;
            case SP_PALE_DRACONIAN:    res = "Pale Draconian";    break;

            case SP_BASE_DRACONIAN:
            default:
                res = "Draconian";
                break;
            }
        }
        break;
    case GENPC_ELVEN:
        if (adj)  // doesn't care about species/genus
            res = "Elven";
        else if (genus)
            res = "Elf";
        else
        {
            switch (speci)
            {
            case SP_HIGH_ELF:   res = "High Elf";   break;
            case SP_DEEP_ELF:   res = "Deep Elf";   break;
            case SP_SLUDGE_ELF: res = "Sludge Elf"; break;
            default:            res = "Elf";        break;
            }
        }
        break;
    case GENPC_NONE:
    default:
        switch (speci)
        {
        case SP_HUMAN:      res = "Human";                             break;
        case SP_HALFLING:   res = "Halfling";                          break;
        case SP_KOBOLD:     res = "Kobold";                            break;
        case SP_MUMMY:      res = "Mummy";                             break;
        case SP_NAGA:       res = "Naga";                              break;
        case SP_CENTAUR:    res = "Centaur";                           break;
        case SP_SPRIGGAN:   res = "Spriggan";                          break;
        case SP_MINOTAUR:   res = "Minotaur";                          break;
        case SP_TENGU:      res = "Tengu";                             break;

        case SP_HILL_ORC:
            res = (adj ? "Orcish" : genus ? "Orc" : "Hill Orc");
            break;
        case SP_DEEP_DWARF:
            res = (adj ? "Dwarven" : genus ? "Dwarf" : "Deep Dwarf");
            break;
#if TAG_MAJOR_VERSION == 32
        case SP_MOUNTAIN_DWARF:
            res = (adj ? "Dwarven" : genus ? "Dwarf" : "Mountain Dwarf");
            break;
#endif
        case SP_FELID:
            res = (adj ? "Feline" : genus ? "Cat" : "Felid");
            break;
        case SP_OCTOPODE:
            res = (adj ? "Octopoid" : genus ? "Octopus" : "Octopode");
            break;

        case SP_OGRE:       res = (adj ? "Ogreish"    : "Ogre");       break;
        case SP_TROLL:      res = (adj ? "Trollish"   : "Troll");      break;
        case SP_DEMIGOD:    res = (adj ? "Divine"     : "Demigod");    break;
        case SP_DEMONSPAWN: res = (adj ? "Demonic"    : "Demonspawn"); break;
        case SP_GHOUL:      res = (adj ? "Ghoulish"   : "Ghoul");      break;
        case SP_MERFOLK:    res = (adj ? "Merfolkian" : "Merfolk");    break;
        case SP_VAMPIRE:    res = (adj ? "Vampiric"   : "Vampire");    break;
<<<<<<< HEAD
        case SP_FELID:      res = (adj ? "Feline"     : "Felid");      break;
        case SP_OCTOPODE:   res = (adj ? "Octopoid"   : "Octopode");   break;
        case SP_NOME:       res = (adj ? "Nomish"     : "Nome");       break;
=======
>>>>>>> efe0edf4
        default:            res = (adj ? "Yakish"     : "Yak");        break;
        }
    }
    return res;
}

int species_has_claws(species_type species, bool mut_level)
{
    if (species == SP_TROLL)
        return (3);

    if (species == SP_GHOUL)
        return (1);

    // Felid claws don't count as a claws mutation.  The claws mutation
    // does only hands, not paws.
    if (species == SP_FELID && !mut_level)
        return (1);

    return (0);
}

bool species_likes_water(species_type species)
{
    return (species == SP_MERFOLK || species == SP_GREY_DRACONIAN
            || species == SP_OCTOPODE);
}

genus_type species_genus(species_type species)
{
    switch (species)
    {
    case SP_RED_DRACONIAN:
    case SP_WHITE_DRACONIAN:
    case SP_GREEN_DRACONIAN:
    case SP_YELLOW_DRACONIAN:
    case SP_GREY_DRACONIAN:
    case SP_BLACK_DRACONIAN:
    case SP_PURPLE_DRACONIAN:
    case SP_MOTTLED_DRACONIAN:
    case SP_PALE_DRACONIAN:
    case SP_BASE_DRACONIAN:
        return (GENPC_DRACONIAN);

    case SP_HIGH_ELF:
    case SP_DEEP_ELF:
    case SP_SLUDGE_ELF:
        return (GENPC_ELVEN);

    default:
        return (GENPC_NONE);
    }
}

size_type species_size(species_type species, size_part_type psize)
{
    switch (species)
    {
    case SP_OGRE:
    case SP_TROLL:
        return (SIZE_LARGE);
    case SP_NAGA:
        // Most of their body is on the ground giving them a low profile.
        if (psize == PSIZE_TORSO || psize == PSIZE_PROFILE)
            return (SIZE_MEDIUM);
        else
            return (SIZE_LARGE);
    case SP_CENTAUR:
        return ((psize == PSIZE_TORSO) ? SIZE_MEDIUM : SIZE_LARGE);
    case SP_HALFLING:
    case SP_KOBOLD:
    case SP_NOME:
        return (SIZE_SMALL);
    case SP_SPRIGGAN:
    case SP_FELID:
        return (SIZE_LITTLE);

    default:
        return (SIZE_MEDIUM);
    }
}

monster_type player_species_to_mons_species(species_type species)
{
    switch (species)
    {
    case SP_HUMAN:
        return (MONS_HUMAN);
    case SP_HIGH_ELF:
    case SP_DEEP_ELF:
    case SP_SLUDGE_ELF:
        return (MONS_ELF);
#if TAG_MAJOR_VERSION == 32
    case SP_MOUNTAIN_DWARF:
        return (MONS_DWARF);
#endif
    case SP_HALFLING:
        return (MONS_HALFLING);
    case SP_HILL_ORC:
        return (MONS_ORC);
    case SP_KOBOLD:
        return (MONS_KOBOLD);
    case SP_MUMMY:
        return (MONS_MUMMY);
    case SP_NAGA:
        return (MONS_NAGA);
    case SP_OGRE:
        return (MONS_OGRE);
    case SP_TROLL:
        return (MONS_TROLL);
    case SP_RED_DRACONIAN:
        return (MONS_RED_DRACONIAN);
    case SP_WHITE_DRACONIAN:
        return (MONS_WHITE_DRACONIAN);
    case SP_GREEN_DRACONIAN:
        return (MONS_GREEN_DRACONIAN);
    case SP_YELLOW_DRACONIAN:
        return (MONS_YELLOW_DRACONIAN);
    case SP_GREY_DRACONIAN:
        return (MONS_GREY_DRACONIAN);
    case SP_BLACK_DRACONIAN:
        return (MONS_BLACK_DRACONIAN);
    case SP_PURPLE_DRACONIAN:
        return (MONS_PURPLE_DRACONIAN);
    case SP_MOTTLED_DRACONIAN:
        return (MONS_MOTTLED_DRACONIAN);
    case SP_PALE_DRACONIAN:
        return (MONS_PALE_DRACONIAN);
    case SP_BASE_DRACONIAN:
        return (MONS_DRACONIAN);
    case SP_CENTAUR:
        return (MONS_CENTAUR);
    case SP_DEMIGOD:
        return (MONS_DEMIGOD);
    case SP_SPRIGGAN:
        return (MONS_SPRIGGAN);
    case SP_MINOTAUR:
        return (MONS_MINOTAUR);
    case SP_DEMONSPAWN:
        return (MONS_DEMONSPAWN);
    case SP_GHOUL:
        return (MONS_GHOUL);
    case SP_TENGU:
        return (MONS_TENGU);
    case SP_MERFOLK:
        return (MONS_MERFOLK);
    case SP_VAMPIRE:
        return (MONS_VAMPIRE);
    case SP_DEEP_DWARF:
        return (MONS_DEEP_DWARF);
    case SP_FELID:
        return (MONS_FELID);
    case SP_OCTOPODE:
        return (MONS_OCTOPODE);
    case SP_NOME:
        return (MONS_GNOME);
    case SP_ELF:
    case SP_HILL_DWARF:
#if TAG_MAJOR_VERSION != 32
    case SP_MOUNTAIN_DWARF:
#endif
    case SP_OGRE_MAGE:
    case SP_GREY_ELF:
    case SP_GNOME:
    case NUM_SPECIES:
    case SP_UNKNOWN:
    case SP_RANDOM:
    case SP_VIABLE:
        die("player of an invalid species");
    default:
        return (MONS_PROGRAM_BUG);
    }
}

bool is_valid_species(species_type species)
{
    return (species >= 0 && species < NUM_SPECIES);
}

int species_exp_modifier(species_type species)
{
    switch (species) // table: Experience
    {
    case SP_HUMAN:
    case SP_HALFLING:
    case SP_HILL_ORC:
    case SP_KOBOLD:
        return 10;
    case SP_OGRE:
        return 11;
    case SP_SLUDGE_ELF:
    case SP_NAGA:
    case SP_GHOUL:
    case SP_MERFOLK:
    case SP_OCTOPODE:
        return 12;
    case SP_SPRIGGAN:
    case SP_TENGU:
#if TAG_MAJOR_VERSION == 32
    case SP_MOUNTAIN_DWARF:
#endif
    case SP_DEEP_DWARF:
    case SP_MINOTAUR:
        return 13;
    case SP_BASE_DRACONIAN:
    case SP_RED_DRACONIAN:
    case SP_WHITE_DRACONIAN:
    case SP_GREEN_DRACONIAN:
    case SP_YELLOW_DRACONIAN:
    case SP_GREY_DRACONIAN:
    case SP_BLACK_DRACONIAN:
    case SP_PURPLE_DRACONIAN:
    case SP_MOTTLED_DRACONIAN:
    case SP_PALE_DRACONIAN:
    case SP_DEEP_ELF:
    case SP_CENTAUR:
    case SP_MUMMY:
    case SP_FELID:
    case SP_NOME:
        return 14;
    case SP_HIGH_ELF:
    case SP_VAMPIRE:
    case SP_TROLL:
    case SP_DEMONSPAWN:
        return 15;
    case SP_DEMIGOD:
        return 16;
    default:
        return 0;
    }
}

int species_hp_modifier(species_type species)
{
    switch (species) // table: Hit Points
    {
    case SP_FELID:
        return -4;
    case SP_SPRIGGAN:
    case SP_NOME:
        return -3;
    case SP_DEEP_ELF:
    case SP_TENGU:
    case SP_KOBOLD:
        return -2;
    case SP_HIGH_ELF:
    case SP_SLUDGE_ELF:
    case SP_HALFLING:
    case SP_OCTOPODE:
        return -1;
    default:
        return 0;
    case SP_CENTAUR:
    case SP_DEMIGOD:
    case SP_BASE_DRACONIAN:
    case SP_RED_DRACONIAN:
    case SP_WHITE_DRACONIAN:
    case SP_GREEN_DRACONIAN:
    case SP_YELLOW_DRACONIAN:
    case SP_GREY_DRACONIAN:
    case SP_BLACK_DRACONIAN:
    case SP_PURPLE_DRACONIAN:
    case SP_MOTTLED_DRACONIAN:
    case SP_PALE_DRACONIAN:
#if TAG_MAJOR_VERSION == 32
    case SP_MOUNTAIN_DWARF:
#endif
    case SP_GHOUL:
    case SP_HILL_ORC:
    case SP_MINOTAUR:
        return 1;
    case SP_DEEP_DWARF:
    case SP_NAGA:
        return 2;
    case SP_OGRE:
    case SP_TROLL:
        return 3;
    }
}

int species_mp_modifier(species_type species)
{
    switch (species) // table: Magic Points
    {
    case SP_TROLL:
    case SP_MINOTAUR:
        return -2;
#if TAG_MAJOR_VERSION == 32
    case SP_MOUNTAIN_DWARF:
#endif
    case SP_CENTAUR:
    case SP_GHOUL:
        return -1;
    default:
        return 0;
    case SP_SLUDGE_ELF:
    case SP_TENGU:
        return 1;
    case SP_FELID:
    case SP_HIGH_ELF:
    case SP_DEMIGOD:
        return 2;
    case SP_DEEP_ELF:
    case SP_SPRIGGAN:
    case SP_NOME:
        return 3;
    }
}<|MERGE_RESOLUTION|>--- conflicted
+++ resolved
@@ -59,13 +59,8 @@
       "HO", "Ko", "Mu", "Na", "Og", "Tr",
       // the draconians
       "Dr", "Dr", "Dr", "Dr", "Dr", "Dr", "Dr", "Dr", "Dr", "Dr",
-<<<<<<< HEAD
-      "Ce", "DG", "Sp", "Mi", "DS", "Gh", "Ke", "Mf", "Vp", "DD",
-      "Fe", "No", "No",
-=======
       "Ce", "Dg", "Sp", "Mi", "Ds", "Gh", "Te", "Mf", "Vp", "DD",
-      "Fe", "Op",
->>>>>>> efe0edf4
+      "Fe", "Op", "No",
       // placeholders
       "El", "HD", "OM", "GE", "Gn" };
 
@@ -203,12 +198,7 @@
         case SP_GHOUL:      res = (adj ? "Ghoulish"   : "Ghoul");      break;
         case SP_MERFOLK:    res = (adj ? "Merfolkian" : "Merfolk");    break;
         case SP_VAMPIRE:    res = (adj ? "Vampiric"   : "Vampire");    break;
-<<<<<<< HEAD
-        case SP_FELID:      res = (adj ? "Feline"     : "Felid");      break;
-        case SP_OCTOPODE:   res = (adj ? "Octopoid"   : "Octopode");   break;
         case SP_NOME:       res = (adj ? "Nomish"     : "Nome");       break;
-=======
->>>>>>> efe0edf4
         default:            res = (adj ? "Yakish"     : "Yak");        break;
         }
     }
