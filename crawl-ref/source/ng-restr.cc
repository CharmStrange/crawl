/**
 * @file
 * @brief Character choice restrictions.
 *
 * The functions in this file are "pure": They don't
 * access any global data.
**/

#include "AppHdr.h"
#include "ng-restr.h"

#include "newgame_def.h"
#include "species.h"
#include "jobs.h"

char_choice_restriction job_allowed(species_type speci, job_type job)
{
    switch (job)
    {
    case JOB_FIGHTER:
        switch (speci)
        {
        case SP_DEEP_ELF:
        case SP_SLUDGE_ELF:
        case SP_MERFOLK:
        case SP_KOBOLD:
        case SP_SPRIGGAN:
        case SP_NAGA:
        case SP_OGRE:
        case SP_BASE_DRACONIAN:
        case SP_DEMIGOD:
        case SP_MUMMY:
        case SP_VAMPIRE:
        case SP_OCTOPODE:
            return CC_RESTRICTED;
        default:
            return CC_UNRESTRICTED;
        }

    case JOB_GLADIATOR:
        switch (speci)
        {
        case SP_FELID:
            return CC_BANNED;
        case SP_DEEP_ELF:
        case SP_SLUDGE_ELF:
        case SP_HALFLING:
        case SP_KOBOLD:
        case SP_SPRIGGAN:
        case SP_NAGA:
        case SP_OGRE:
        case SP_BASE_DRACONIAN:
        case SP_DEMIGOD:
        case SP_MUMMY:
        case SP_VAMPIRE:
        case SP_OCTOPODE:
        case SP_DJINNI:
<<<<<<< HEAD
        case SP_GARGOYLE:
        case SP_FORMICID:
=======
>>>>>>> 70ca29ee
            return CC_RESTRICTED;
        default:
            return CC_UNRESTRICTED;
        }

    case JOB_MONK:
        switch (speci)
        {
        case SP_HIGH_ELF:
        case SP_DEEP_ELF:
        case SP_DEEP_DWARF:
        case SP_HALFLING:
        case SP_KOBOLD:
        case SP_SPRIGGAN:
        case SP_NAGA:
        case SP_OGRE:
        case SP_DEMIGOD:
        case SP_MUMMY:
        case SP_OCTOPODE:
        case SP_DJINNI:
            return CC_RESTRICTED;
        default:
            return CC_UNRESTRICTED;
        }

    case JOB_BERSERKER:
        switch (speci)
        {
        case SP_DEMIGOD:
            return CC_BANNED;
        case SP_HIGH_ELF:
        case SP_DEEP_ELF:
        case SP_SLUDGE_ELF:
        case SP_SPRIGGAN:
        case SP_MUMMY:
        case SP_GHOUL:
        case SP_VAMPIRE:
        case SP_OCTOPODE:
        case SP_DJINNI:
        case SP_FORMICID:
            return CC_RESTRICTED;
        default:
            return CC_UNRESTRICTED;
        }

    case JOB_CHAOS_KNIGHT:
        switch (speci)
        {
        case SP_DEMIGOD:
            return CC_BANNED;
        default:
            return CC_RESTRICTED;
        }

    case JOB_DEATH_KNIGHT:
        switch (speci)
        {
        case SP_DEMIGOD:
        case SP_GARGOYLE:
            return CC_BANNED;
        case SP_HIGH_ELF:
        case SP_DEEP_ELF:
        case SP_SLUDGE_ELF:
        case SP_DEEP_DWARF:
        case SP_HALFLING:
        case SP_KOBOLD:
        case SP_SPRIGGAN:
        case SP_OGRE:
        case SP_MUMMY:
        case SP_GHOUL:
        case SP_VAMPIRE:
        case SP_FELID:
        case SP_OCTOPODE:
            return CC_RESTRICTED;
        default:
            return CC_UNRESTRICTED;
        }

    case JOB_ABYSSAL_KNIGHT:
        switch (speci)
        {
        case SP_DEMIGOD:
            return CC_BANNED;
        case SP_HIGH_ELF:
        case SP_DEEP_ELF:
        case SP_SLUDGE_ELF:
        case SP_DEEP_DWARF:
        case SP_KOBOLD:
        case SP_OGRE:
        case SP_TROLL:
        case SP_MINOTAUR:
        case SP_TENGU:
        case SP_MUMMY:
        case SP_GHOUL:
        case SP_VAMPIRE:
        case SP_FELID:
        case SP_OCTOPODE:
        case SP_GARGOYLE:
            return CC_RESTRICTED;
        default:
            return CC_UNRESTRICTED;
        }

    case JOB_HEALER:
        switch (speci)
        {
        case SP_DEMIGOD:
        case SP_DEMONSPAWN:
        case SP_MUMMY:
        case SP_GHOUL:
        case SP_VAMPIRE:
            return CC_BANNED;
        case SP_HIGH_ELF:
        case SP_DEEP_ELF:
        case SP_HALFLING:
        case SP_SPRIGGAN:
        case SP_OGRE:
        case SP_MINOTAUR:
        case SP_TENGU:
        case SP_FELID:
        case SP_OCTOPODE:
            return CC_RESTRICTED;
        default:
            return CC_UNRESTRICTED;
        }

    case JOB_SKALD:
        switch (speci)
        {
        case SP_DEEP_ELF:
        case SP_SLUDGE_ELF:
        case SP_DEEP_DWARF:
        case SP_KOBOLD:
        case SP_SPRIGGAN:
        case SP_CENTAUR:
        case SP_OGRE:
        case SP_TROLL:
        case SP_MINOTAUR:
        case SP_TENGU:
        case SP_MUMMY:
        case SP_GHOUL:
        case SP_FELID:
        case SP_OCTOPODE:
<<<<<<< HEAD
        case SP_FORMICID:
=======
        case SP_DJINNI:
>>>>>>> 70ca29ee
            return CC_RESTRICTED;
        default:
            return CC_UNRESTRICTED;
        }

    case JOB_WARPER:
        switch (speci)
        {
        case SP_DEEP_ELF:
        case SP_SLUDGE_ELF:
        case SP_HILL_ORC:
        case SP_LAVA_ORC:
        case SP_MERFOLK:
        case SP_KOBOLD:
        case SP_CENTAUR:
        case SP_OGRE:
        case SP_TROLL:
        case SP_MINOTAUR:
        case SP_TENGU:
        case SP_BASE_DRACONIAN:
        case SP_DEMIGOD:
        case SP_MUMMY:
        case SP_GHOUL:
        case SP_VAMPIRE:
        case SP_OCTOPODE:
        case SP_FORMICID:
            return CC_RESTRICTED;
        default:
            return CC_UNRESTRICTED;
        }

    case JOB_WIZARD:
        switch (speci)
        {
        case SP_DEEP_DWARF:
        case SP_HILL_ORC:
        case SP_LAVA_ORC:
        case SP_MERFOLK:
        case SP_HALFLING:
        case SP_KOBOLD:
        case SP_CENTAUR:
        case SP_MINOTAUR:
        case SP_GHOUL:
        case SP_VAMPIRE:
        case SP_FELID:
        case SP_FORMICID:
            return CC_RESTRICTED;
        default:
            return CC_UNRESTRICTED;
        }

    case JOB_CONJURER:
        switch (speci)
        {
        case SP_SLUDGE_ELF:
        case SP_DEEP_DWARF:
        case SP_LAVA_ORC:
        case SP_MERFOLK:
        case SP_HALFLING:
        case SP_KOBOLD:
        case SP_CENTAUR:
        case SP_OGRE:
        case SP_TROLL:
        case SP_MINOTAUR:
        case SP_GHOUL:
        case SP_VAMPIRE:
        case SP_FORMICID:
            return CC_RESTRICTED;
        default:
            return CC_UNRESTRICTED;
        }

    case JOB_ENCHANTER:
        switch (speci)
        {
        case SP_HIGH_ELF:
        case SP_SLUDGE_ELF:
        case SP_DEEP_DWARF:
        case SP_HILL_ORC:
        case SP_LAVA_ORC:
        case SP_CENTAUR:
        case SP_OGRE:
        case SP_TROLL:
        case SP_MINOTAUR:
        case SP_TENGU:
        case SP_BASE_DRACONIAN:
        case SP_DEMIGOD:
        case SP_DEMONSPAWN:
        case SP_MUMMY:
        case SP_GHOUL:
        case SP_FELID:
        case SP_OCTOPODE:
            return CC_RESTRICTED;
        default:
            return CC_UNRESTRICTED;
        }

    case JOB_SUMMONER:
        switch (speci)
        {
        case SP_HIGH_ELF:
        case SP_DEEP_DWARF:
        case SP_HILL_ORC:
        case SP_LAVA_ORC:
        case SP_MERFOLK:
        case SP_HALFLING:
        case SP_SPRIGGAN:
        case SP_NAGA:
        case SP_CENTAUR:
        case SP_OGRE:
        case SP_TROLL:
        case SP_MINOTAUR:
        case SP_MUMMY:
        case SP_GHOUL:
        case SP_FORMICID:
            return CC_RESTRICTED;
        default:
            return CC_UNRESTRICTED;
        }

    case JOB_NECROMANCER:
        switch (speci)
        {
        case SP_HIGH_ELF:
        case SP_MERFOLK:
        case SP_HALFLING:
        case SP_CENTAUR:
        case SP_OGRE:
        case SP_TROLL:
        case SP_MINOTAUR:
        case SP_DJINNI:
        case SP_GARGOYLE:
        case SP_FORMICID:
            return CC_RESTRICTED;
        default:
            return CC_UNRESTRICTED;
        }

    case JOB_TRANSMUTER:
        switch (speci)
        {
        case SP_MUMMY:
        case SP_GHOUL:
            return CC_BANNED;
        case SP_HIGH_ELF:
        case SP_DEEP_ELF:
        case SP_DEEP_DWARF:
        case SP_HILL_ORC:
        case SP_HALFLING:
        case SP_KOBOLD:
        case SP_OGRE:
        case SP_TROLL:
        case SP_MINOTAUR:
        case SP_TENGU:
        case SP_VAMPIRE:
        case SP_DJINNI:
        case SP_GARGOYLE:
            return CC_RESTRICTED;
        default:
            return CC_UNRESTRICTED;
        }

    case JOB_FIRE_ELEMENTALIST:
        switch (speci)
        {
        case SP_DEEP_DWARF:
        case SP_MERFOLK:
        case SP_HALFLING:
        case SP_SPRIGGAN:
        case SP_CENTAUR:
        case SP_OGRE:
        case SP_TROLL:
        case SP_MINOTAUR:
        case SP_MUMMY:
        case SP_GHOUL:
        case SP_VAMPIRE:
        case SP_FELID:
        case SP_FORMICID:
            return CC_RESTRICTED;
        default:
            return CC_UNRESTRICTED;
        }

    case JOB_ICE_ELEMENTALIST:
        switch (speci)
        {
        case SP_DEEP_DWARF:
        case SP_HILL_ORC:
        case SP_LAVA_ORC:
        case SP_HALFLING:
        case SP_SPRIGGAN:
        case SP_CENTAUR:
        case SP_OGRE:
        case SP_TROLL:
        case SP_MINOTAUR:
        case SP_TENGU:
        case SP_FELID:
        case SP_DJINNI:
        case SP_FORMICID:
            return CC_RESTRICTED;
        default:
            return CC_UNRESTRICTED;
        }

    case JOB_AIR_ELEMENTALIST:
        switch (speci)
        {
        case SP_DEEP_DWARF:
        case SP_HILL_ORC:
        case SP_LAVA_ORC:
        case SP_MERFOLK:
        case SP_CENTAUR:
        case SP_OGRE:
        case SP_TROLL:
        case SP_MINOTAUR:
        case SP_MUMMY:
        case SP_GHOUL:
        case SP_VAMPIRE:
        case SP_FELID:
        case SP_GARGOYLE:
        case SP_FORMICID:
            return CC_RESTRICTED;
        default:
            return CC_UNRESTRICTED;
        }

    case JOB_EARTH_ELEMENTALIST:
        switch (speci)
        {
        case SP_HIGH_ELF:
        case SP_MERFOLK:
        case SP_HALFLING:
        case SP_CENTAUR:
        case SP_OGRE:
        case SP_TROLL:
        case SP_MINOTAUR:
        case SP_TENGU:
        case SP_MUMMY:
        case SP_VAMPIRE:
        case SP_FELID:
        case SP_DJINNI:
            return CC_RESTRICTED;
        default:
            return CC_UNRESTRICTED;
        }

    case JOB_VENOM_MAGE:
        switch (speci)
        {
        case SP_HIGH_ELF:
        case SP_DEEP_DWARF:
        case SP_HILL_ORC:
        case SP_LAVA_ORC:
        case SP_HALFLING:
        case SP_CENTAUR:
        case SP_OGRE:
        case SP_TROLL:
        case SP_MINOTAUR:
        case SP_MUMMY:
        case SP_GHOUL:
        case SP_VAMPIRE:
        case SP_DJINNI:
            return CC_RESTRICTED;
        default:
            return CC_UNRESTRICTED;
        }

    case JOB_ASSASSIN:
        switch (speci)
        {
        case SP_FELID:
            return CC_BANNED;
        case SP_HIGH_ELF:
        case SP_DEEP_ELF:
        case SP_DEEP_DWARF:
        case SP_HILL_ORC:
        case SP_LAVA_ORC:
        case SP_NAGA:
        case SP_CENTAUR:
        case SP_OGRE:
        case SP_TROLL:
        case SP_MINOTAUR:
        case SP_BASE_DRACONIAN:
        case SP_DEMIGOD:
        case SP_DEMONSPAWN:
        case SP_MUMMY:
        case SP_GHOUL:
        case SP_OCTOPODE:
        case SP_DJINNI:
        case SP_FORMICID:
            return CC_RESTRICTED;
        default:
            return CC_UNRESTRICTED;
        }

    case JOB_HUNTER:
        switch (speci)
        {
        case SP_FELID:
            return CC_BANNED;
        case SP_DEEP_ELF:
        case SP_HILL_ORC:
        case SP_LAVA_ORC:
        case SP_MERFOLK:
        case SP_SPRIGGAN:
        case SP_NAGA:
        case SP_TENGU:
        case SP_BASE_DRACONIAN:
        case SP_DEMIGOD:
        case SP_MUMMY:
        case SP_GHOUL:
        case SP_VAMPIRE:
        case SP_OCTOPODE:
            return CC_RESTRICTED;
        default:
            return CC_UNRESTRICTED;
        }

    case JOB_ARTIFICER:
        switch (speci)
        {
        case SP_FELID:
            return CC_BANNED;
        case SP_HIGH_ELF:
        case SP_DEEP_ELF:
        case SP_SLUDGE_ELF:
        case SP_NAGA:
        case SP_CENTAUR:
        case SP_OGRE:
        case SP_TROLL:
        case SP_MINOTAUR:
        case SP_TENGU:
        case SP_DEMIGOD:
        case SP_MUMMY:
        case SP_GHOUL:
        case SP_VAMPIRE:
        case SP_OCTOPODE:
            return CC_RESTRICTED;
        default:
            return CC_UNRESTRICTED;
        }

    case JOB_ARCANE_MARKSMAN:
        switch (speci)
        {
        case SP_FELID:
            return CC_BANNED;
        case SP_DEEP_DWARF:
        case SP_HILL_ORC:
        case SP_LAVA_ORC:
        case SP_MERFOLK:
        case SP_NAGA:
        case SP_TROLL:
        case SP_MINOTAUR:
        case SP_TENGU:
        case SP_BASE_DRACONIAN:
        case SP_DEMIGOD:
        case SP_MUMMY:
        case SP_GHOUL:
        case SP_OCTOPODE:
            return CC_RESTRICTED;
        default:
            return CC_UNRESTRICTED;
        }

    case JOB_WANDERER:
        return CC_RESTRICTED;

    default:
        return CC_BANNED;
    }
}

bool is_good_combination(species_type spc, job_type job, bool good)
{
    const char_choice_restriction restrict = job_allowed(spc, job);

    if (good)
        return (restrict == CC_UNRESTRICTED);

    return (restrict != CC_BANNED);
}

// Is the given god restricted for the character defined by ng?
// Only uses ng.species and ng.job.
char_choice_restriction weapon_restriction(weapon_type wpn,
                                           const newgame_def &ng)
{
    ASSERT(is_valid_species(ng.species));
    ASSERT(is_valid_job(ng.job));
    ASSERT(ng.species == SP_BASE_DRACONIAN
           || species_genus(ng.species) != GENPC_DRACONIAN);
    switch (wpn)
    {
    case WPN_UNARMED:
        if (species_has_claws(ng.species))
            return CC_UNRESTRICTED;
        return CC_BANNED;

    case WPN_SHORT_SWORD:
        switch (ng.species)
        {
        case SP_NAGA:
        case SP_VAMPIRE:
            // The fighter's heavy armour hinders stabbing.
            if (ng.job == JOB_FIGHTER)
                return CC_RESTRICTED;
            // else fall through
        case SP_HIGH_ELF:
        case SP_DEEP_ELF:
            // Sludge elves have bad aptitudes with short swords (-1), but
            // are still better with them than any other starting weapon.
        case SP_SLUDGE_ELF:
        case SP_HALFLING:
        case SP_KOBOLD:
        case SP_SPRIGGAN:
        case SP_FORMICID:
            return CC_UNRESTRICTED;

        default:
            return CC_RESTRICTED;
        }

        // Maces and hand axes usually share the same restrictions.
    case WPN_MACE:
        if (ng.species == SP_TROLL
            || ng.species == SP_OGRE
            || ng.species == SP_GARGOYLE
            || ng.species == SP_DJINNI)
        {
            return CC_UNRESTRICTED;
        }
        if (ng.species == SP_VAMPIRE)
            return CC_RESTRICTED;
        // else fall-through
    case WPN_HAND_AXE:
        switch (ng.species)
        {
        case SP_HUMAN:
        case SP_DEEP_DWARF:
        case SP_HILL_ORC:
        case SP_LAVA_ORC:
        case SP_MUMMY:
        case SP_CENTAUR:
        case SP_NAGA:
        case SP_MINOTAUR:
        case SP_TENGU:
        case SP_DEMIGOD:
        case SP_DEMONSPAWN:
        case SP_VAMPIRE:
        case SP_OCTOPODE:
        case SP_BASE_DRACONIAN:
        case SP_FORMICID:
            return CC_UNRESTRICTED;

        default:
            return CC_RESTRICTED;
        }

    case WPN_SPEAR:
        switch (ng.species)
        {
        case SP_HUMAN:
        case SP_HILL_ORC:
        case SP_LAVA_ORC:
        case SP_MERFOLK:
        case SP_NAGA:
        case SP_OGRE:
        case SP_CENTAUR:
        case SP_MINOTAUR:
        case SP_TENGU:
        case SP_DEMIGOD:
        case SP_DEMONSPAWN:
        case SP_MUMMY:
        case SP_OCTOPODE:
        case SP_BASE_DRACONIAN:
        case SP_DJINNI:
        case SP_FORMICID:
            return CC_UNRESTRICTED;

        case SP_SPRIGGAN:
        case SP_HALFLING:
        case SP_KOBOLD:
            // Can't use them with a shield, terrible upgrade path;
            // jobs with other benefits like Warper, Skald or godlies
            // are better with two-handers.
            if (ng.job == JOB_FIGHTER || ng.job == JOB_GLADIATOR)
                return CC_BANNED;

        default:
            return CC_RESTRICTED;
        }
    case WPN_FALCHION:
        switch (ng.species)
        {
        case SP_HUMAN:
        case SP_HILL_ORC:
        case SP_LAVA_ORC:
        case SP_MERFOLK:
        case SP_NAGA:
        case SP_CENTAUR:
        case SP_MINOTAUR:
        case SP_HIGH_ELF:
        case SP_SLUDGE_ELF:
        case SP_DEEP_DWARF:
        case SP_TENGU:
        case SP_DEMIGOD:
        case SP_DEMONSPAWN:
        case SP_MUMMY:
        case SP_VAMPIRE:
        case SP_OCTOPODE:
        case SP_BASE_DRACONIAN:
        case SP_DJINNI:
        case SP_FORMICID:
            return CC_UNRESTRICTED;

        default:
            return CC_RESTRICTED;
        }

    case WPN_TRIDENT:
        if (ng.job != JOB_FIGHTER && ng.job != JOB_GLADIATOR
            || species_size(ng.species, PSIZE_BODY) < SIZE_MEDIUM)
        {
            return CC_BANNED;
        }

        // Tridents are strictly better than spears, so unrestrict them
        // for some species whose Polearm aptitudes are not too bad.
        switch (ng.species)
        {
        case SP_DEEP_DWARF:
        case SP_GHOUL:
        case SP_VAMPIRE:
            return CC_UNRESTRICTED;
        default:
            break;
        }

        // Both are polearms, right?
        return weapon_restriction(WPN_SPEAR, ng);

    case WPN_QUARTERSTAFF:
        if (ng.job != JOB_GLADIATOR)
            return CC_BANNED;
        switch (ng.species)
        {
        case SP_CENTAUR:
        case SP_DEEP_ELF:
        case SP_DEMIGOD:
        case SP_DEMONSPAWN:
        case SP_HIGH_ELF:
        case SP_HUMAN:
        case SP_TENGU:
        case SP_KOBOLD:
        case SP_MINOTAUR:
        case SP_MUMMY:
        case SP_OCTOPODE:
        case SP_SLUDGE_ELF:
        case SP_BASE_DRACONIAN:
        case SP_DJINNI:
<<<<<<< HEAD
        case SP_FORMICID:
=======
        case SP_GARGOYLE:
>>>>>>> 70ca29ee
            return CC_UNRESTRICTED;

        default:
            return CC_RESTRICTED;
        }

    case WPN_CROSSBOW:
        switch (ng.species)
        {
        case SP_DEEP_ELF:
        case SP_HIGH_ELF:
        case SP_HALFLING:
        case SP_MERFOLK:
        case SP_OGRE:
        case SP_HILL_ORC:
        case SP_LAVA_ORC:
        case SP_SPRIGGAN:
        case SP_TROLL:
        case SP_SLUDGE_ELF:
            return CC_RESTRICTED;
        case SP_FELID:
            return CC_BANNED;
        default:
            return CC_UNRESTRICTED;
        }

    case WPN_BOW:
        switch (ng.species)
        {
        case SP_DEEP_DWARF:
        case SP_KOBOLD:
        case SP_MERFOLK:
        case SP_OGRE:
        case SP_TROLL:
        case SP_HILL_ORC:
        case SP_LAVA_ORC:
        case SP_SLUDGE_ELF:
        case SP_DJINNI:
        case SP_FORMICID:
            return CC_RESTRICTED;
        case SP_FELID:
            return CC_BANNED;
        default:
            return CC_UNRESTRICTED;
        }

    case WPN_SLING:
        switch (ng.species)
        {
        case SP_DEEP_ELF:
        case SP_HIGH_ELF:
        case SP_SLUDGE_ELF:
        case SP_TENGU:
        case SP_MERFOLK:
        case SP_OGRE:
        case SP_HILL_ORC:
        case SP_LAVA_ORC:
        case SP_TROLL:
        case SP_GARGOYLE:
            return CC_RESTRICTED;
        case SP_FELID:
            return CC_BANNED;
        default:
            return CC_UNRESTRICTED;
        }

    case WPN_ROCKS:
        switch (ng.species)
        {
        case SP_OGRE:
        case SP_TROLL:
        case SP_FORMICID:
            return CC_UNRESTRICTED;
        default:
            return CC_BANNED;
        }

    case WPN_JAVELINS:
        switch (ng.species)
        {
        case SP_DEEP_DWARF:
        case SP_DJINNI:
        case SP_FORMICID:
            return CC_RESTRICTED;
        case SP_SPRIGGAN:
        case SP_FELID:
            return CC_BANNED;
        default:
            return CC_UNRESTRICTED;
        }

    case WPN_DARTS:
        switch (ng.species)
        {
        case SP_DEEP_DWARF:
        case SP_DJINNI:
        case SP_FORMICID:
            return CC_RESTRICTED;
        case SP_FELID:
            return CC_BANNED;
        default:
            return CC_UNRESTRICTED;
        }

    // intentional fall-through
    default:
        return CC_BANNED;
    }
}<|MERGE_RESOLUTION|>--- conflicted
+++ resolved
@@ -55,109 +55,105 @@
         case SP_VAMPIRE:
         case SP_OCTOPODE:
         case SP_DJINNI:
-<<<<<<< HEAD
+        case SP_FORMICID:
+            return CC_RESTRICTED;
+        default:
+            return CC_UNRESTRICTED;
+        }
+
+    case JOB_MONK:
+        switch (speci)
+        {
+        case SP_HIGH_ELF:
+        case SP_DEEP_ELF:
+        case SP_DEEP_DWARF:
+        case SP_HALFLING:
+        case SP_KOBOLD:
+        case SP_SPRIGGAN:
+        case SP_NAGA:
+        case SP_OGRE:
+        case SP_DEMIGOD:
+        case SP_MUMMY:
+        case SP_OCTOPODE:
+        case SP_DJINNI:
+            return CC_RESTRICTED;
+        default:
+            return CC_UNRESTRICTED;
+        }
+
+    case JOB_BERSERKER:
+        switch (speci)
+        {
+        case SP_DEMIGOD:
+            return CC_BANNED;
+        case SP_HIGH_ELF:
+        case SP_DEEP_ELF:
+        case SP_SLUDGE_ELF:
+        case SP_SPRIGGAN:
+        case SP_MUMMY:
+        case SP_GHOUL:
+        case SP_VAMPIRE:
+        case SP_OCTOPODE:
+        case SP_DJINNI:
+        case SP_FORMICID:
+            return CC_RESTRICTED;
+        default:
+            return CC_UNRESTRICTED;
+        }
+
+    case JOB_CHAOS_KNIGHT:
+        switch (speci)
+        {
+        case SP_DEMIGOD:
+            return CC_BANNED;
+        default:
+            return CC_RESTRICTED;
+        }
+
+    case JOB_DEATH_KNIGHT:
+        switch (speci)
+        {
+        case SP_DEMIGOD:
         case SP_GARGOYLE:
-        case SP_FORMICID:
-=======
->>>>>>> 70ca29ee
-            return CC_RESTRICTED;
-        default:
-            return CC_UNRESTRICTED;
-        }
-
-    case JOB_MONK:
-        switch (speci)
-        {
-        case SP_HIGH_ELF:
-        case SP_DEEP_ELF:
-        case SP_DEEP_DWARF:
-        case SP_HALFLING:
-        case SP_KOBOLD:
-        case SP_SPRIGGAN:
-        case SP_NAGA:
-        case SP_OGRE:
-        case SP_DEMIGOD:
-        case SP_MUMMY:
-        case SP_OCTOPODE:
-        case SP_DJINNI:
-            return CC_RESTRICTED;
-        default:
-            return CC_UNRESTRICTED;
-        }
-
-    case JOB_BERSERKER:
-        switch (speci)
-        {
-        case SP_DEMIGOD:
-            return CC_BANNED;
-        case SP_HIGH_ELF:
-        case SP_DEEP_ELF:
-        case SP_SLUDGE_ELF:
-        case SP_SPRIGGAN:
-        case SP_MUMMY:
-        case SP_GHOUL:
-        case SP_VAMPIRE:
-        case SP_OCTOPODE:
-        case SP_DJINNI:
-        case SP_FORMICID:
-            return CC_RESTRICTED;
-        default:
-            return CC_UNRESTRICTED;
-        }
-
-    case JOB_CHAOS_KNIGHT:
-        switch (speci)
-        {
-        case SP_DEMIGOD:
-            return CC_BANNED;
-        default:
-            return CC_RESTRICTED;
-        }
-
-    case JOB_DEATH_KNIGHT:
-        switch (speci)
-        {
-        case SP_DEMIGOD:
+            return CC_BANNED;
+        case SP_HIGH_ELF:
+        case SP_DEEP_ELF:
+        case SP_SLUDGE_ELF:
+        case SP_DEEP_DWARF:
+        case SP_HALFLING:
+        case SP_KOBOLD:
+        case SP_SPRIGGAN:
+        case SP_OGRE:
+        case SP_MUMMY:
+        case SP_GHOUL:
+        case SP_VAMPIRE:
+        case SP_FELID:
+        case SP_OCTOPODE:
+            return CC_RESTRICTED;
+        default:
+            return CC_UNRESTRICTED;
+        }
+
+    case JOB_ABYSSAL_KNIGHT:
+        switch (speci)
+        {
+        case SP_DEMIGOD:
+            return CC_BANNED;
+        case SP_HIGH_ELF:
+        case SP_DEEP_ELF:
+        case SP_SLUDGE_ELF:
+        case SP_DEEP_DWARF:
+        case SP_KOBOLD:
+        case SP_OGRE:
+        case SP_TROLL:
+        case SP_MINOTAUR:
+        case SP_TENGU:
+        case SP_MUMMY:
+        case SP_GHOUL:
+        case SP_VAMPIRE:
+        case SP_FELID:
+        case SP_OCTOPODE:
         case SP_GARGOYLE:
-            return CC_BANNED;
-        case SP_HIGH_ELF:
-        case SP_DEEP_ELF:
-        case SP_SLUDGE_ELF:
-        case SP_DEEP_DWARF:
-        case SP_HALFLING:
-        case SP_KOBOLD:
-        case SP_SPRIGGAN:
-        case SP_OGRE:
-        case SP_MUMMY:
-        case SP_GHOUL:
-        case SP_VAMPIRE:
-        case SP_FELID:
-        case SP_OCTOPODE:
-            return CC_RESTRICTED;
-        default:
-            return CC_UNRESTRICTED;
-        }
-
-    case JOB_ABYSSAL_KNIGHT:
-        switch (speci)
-        {
-        case SP_DEMIGOD:
-            return CC_BANNED;
-        case SP_HIGH_ELF:
-        case SP_DEEP_ELF:
-        case SP_SLUDGE_ELF:
-        case SP_DEEP_DWARF:
-        case SP_KOBOLD:
-        case SP_OGRE:
-        case SP_TROLL:
-        case SP_MINOTAUR:
-        case SP_TENGU:
-        case SP_MUMMY:
-        case SP_GHOUL:
-        case SP_VAMPIRE:
-        case SP_FELID:
-        case SP_OCTOPODE:
-        case SP_GARGOYLE:
             return CC_RESTRICTED;
         default:
             return CC_UNRESTRICTED;
@@ -203,11 +199,8 @@
         case SP_GHOUL:
         case SP_FELID:
         case SP_OCTOPODE:
-<<<<<<< HEAD
-        case SP_FORMICID:
-=======
-        case SP_DJINNI:
->>>>>>> 70ca29ee
+        case SP_FORMICID:
+        case SP_DJINNI:
             return CC_RESTRICTED;
         default:
             return CC_UNRESTRICTED;
@@ -769,11 +762,8 @@
         case SP_SLUDGE_ELF:
         case SP_BASE_DRACONIAN:
         case SP_DJINNI:
-<<<<<<< HEAD
-        case SP_FORMICID:
-=======
+        case SP_FORMICID:
         case SP_GARGOYLE:
->>>>>>> 70ca29ee
             return CC_UNRESTRICTED;
 
         default:
