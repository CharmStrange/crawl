/**
 * @file
 * @brief God-granted abilities.
**/

#include "AppHdr.h"

#include <queue>
#include <sstream>

#include "areas.h"
#include "artefact.h"
<<<<<<< HEAD
#include "ability.h"
=======
#include "attitude-change.h"
>>>>>>> 0ee87428
#include "beam.h"
#include "bless.h"
#include "branch.h"
#include "cloud.h"
#include "colour.h"
#include "coordit.h"
#include "database.h"
#include "delay.h"
#include "dactions.h"
#include "dgn-overview.h"
#include "dungeon.h"
#include "effects.h"
#include "env.h"
#include "fight.h"
#include "files.h"
#include "food.h"
#include "fprop.h"
#include "godabil.h"
#include "godcompanions.h"
#include "goditem.h"
#include "invent.h"
#include "itemprop.h"
#include "items.h"
#include "losglobal.h"
#include "libutil.h"
#include "mapdef.h"
#include "mapmark.h"
#include "maps.h"
#include "message.h"
#include "misc.h"
#include "mon-act.h"
#include "mon-behv.h"
#include "mon-cast.h"
#include "mon-death.h"
#include "mon-place.h"
#include "mon-poly.h"
#include "mgen_data.h"
#include "mutation.h"
#include "notes.h"
#include "ouch.h"
#include "place.h"
#include "player-equip.h"
#include "player-stats.h"
#include "potion.h"
#include "random.h"
#include "religion.h"
#include "skill_menu.h"
#include "shopping.h"
#include "shout.h"
#include "skills.h"
#include "spl-book.h"
#include "spl-monench.h"
#include "spl-summoning.h"
#include "spl-transloc.h"
#include "spl-util.h"
#include "stash.h"
#include "state.h"
#include "stuff.h"
#include "target.h"
#include "terrain.h"
#include "throw.h"
#include "traps.h"
#include "unwind.h"
#include "view.h"
#include "viewchar.h"
#include "viewgeom.h"

#ifdef USE_TILE
#include "tiledef-main.h"
#endif

static void _zin_saltify(monster* mon);

string zin_recite_text(const int seed, const int prayertype, int step)
{
    // 'prayertype':
    // This is in enum.h; there are currently four prayers.

    // 'step':
    // -1: We're either starting or stopping, so we just want the passage name.
    // 2/1/0: That many rounds are left. So, if step = 2, we want to show the passage #1/3.

    // That's too confusing, so:

    if (step > -1)
    {
        step = abs(step-3);
        if (step > 3)
            step = 0;
    }

    // We change it to turn 1, turn 2, turn 3.

    // 'trits':
    // To have deterministic passages we need to store a random seed.
    // Ours consists of an array of trinary bits.

    // Yes, really.

    const int trits[7] = { seed % 3, (seed / 3) % 3, (seed / 9) % 3,
                           (seed / 27) % 3, (seed / 81) % 3, (seed / 243) % 3,
                           (seed / 729) % 3};
    const int chapter = 1 + trits[0] + trits[1] * 3 + trits[2] * 9;
    const int verse = 1 + trits[3] + trits[4] * 3 + trits[5] * 9 + trits[6] * 27;

    string sinner_text[12] =
    {
        "hordes of the Abyss",
        "bastard children of Xom",
        "amorphous wretches",
        "fetid masses",
        "agents of filth",
        "squalid dregs",
        "unbelievers",
        "heretics",
        "guilty",
        "legions of the damned",
        "servants of Hell",
        "forces of darkness",
    };

    string sin_text[12] =
    {
        "chaotic",
        "discordant",
        "anarchic",
        "unclean",
        "impure",
        "contaminated",
        "unfaithful",
        "disloyal",
        "doubting",
        "profane",
        "blasphemous",
        "sacrilegious",
    };

    string long_sin_text[12] =
    {
        "chaos",
        "discord",
        "anarchy",
        "uncleanliness",
        "impurity",
        "contamination",
        "unfaithfulness",
        "disloyalty",
        "doubt",
        "profanity",
        "blasphemy",
        "sacrilege",
    };

    string virtue_text[12] =
    {
        "ordered",
        "harmonic",
        "lawful",
        "clean",
        "pure",
        "hygienic",
        "faithful",
        "loyal",
        "believing",
        "reverent",
        "pious",
        "obedient",
    };

    string long_virtue_text[12] =
    {
        "order",
        "harmony",
        "lawfulness",
        "cleanliness",
        "purity",
        "hygiene",
        "faithfulness",
        "loyalty",
        "belief",
        "reverence",
        "piety",
        "obedience",
    };

    string smite_text[9] =
    {
        "purify",
        "censure",
        "condemn",
        "strike down",
        "expel",
        "oust",
        "smite",
        "castigate",
        "rebuke",
    };

    string smitten_text[9] =
    {
        "purified",
        "censured",
        "condemned",
        "struck down",
        "expelled",
        "ousted",
        "smitten",
        "castigated",
        "rebuked",
    };

    string sinner = sinner_text[trits[3] + prayertype * 3];
    string sin[2] = {sin_text[trits[6] + prayertype * 3],
                     long_sin_text[trits[6] + prayertype * 3]};
    string virtue[2] = {virtue_text[trits[6] + prayertype * 3],
                        long_virtue_text[trits[6] + prayertype * 3]};
    string smite[2] = {smite_text[(trits[4] + trits[5] * 3)],
                       smitten_text[(trits[4] + trits[5] * 3)]};

    string turn[4] = {"This is only here because arrays start from 0.",
                      "Zin is a buggy god.", "Please report this.",
                      "This isn't right at all."};

    switch (chapter)
    {
        case 1:
            turn[1] = make_stringf("It was the word of Zin that there would not be %s...",
                                   sin[1].c_str());
            turn[2] = make_stringf("...and did the people not suffer until they had %s...",
                                   smite[1].c_str());
            turn[3] = make_stringf("...the %s, after which all was well?", sinner.c_str());
            break;
        case 2:
            turn[1] = make_stringf("The voice of Zin, pure and clear, did say that the %s...",
                                   sinner.c_str());
            turn[2] = make_stringf("...were not %s! And hearing this, the people rose up...",
                                   virtue[0].c_str());
            turn[3] = make_stringf("...and embraced %s, for they feared Zin's wrath.",
                                   virtue[1].c_str());
            break;
        case 3:
            turn[1] = make_stringf("Zin spoke of the doctrine of %s, and...",
                                   virtue[1].c_str());
            turn[2] = make_stringf("...saw the %s filled with fear, for they were...",
                                   sinner.c_str());
            turn[3] = make_stringf("...%s and knew Zin's wrath would come for them.",
                                   sin[0].c_str());
            break;
        case 4:
            turn[1] = make_stringf("And so Zin bade the %s to come before...",
                                   sinner.c_str());
            turn[2] = make_stringf("...the altar, that judgement might be passed...");
            turn[3] = make_stringf("...upon those who were not %s.", virtue[0].c_str());
            break;
        case 5:
            turn[1] = make_stringf("To the devout, Zin provideth. From the rest...");
            turn[2] = make_stringf("...ye %s, ye guilty...", sinner.c_str());
            turn[3] = make_stringf("...of %s, Zin taketh.", sin[1].c_str());
            break;
        case 6:
            turn[1] = make_stringf("Zin saw the %s of the %s, and...",
                                   sin[1].c_str(), sinner.c_str());
            turn[2] = make_stringf("...was displeased, for did the law not say that...");
            turn[3] = make_stringf("...those who did not become %s would be %s?",
                                   virtue[0].c_str(), smite[1].c_str());
            break;
        case 7:
            turn[1] = make_stringf("Zin said that %s shall be the law of the land, and...",
                                   virtue[1].c_str());
            turn[2] = make_stringf("...those who turn to %s will be %s. This was fair...",
                                   sin[1].c_str(), smite[1].c_str());
            turn[3] = make_stringf("...and just, and not a voice dissented.");
            break;
        case 8:
            turn[1] = make_stringf("Damned, damned be the %s and...", sinner.c_str());
            turn[2] = make_stringf("...all else who abandon %s! Let them...",
                                   virtue[1].c_str());
            turn[3] = make_stringf("...be %s by the jurisprudence of Zin!",
                                   smite[1].c_str());
            break;
        case 9:
            turn[1] = make_stringf("And Zin said to all in attendance, 'Which of ye...");
            turn[2] = make_stringf("...number among the %s? Come before me, that...",
                                   sinner.c_str());
            turn[3] = make_stringf("...I may %s you now for your %s!'",
                                   smite[0].c_str(), sin[1].c_str());
            break;
        case 10:
            turn[1] = make_stringf("Yea, I say unto thee, bring forth...");
            turn[2] = make_stringf("...the %s that they may know...", sinner.c_str());
            turn[3] = make_stringf("...the wrath of Zin, and thus be %s!",
                                   smite[1].c_str());
            break;
        case 11:
            turn[1] = make_stringf("In a great set of silver scales are weighed the...");
            turn[2] = make_stringf("...souls of the %s, and with their %s...",
                                   sinner.c_str(), sin[0].c_str());
            turn[3] = make_stringf("...ways, the balance hath tipped against them!");
            break;
        case 12:
            turn[1] = make_stringf("It is just that the %s shall be %s...",
                                   sinner.c_str(), smite[1].c_str());
            turn[2] = make_stringf("...in due time, for %s is what Zin has declared...",
                                   virtue[1].c_str());
            turn[3] = make_stringf("...the law of the land, and Zin's word is law!");
            break;
        case 13:
            turn[1] = make_stringf("Thus the people made the covenant of %s with...",
                                   virtue[1].c_str());
            turn[2] = make_stringf("...Zin, and all was good, for they knew that the...");
            turn[3] = make_stringf("...%s would trouble them no longer.", sinner.c_str());
            break;
        case 14:
            turn[1] = make_stringf("What of the %s? %s for their...",
                                   sinner.c_str(), uppercase_first(smite[1]).c_str());
            turn[2] = make_stringf("...%s they shall be! Zin will %s them again...",
                                   sin[1].c_str(), smite[0].c_str());
            turn[3] = make_stringf("...and again, and again!");
            break;
        case 15:
            turn[1] = make_stringf("And lo, the wrath of Zin did find...");
            turn[2] = make_stringf("...them wherever they hid, and the %s...",
                                   sinner.c_str());
            turn[3] = make_stringf("...were %s for their %s!",
                                   smite[1].c_str(), sin[1].c_str());
            break;
        case 16:
            turn[1] = make_stringf("Zin looked out upon the remains of the %s...",
                                   sinner.c_str());
            turn[2] = make_stringf("...and declared it good that they had been...");
            turn[3] = make_stringf("...%s. And thus justice was done.", smite[1].c_str());
            break;
        case 17:
            turn[1] = make_stringf("The law of Zin demands thee...");
            turn[2] = make_stringf("...be %s, and that the punishment for %s...",
                                   virtue[0].c_str(), sin[1].c_str());
            turn[3] = make_stringf("...shall be swift and harsh!");
            break;
        case 18:
            turn[1] = make_stringf("It was then that Zin bade them...");
            turn[2] = make_stringf("...not to stray from %s, lest...", virtue[1].c_str());
            turn[3] = make_stringf("...they become as damned as the %s.", sinner.c_str());
            break;
        case 19:
            turn[1] = make_stringf("Only the %s shall be judged worthy, and...",
                                   virtue[0].c_str());
            turn[2] = make_stringf("...all the %s will be found wanting. Such is...",
                                   sinner.c_str());
            turn[3] = make_stringf("...the word of Zin, and such is the law!");
            break;
        case 20:
            turn[1] = make_stringf("To those who would swear an oath of %s on my altar...",
                                   virtue[1].c_str());
            turn[2] = make_stringf("...I bring ye salvation. To the rest, ye %s...",
                                   sinner.c_str());
            turn[3] = make_stringf("...and the %s, the name of Zin shall be thy damnation.",
                                   sin[0].c_str());
            break;
        case 21:
            turn[1] = make_stringf("And Zin decreed that the people would be...");
            turn[2] = make_stringf("...protected from %s in all its forms, and...",
                                   sin[1].c_str());
            turn[3] = make_stringf("...preserved in their %s for all the days to come.",
                                   virtue[1].c_str());
            break;
        case 22:
            turn[1] = make_stringf("For those who would enter Zin's holy bosom...");
            turn[2] = make_stringf("...and live in %s, Zin provideth. Such is...",
                                   virtue[1].c_str());
            turn[3] = make_stringf("...the covenant, and such is the way of things.");
            break;
        case 23:
            turn[1] = make_stringf("Zin hath not damned the %s, but it is they...",
                                   sinner.c_str());
            turn[2] = make_stringf("...that have damned themselves for their %s, for...",
                                   sin[1].c_str());
            turn[3] = make_stringf("...did Zin not decree that to be %s was wrong?",
                                   sin[0].c_str());
            break;
        case 24:
            turn[1] = make_stringf("And Zin, furious at their %s, held...", sin[1].c_str());
            turn[2] = make_stringf("...aloft a silver sceptre! The %s...", sinner.c_str());
            turn[3] = make_stringf("...were %s, and thus the way of things was maintained.",
                                   smite[1].c_str());
            break;
        case 25:
            turn[1] = make_stringf("When the law of the land faltered, Zin rose...");
            turn[2] = make_stringf("...from the silver throne, and the %s were...",
                                   sinner.c_str());
            turn[3] = make_stringf("...%s. And it was thus that the law was made good.",
                                   smite[1].c_str());
            break;
        case 26:
            turn[1] = make_stringf("Zin descended from on high in a silver chariot...");
            turn[2] = make_stringf("...to %s the %s for their...",
                                   smite[0].c_str(), sinner.c_str());
            turn[3] = make_stringf("...%s, and thus judgement was rendered.",
                                   sin[1].c_str());
            break;
        case 27:
            turn[1] = make_stringf("The %s stood before Zin, and in that instant...",
                                   sinner.c_str());
            turn[2] = make_stringf("...they knew they would be found guilty of %s...",
                                   sin[1].c_str());
            turn[3] = make_stringf("...for that is the word of Zin, and Zin's word is law.");
            break;
    }

    string recite = "Hail Satan.";

    if (step == -1)
    {
        string bookname = (prayertype == RECITE_CHAOTIC)  ?  "Abominations"  :
                          (prayertype == RECITE_IMPURE)   ?  "Ablutions"     :
                          (prayertype == RECITE_HERETIC)  ?  "Apostates"     :
                          (prayertype == RECITE_UNHOLY)   ?  "Anathema"      :
                                                             "Bugginess";
        ostringstream numbers;
        numbers << chapter;
        numbers << ":";
        numbers << verse;
        recite = bookname + " " + numbers.str();
    }
    else
        recite = turn[step];

    return recite;
}

/** How vulnerable to RECITE_HERETIC is this monster?
 *
 * @param[in] mon The monster to check.
 * @returns the susceptibility.
 */
static int _heretic_recite_weakness(const monster *mon)
{
    int degree = 0;

    // Sleeping or paralyzed monsters will wake up or still perceive their
    // surroundings, respectively.  So, you can still recite to them.
    if (mons_intel(mon) >= I_NORMAL
        && !(mon->has_ench(ENCH_DUMB) || mons_is_confused(mon)))
    {
        // In the eyes of Zin, everyone is a sinner until proven otherwise!
            degree++;

        // Any priest is a heretic...
        if (mon->is_priest())
            degree++;

        // Or those who believe in themselves...
        if (mon->type == MONS_DEMIGOD)
            degree++;

        // ...but evil gods are worse.
        if (is_evil_god(mon->god) || is_unknown_god(mon->god))
            degree++;

        // (The above mean that worshipers will be treated as
        // priests for reciting, even if they aren't actually.)


        // Sanity check: monsters that won't attack you, and aren't
        // priests/evil, don't get recited against.
        if (mon->wont_attack() && degree <= 1)
            degree = 0;

        // Sanity check: monsters that are holy, know holy spells, or worship
        // holy gods aren't heretics.
        if (mon->is_holy() || is_good_god(mon->god))
            degree = 0;
    }

    return degree;
}

typedef FixedVector<int, NUM_RECITE_TYPES> recite_counts;
/** Check whether this monster might be influenced by Recite.
 *
 * @param[in] mon The monster to check.
 * @param[out] eligibility A vector, indexed by recite_type, that indicates
 *             which recitation types the monster is affected by, if any:
 *             eligibility[RECITE_FOO] is nonzero if the monster is affected
 *             by RECITE_FOO. Only modified if the function returns 0 or 1.
 * @return  -1 if the monster is already affected. The eligibility vector
 *          is unchanged.
 * @return  0 if the monster is otherwise ineligible for recite. The
 *          eligibility vector is filled with zeros.
 * @return  1 if the monster is eligible for recite. The eligibility vector
 *          indicates which types of recitation it is vulnerable to.
 */
static int _zin_check_recite_to_single_monster(const monster *mon,
                                               recite_counts &eligibility)
{
    ASSERT(mon);

    // Can't recite if they were recently recited to.
    if (mon->has_ench(ENCH_RECITE_TIMER))
        return -1;

    const mon_holy_type holiness = mon->holiness();

    eligibility.init(0);

    // Anti-chaos prayer: Hits things vulnerable to silver, or with chaotic spells/gods.
    eligibility[RECITE_CHAOTIC] = mon->how_chaotic(true);

    // Anti-impure prayer: Hits things that Zin hates in general.
    // Don't look at the monster's god; that's what RECITE_HERETIC is for.
    eligibility[RECITE_IMPURE] = mon->how_unclean(false);
    // Sanity check: if a monster is 'really' natural, don't consider it impure.
    if (mons_intel(mon) < I_NORMAL
        && (holiness == MH_NATURAL || holiness == MH_PLANT)
        && mon->type != MONS_UGLY_THING
        && mon->type != MONS_VERY_UGLY_THING
        && mon->type != MONS_DEATH_DRAKE)
    {
        eligibility[RECITE_IMPURE] = 0;
    }

    // Anti-unholy prayer: Hits demons and incorporeal undead.
    if (holiness == MH_UNDEAD && mon->is_insubstantial()
        || holiness == MH_DEMONIC)
    {
        eligibility[RECITE_UNHOLY]++;
    }

    // Anti-heretic prayer: Hits intelligent monsters, especially priests.
    eligibility[RECITE_HERETIC] = _heretic_recite_weakness(mon);

#ifdef DEBUG_DIAGNOSTICS
    string elig;
    for (int i = 0; i < NUM_RECITE_TYPES; i++)
        elig += '0' + eligibility[i];
    dprf("Eligibility: %s", elig.c_str());
#endif

    // Checking to see whether they were eligible for anything at all.
    for (int i = 0; i < NUM_RECITE_TYPES; i++)
        if (eligibility[i] > 0)
            return 1;

    return 0;
}

bool zin_check_able_to_recite(bool quiet)
{
    if (you.duration[DUR_RECITE])
    {
        if (!quiet)
            mpr("Finish your current sermon first, please.");
        return false;
    }

    if (you.duration[DUR_BREATH_WEAPON])
    {
        if (!quiet)
            mpr("You're too short of breath to recite.");
        return false;
    }

    if (you.duration[DUR_WATER_HOLD] && !you.res_water_drowning())
    {
        if (!quiet)
            mpr("You cannot recite while unable to breathe!");
        return false;
    }

    return true;
}

/**
 * Check whether there are monsters who might be influenced by Recite.
 * If prayertype is null, we're just checking whether we can.
 * Otherwise we're actually reciting, and may need to present a menu.
 *
 * @param[out] prayertype If non-null, receives the type of recitation to
 *             be used: either the only possible type, or the type chosen
 *             by the player.  Only modified when we return 1.
 * @return  0 if no monsters were found, or if the player declined to choose
 *          a type of recitation, or if all the found monsters returned
 *          zero from _zin_check_recite_to_single_monster().
 * @return  1 if an eligible audience was found.
 * @return  -1 if only an ineligible audience was found: no eligibile
 *          monsters, and at least one returned -1 from
 *          _zin_check_recite_to_single_monster().
 */
int zin_check_recite_to_monsters()
{
    bool found_ineligible = false;
    bool found_eligible = false;
    recite_counts count(0);

    map<string, int> affected_by_type[NUM_RECITE_TYPES];

    for (radius_iterator ri(you.pos(), LOS_DEFAULT); ri; ++ri)
    {
        const monster *mon = monster_at(*ri);
        if (!mon || !you.can_see(mon))
            continue;

        recite_counts retval;
        switch (_zin_check_recite_to_single_monster(mon, retval))
        {
        case -1:
            found_ineligible = true;
        case 0:
            continue;
        }

        for (int i = 0; i < NUM_RECITE_TYPES; i++)
            if (retval[i] > 0)
            {
                count[i]++;
                found_eligible = true;
                ++affected_by_type[i][mon->full_name(DESC_A)];
            }
    }

    if (!found_eligible && !found_ineligible)
    {
        dprf("No audience found!");
        return 0;
    }
    else if (!found_eligible && found_ineligible)
    {
        dprf("No sensible audience found!");
        return -1;
    }

    int eligible_types = 0;
    for (int i = 0; i < NUM_RECITE_TYPES; i++)
        if (count[i] > 0)
            eligible_types++;

    return 1; // We just recite against everything.
}

enum zin_eff
{
    ZIN_NOTHING,
    ZIN_DAZE,
    ZIN_CONFUSE,
    ZIN_PARALYSE,
    ZIN_BLEED,
    ZIN_SMITE,
    ZIN_BLIND,
    ZIN_SILVER_CORONA,
    ZIN_ANTIMAGIC,
    ZIN_MUTE,
    ZIN_MAD,
    ZIN_DUMB,
    ZIN_IGNITE_CHAOS,
    ZIN_SALTIFY,
    ZIN_ROT,
    ZIN_HOLY_WORD,
};

bool zin_recite_to_single_monster(const coord_def& where)
{
    // That's a pretty good sanity check, I guess.
    if (!you_worship(GOD_ZIN))
        return false;

    monster* mon = monster_at(where);

    // Once you're already reciting, invis is ok.
    if (!mon || !cell_see_cell(where, you.pos(), LOS_DEFAULT))
        return false;

    recite_counts eligibility;
    bool affected = false;

    if (_zin_check_recite_to_single_monster(mon, eligibility) < 1)
        return false;

    recite_type prayertype = RECITE_HERETIC;
    for (int i = NUM_RECITE_TYPES - 1; i >= RECITE_HERETIC; i--)
    {
        if (eligibility[i] > 0)
        {
            prayertype = static_cast <recite_type>(i);
            break;
        }
    }

    // Second check: because this affects the whole screen over several turns,
    // its effects are staggered. There's a 50% chance per monster, per turn,
    // that nothing will happen - so the cumulative odds of nothing happening
    // are one in eight, since you recite three times.
    if (coinflip())
        return false;

    // Resistance is now based on HD. You can affect up to (30+30)/2 = 30 'power' (HD).
    int power = (skill_bump(SK_INVOCATIONS, 10) + you.piety * 3 / 2) / 20;
    // Old recite was mostly deterministic, which is bad.
    int resist = mon->get_experience_level() + random2(6);
    int check = power - resist;

    // We abort if we didn't *beat* their HD - but first we might get a cute message.
    if (mon->can_speak() && one_chance_in(5))
    {
        if (check < -10)
            simple_monster_message(mon, " guffaws at your puny god.");
        else if (check < -5)
            simple_monster_message(mon, " sneers at your recitation.");
    }

    if (check <= 0)
        return false;

    // To what degree are they eligible for this prayertype?
    const int degree = eligibility[prayertype];
    const bool minor = degree <= (prayertype == RECITE_HERETIC ? 2 : 1);
    const int spellpower = power * 2 + degree * 20;
    zin_eff effect = ZIN_NOTHING;

    switch (prayertype)
    {
    case RECITE_HERETIC:
        if (degree == 1)
        {
            if (mon->asleep())
                break;
            // This is the path for 'conversion' effects.
            // Their degree is only 1 if they weren't a priest,
            // a worshiper of an evil or chaotic god, etc.

            // Right now, it only has the 'failed conversion' effects, though.
            // This branch can't hit sleeping monsters - until they wake up.

            if (check < 5)
                effect = ZIN_DAZE;
            else if (check < 10)
            {
                if (coinflip())
                    effect = ZIN_CONFUSE;
                else
                    effect = ZIN_DAZE;
            }
            else if (check < 15)
                effect = ZIN_CONFUSE;
            else
            {
                if (one_chance_in(3))
                    effect = ZIN_PARALYSE;
                else
                    effect = ZIN_CONFUSE;
            }
        }
        else
        {
            // This is the path for 'smiting' effects.
            // Their degree is only greater than 1 if
            // they're unable to be redeemed.
            if (check < 5)
            {
                if (coinflip())
                    effect = ZIN_BLEED;
                else
                    effect = ZIN_SMITE;
            }
            else if (check < 10)
            {
                if (one_chance_in(3))
                    effect = ZIN_BLIND;
                else if (mons_antimagic_affected(mon))
                    effect = ZIN_ANTIMAGIC;
                else
                    effect = ZIN_SILVER_CORONA;
            }
            else if (check < 15)
            {
                if (one_chance_in(3))
                    effect = ZIN_BLIND;
                else if (coinflip())
                    effect = ZIN_PARALYSE;
                else
                    effect = ZIN_MUTE;
            }
            else
            {
                if (coinflip())
                    effect = ZIN_MAD;
                else
                    effect = ZIN_DUMB;
            }
        }
        break;

    case RECITE_CHAOTIC:
        if (check < 5)
        {
            // nastier -- fallthrough if immune
            if (coinflip() && mon->can_bleed())
                effect = ZIN_BLEED;
            else
                effect = ZIN_SMITE;
        }
        else if (check < 10)
        {
            if (coinflip())
                effect = ZIN_SILVER_CORONA;
            else
                effect = ZIN_SMITE;
        }
        else if (check < 15)
        {
            if (coinflip())
                effect = ZIN_IGNITE_CHAOS;
            else
                effect = ZIN_SILVER_CORONA;
        }
        else
            effect = ZIN_SALTIFY;
        break;

    case RECITE_IMPURE:
        // Many creatures normally resistant to rotting are still affected,
        // because this is divine punishment.  Those with no real flesh are
        // immune, of course.
        if (check < 5)
        {
            if (coinflip() && mon->can_bleed())
                effect = ZIN_BLEED;
            else
                effect = ZIN_SMITE;
        }
        else if (check < 10)
        {
            if (coinflip() && mon->res_rotting() <= 1)
                effect = ZIN_ROT;
            else
                effect = ZIN_SILVER_CORONA;
        }
        else if (check < 15)
        {
            if (mon->undead_or_demonic() && coinflip())
                effect = ZIN_HOLY_WORD;
            else
                effect = ZIN_SILVER_CORONA;
        }
        else
            effect = ZIN_SALTIFY;
        break;

    case RECITE_UNHOLY:
        if (check < 5)
        {
            if (mons_intel(mon) > I_INSECT && coinflip())
                effect = ZIN_DAZE;
            else
                effect = ZIN_CONFUSE;
        }
        else if (check < 10)
        {
            if (coinflip())
                effect = ZIN_CONFUSE;
            else
                effect = ZIN_SILVER_CORONA;
        }
        // Half of the time, the anti-unholy prayer will be capped at this
        // level of effect.
        else if (check < 15 || coinflip())
        {
            if (coinflip())
                effect = ZIN_HOLY_WORD;
            else
                effect = ZIN_SILVER_CORONA;
        }
        else
            effect = ZIN_SALTIFY;
        break;

    case NUM_RECITE_TYPES:
        die("invalid recite type");
    }

    // And the actual effects...
    switch (effect)
    {
    case ZIN_NOTHING:
        break;

    case ZIN_DAZE:
        if (mon->add_ench(mon_enchant(ENCH_DAZED, degree, &you,
                          (degree + random2(spellpower)) * BASELINE_DELAY)))
        {
            simple_monster_message(mon, " is dazed by your recitation.");
            affected = true;
        }
        break;

    case ZIN_CONFUSE:
        if (mons_class_is_confusable(mon->type)
            && !mon->check_clarity(false)
            && mon->add_ench(mon_enchant(ENCH_CONFUSION, degree, &you,
                             (degree + random2(spellpower)) * BASELINE_DELAY)))
        {
            if (prayertype == RECITE_HERETIC)
                simple_monster_message(mon, " is confused by your recitation.");
            else
                simple_monster_message(mon, " stumbles about in disarray.");
            affected = true;
        }
        break;

    case ZIN_PARALYSE:
        if (mon->add_ench(mon_enchant(ENCH_PARALYSIS, 0, &you,
                          (degree + random2(spellpower)) * BASELINE_DELAY)))
        {
            simple_monster_message(mon,
                minor ? " is awed by your recitation."
                      : " is aghast at the heresy of your recitation.");
            affected = true;
        }
        break;

    case ZIN_BLEED:
        if (mon->can_bleed()
            && mon->add_ench(mon_enchant(ENCH_BLEED, degree, &you,
                             (degree + random2(spellpower)) * BASELINE_DELAY)))
        {
            mon->add_ench(mon_enchant(ENCH_SICK, degree, &you,
                          (degree + random2(spellpower)) * BASELINE_DELAY));
            switch (prayertype)
            {
            case RECITE_HERETIC:
                if (minor)
                    simple_monster_message(mon, "'s eyes and ears begin to bleed.");
                else
                {
                    mprf("%s bleeds profusely from %s eyes and ears.",
                         mon->name(DESC_THE).c_str(),
                         mon->pronoun(PRONOUN_POSSESSIVE).c_str());
                }
                break;
            case RECITE_CHAOTIC:
                simple_monster_message(mon,
                    minor ? "'s chaotic flesh is covered in bleeding sores."
                          : "'s chaotic flesh erupts into weeping sores!");
                break;
            case RECITE_IMPURE:
                simple_monster_message(mon,
                    minor ? "'s impure flesh is covered in bleeding sores."
                          : "'s impure flesh erupts into weeping sores!");
                break;
            default:
                die("bad recite bleed");
            }
            affected = true;
        }
        break;

    case ZIN_SMITE:
        if (minor)
            simple_monster_message(mon, " is smitten by the wrath of Zin.");
        else
            simple_monster_message(mon, " is blasted by the fury of Zin!");
        // XXX: This duplicates code in cast_smiting().
        mon->hurt(&you, 7 + (random2(spellpower) * 33 / 191));
        if (mon->alive())
            print_wounds(mon);
        affected = true;
        break;

    case ZIN_BLIND:
        if (mon->add_ench(mon_enchant(ENCH_BLIND, degree, &you, INFINITE_DURATION)))
        {
            simple_monster_message(mon, " is struck blind by the wrath of Zin!");
            affected = true;
        }
        break;

    case ZIN_SILVER_CORONA:
        if (mon->add_ench(mon_enchant(ENCH_SILVER_CORONA, degree, &you,
                          (degree + random2(spellpower)) * BASELINE_DELAY)))
        {
            simple_monster_message(mon, " is limned with silver light.");
            affected = true;
        }
        break;

    case ZIN_ANTIMAGIC:
        ASSERT(prayertype == RECITE_HERETIC);
        if (mon->add_ench(mon_enchant(ENCH_ANTIMAGIC, degree, &you,
                          (degree + random2(spellpower)) * BASELINE_DELAY)))
        {
            simple_monster_message(mon,
                minor ? " quails at your recitation."
                      : " looks feeble and powerless before your recitation.");
            affected = true;
        }
        break;

    case ZIN_MUTE:
        if (mon->add_ench(mon_enchant(ENCH_MUTE, degree, &you, INFINITE_DURATION)))
        {
            simple_monster_message(mon, " is struck mute by the wrath of Zin!");
            affected = true;
        }
        break;

    case ZIN_MAD:
        if (mon->add_ench(mon_enchant(ENCH_MAD, degree, &you, INFINITE_DURATION)))
        {
            simple_monster_message(mon, " is driven mad by the wrath of Zin!");
            affected = true;
        }
        break;

    case ZIN_DUMB:
        if (mon->add_ench(mon_enchant(ENCH_DUMB, degree, &you, INFINITE_DURATION)))
        {
            simple_monster_message(mon, " is left stupefied by the wrath of Zin!");
            affected = true;
        }
        break;

    case ZIN_IGNITE_CHAOS:
        ASSERT(prayertype == RECITE_CHAOTIC);
        {
            bolt beam;
            dice_def dam_dice(0, 5 + spellpower/7);  // Dice added below if applicable.
            dam_dice.num = degree;

            int damage = dam_dice.roll();
            if (damage > 0)
            {
                mon->hurt(&you, damage, BEAM_MISSILE, false);

                if (mon->alive())
                {
                    simple_monster_message(mon,
                      (damage < 25) ? "'s chaotic flesh sizzles and spatters!" :
                      (damage < 50) ? "'s chaotic flesh bubbles and boils."
                                    : "'s chaotic flesh runs like molten wax.");

                    print_wounds(mon);
                    behaviour_event(mon, ME_WHACK, &you);
                    affected = true;
                }
                else
                {
                    simple_monster_message(mon,
                        " melts away into a sizzling puddle of chaotic flesh.");
                    monster_die(mon, KILL_YOU, NON_MONSTER);
                }
            }
        }
        break;

    case ZIN_SALTIFY:
        _zin_saltify(mon);
        break;

    case ZIN_ROT:
        ASSERT(prayertype == RECITE_IMPURE);
        if (mon->res_rotting() <= 1
            && mon->add_ench(mon_enchant(ENCH_ROT, degree, &you,
                             (degree + random2(spellpower)) * BASELINE_DELAY)))
        {
            mon->add_ench(mon_enchant(ENCH_SICK, degree, &you,
                          (degree + random2(spellpower)) * BASELINE_DELAY));
            simple_monster_message(mon,
                minor ? "'s impure flesh begins to rot away."
                      : "'s impure flesh sloughs off!");
            affected = true;
        }
        break;

    case ZIN_HOLY_WORD:
        holy_word_monsters(where, spellpower, HOLY_WORD_ZIN, &you);
        affected = true;
        break;
    }

    // Recite time, to prevent monsters from being recited against
    // more than once in a given recite instance.
    if (affected)
        mon->add_ench(mon_enchant(ENCH_RECITE_TIMER, degree, &you, 40));

    // Monsters that have been affected may shout.
    if (affected
        && one_chance_in(3)
        && mon->alive()
        && !mon->asleep()
        && !mon->cannot_move()
        && mons_shouts(mon->type, false) != S_SILENT)
    {
        handle_monster_shouts(mon, true);
    }

    return true;
}

static void _zin_saltify(monster* mon)
{
    const coord_def where = mon->pos();
    const monster_type pillar_type =
        mons_is_zombified(mon) ? mons_zombie_base(mon)
                               : mons_species(mon->type);
    const int hd = mon->get_experience_level();

    simple_monster_message(mon, " is turned into a pillar of salt by the wrath of Zin!");

    // If the monster leaves a corpse when it dies, destroy the corpse.
    int corpse = monster_die(mon, KILL_YOU, NON_MONSTER);
    if (corpse != -1)
        destroy_item(corpse);

    if (monster *pillar = create_monster(
                        mgen_data(MONS_PILLAR_OF_SALT,
                                  BEH_HOSTILE,
                                  0,
                                  0,
                                  0,
                                  where,
                                  MHITNOT,
                                  MG_FORCE_PLACE,
                                  GOD_NO_GOD,
                                  pillar_type),
                                  false))
    {
        // Enemies with more HD leave longer-lasting pillars of salt.
        int time_left = (random2(8) + hd) * BASELINE_DELAY;
        mon_enchant temp_en(ENCH_SLOWLY_DYING, 1, 0, time_left);
        pillar->update_ench(temp_en);
    }
}

void zin_recite_interrupt()
{
    if (!you.duration[DUR_RECITE])
        return;
    mprf(MSGCH_DURATION, "Your recitation is interrupted.");
    mpr("You feel short of breath.");
    you.duration[DUR_RECITE] = 0;

    you.increase_duration(DUR_BREATH_WEAPON, random2(10) + random2(30));
}

bool zin_vitalisation()
{
    simple_god_message(" grants you divine stamina.");

    // Feed the player slightly.
    if (you.hunger_state < HS_FULL)
        lessen_hunger(250, false);

    // Add divine stamina.
    const int stamina_amt = max(1, you.skill_rdiv(SK_INVOCATIONS, 1, 3));
    you.attribute[ATTR_DIVINE_STAMINA] = stamina_amt;
    you.set_duration(DUR_DIVINE_STAMINA, 60 + roll_dice(2, 10));

    notify_stat_change(STAT_STR, stamina_amt, true, "");
    notify_stat_change(STAT_INT, stamina_amt, true, "");
    notify_stat_change(STAT_DEX, stamina_amt, true, "");

    return true;
}

void zin_remove_divine_stamina()
{
    mprf(MSGCH_DURATION, "Your divine stamina fades away.");
    notify_stat_change(STAT_STR, -you.attribute[ATTR_DIVINE_STAMINA],
                true, "Zin's divine stamina running out");
    notify_stat_change(STAT_INT, -you.attribute[ATTR_DIVINE_STAMINA],
                true, "Zin's divine stamina running out");
    notify_stat_change(STAT_DEX, -you.attribute[ATTR_DIVINE_STAMINA],
                true, "Zin's divine stamina running out");
    you.duration[DUR_DIVINE_STAMINA] = 0;
    you.attribute[ATTR_DIVINE_STAMINA] = 0;
}

bool zin_remove_all_mutations()
{
    if (!how_mutated())
    {
        mpr("You have no mutations to be cured!");
        return false;
    }

    you.one_time_ability_used.set(GOD_ZIN);
    take_note(Note(NOTE_GOD_GIFT, you.religion));

    simple_god_message(" draws all chaos from your body!");
    delete_all_mutations("Zin's power");

    return true;
}

bool zin_sanctuary()
{
    // Casting is disallowed while previous sanctuary in effect.
    // (Checked in ability.cc.)
    if (env.sanctuary_time)
        return false;

    // Yes, shamelessly stolen from NetHack...
    if (!silenced(you.pos())) // How did you manage that?
        mprf(MSGCH_SOUND, "You hear a choir sing!");
    else
        mpr("You are suddenly bathed in radiance!");

    flash_view(WHITE);

    holy_word(100, HOLY_WORD_ZIN, you.pos(), true, &you);

#ifndef USE_TILE_LOCAL
    // Allow extra time for the flash to linger.
    scaled_delay(1000);
#endif

    // Pets stop attacking and converge on you.
    you.pet_target = MHITYOU;

    create_sanctuary(you.pos(), 7 + you.skill_rdiv(SK_INVOCATIONS) / 2);

    return true;
}

// shield bonus = attribute for duration turns, then decreasing by 1
//                every two out of three turns
// overall shield duration = duration + attribute
// recasting simply resets those two values (to better values, presumably)
void tso_divine_shield()
{
    if (!you.duration[DUR_DIVINE_SHIELD])
    {
        if (you.shield()
            || you.duration[DUR_CONDENSATION_SHIELD])
        {
            mprf("Your shield is strengthened by %s divine power.",
                 apostrophise(god_name(GOD_SHINING_ONE)).c_str());
        }
        else
            mpr("A divine shield forms around you!");
    }
    else
        mpr("Your divine shield is renewed.");

    you.redraw_armour_class = true;

    // duration of complete shield bonus from 35 to 80 turns
    you.set_duration(DUR_DIVINE_SHIELD,
                     35 + you.skill_rdiv(SK_INVOCATIONS, 4, 3));

    // shield bonus up to 8
    you.attribute[ATTR_DIVINE_SHIELD] = 3 + you.skill_rdiv(SK_SHIELDS, 1, 5);

    you.redraw_armour_class = true;
}

void tso_remove_divine_shield()
{
    mprf(MSGCH_DURATION, "Your divine shield disappears!");
    you.duration[DUR_DIVINE_SHIELD] = 0;
    you.attribute[ATTR_DIVINE_SHIELD] = 0;
    you.redraw_armour_class = true;
}

void elyvilon_purification()
{
    mpr("You feel purified!");

    you.disease = 0;
    you.rotting = 0;
    you.duration[DUR_POISONING] = 0;
    you.duration[DUR_CONF] = 0;
    you.duration[DUR_SLOW] = 0;
    you.duration[DUR_PETRIFYING] = 0;
    you.duration[DUR_WEAK] = 0;
    restore_stat(STAT_ALL, 0, false);
    unrot_hp(9999);
}

bool elyvilon_divine_vigour()
{
    bool success = false;

    if (!you.duration[DUR_DIVINE_VIGOUR])
    {
        mprf("%s grants you divine vigour.",
             god_name(GOD_ELYVILON).c_str());

        const int vigour_amt = 1 + you.skill_rdiv(SK_INVOCATIONS, 1, 3);
        const int old_hp_max = you.hp_max;
        const int old_mp_max = you.max_magic_points;
        you.attribute[ATTR_DIVINE_VIGOUR] = vigour_amt;
        you.set_duration(DUR_DIVINE_VIGOUR,
                         40 + you.skill_rdiv(SK_INVOCATIONS, 5, 2));

        calc_hp();
        inc_hp((you.hp_max * you.hp + old_hp_max - 1)/old_hp_max - you.hp);
        calc_mp();
        if (old_mp_max > 0)
        {
            inc_mp((you.max_magic_points * you.magic_points + old_mp_max - 1)
                     / old_mp_max
                   - you.magic_points);
        }

        success = true;
    }
    else
        canned_msg(MSG_NOTHING_HAPPENS);

    return success;
}

void elyvilon_remove_divine_vigour()
{
    mprf(MSGCH_DURATION, "Your divine vigour fades away.");
    you.duration[DUR_DIVINE_VIGOUR] = 0;
    you.attribute[ATTR_DIVINE_VIGOUR] = 0;
    calc_hp();
    calc_mp();
}

bool vehumet_supports_spell(spell_type spell)
{
    if (spell_typematch(spell, SPTYP_CONJURATION))
        return true;

    // Conjurations work by conjuring up a chunk of short-lived matter and
    // propelling it towards the victim.  This is the most popular way, but
    // by no means it has a monopoly for being destructive.
    // Vehumet loves all direct physical destruction.
    if (spell == SPELL_SHATTER
        || spell == SPELL_LRD
        || spell == SPELL_SANDBLAST
        || spell == SPELL_AIRSTRIKE
        || spell == SPELL_TORNADO
        || spell == SPELL_FREEZE
        || spell == SPELL_IGNITE_POISON
        || spell == SPELL_OZOCUBUS_REFRIGERATION
        || spell == SPELL_OLGREBS_TOXIC_RADIANCE
        || spell == SPELL_INNER_FLAME)
    {
        return true;
    }

    return false;
}

// Returns false if the invocation fails (no spellbooks in sight, etc.).
bool trog_burn_spellbooks()
{
    if (!you_worship(GOD_TROG))
        return false;

    god_acting gdact;

    // XXX: maybe this should be allowed with less than immunity.
    if (player_res_fire(false) <= 3)
    {
        for (stack_iterator si(you.pos()); si; ++si)
        {
            if (item_is_spellbook(*si))
            {
                mprf("Burning your own %s might not be such a smart idea!",
                        you.foot_name(true).c_str());
                return false;
            }
        }
    }

    int totalpiety = 0;
    int totalblocked = 0;
    vector<coord_def> mimics;

    for (radius_iterator ri(you.pos(), LOS_DEFAULT); ri; ++ri)
    {
        const unsigned short cloud = env.cgrid(*ri);
        int count = 0;
        int rarity = 0;
        for (stack_iterator si(*ri); si; ++si)
        {
            if (!item_is_spellbook(*si))
                continue;

            // If a grid is blocked, books lying there will be ignored.
            // Allow bombing of monsters.
            if (cell_is_solid(*ri)
                || cloud != EMPTY_CLOUD && env.cloud[cloud].type != CLOUD_FIRE)
            {
                totalblocked++;
                continue;
            }

            if (si->flags & ISFLAG_MIMIC)
            {
                totalblocked++;
                mimics.push_back(*ri);
                continue;
            }

            // Ignore {!D} inscribed books.
            if (!check_warning_inscriptions(*si, OPER_DESTROY))
            {
                mpr("Won't ignite {!D} inscribed spellbook.");
                continue;
            }

            totalpiety += 2;

            // Rarity influences the duration of the pyre.
            rarity += book_rarity(si->sub_type);

            dprf("Burned spellbook rarity: %d", rarity);
            destroy_spellbook(*si);
            item_was_destroyed(*si);
            destroy_item(si.link());
            count++;
        }

        if (count)
        {
            if (cloud != EMPTY_CLOUD)
            {
                // Reinforce the cloud.
                mpr("The fire roars with new energy!");
                const int extra_dur = count + random2(rarity / 2);
                env.cloud[cloud].decay += extra_dur * 5;
                env.cloud[cloud].set_whose(KC_YOU);
                continue;
            }

            const int duration = min(4 + count + random2(rarity/2), 23);
            place_cloud(CLOUD_FIRE, *ri, duration, &you);

            mprf(MSGCH_GOD, "The spellbook%s burst%s into flames.",
                 count == 1 ? ""  : "s",
                 count == 1 ? "s" : "");
        }
    }

    if (totalpiety)
    {
        simple_god_message(" is delighted!", GOD_TROG);
        gain_piety(totalpiety);
    }
    else if (totalblocked)
    {
        mprf("The spellbook%s fail%s to ignite!",
             totalblocked == 1 ? ""  : "s",
             totalblocked == 1 ? "s" : "");
        for (vector<coord_def>::iterator it = mimics.begin();
             it != mimics.end(); ++it)
        {
            discover_mimic(*it, false);
        }
        return false;
    }
    else
    {
        mpr("You cannot see a spellbook to ignite!");
        return false;
    }

    return true;
}

void trog_do_trogs_hand(int pow)
{
    you.increase_duration(DUR_TROGS_HAND,
                          5 + roll_dice(2, pow / 3 + 1), 100,
                          "Your skin crawls.");
    mprf(MSGCH_DURATION, "You feel resistant to hostile enchantments.");
}

void trog_remove_trogs_hand()
{
    if (you.duration[DUR_REGENERATION] == 0)
        mprf(MSGCH_DURATION, "Your skin stops crawling.");
    mprf(MSGCH_DURATION, "You feel less resistant to hostile enchantments.");
    you.duration[DUR_TROGS_HAND] = 0;
}

bool beogh_water_walk()
{
    return you_worship(GOD_BEOGH) && !player_under_penance()
           && you.piety >= piety_breakpoint(4);
}

/**
 * Has the monster been given a Beogh gift?
 *
 * @param mon the orc in question.
 * @returns whether you have given the monster a Beogh gift before now.
 */
static bool _given_gift(monster* mon)
{
    return mon->props.exists(BEOGH_WPN_GIFT_KEY)
            || mon->props.exists(BEOGH_ARM_GIFT_KEY)
            || mon->props.exists(BEOGH_SH_GIFT_KEY);
}

/**
 * Allow the player to give an item to a named orcish ally that hasn't
 * been given a gift before
 *
 * @returns whether an item was given.
 */
bool beogh_gift_item()
{
    bolt beam;
    dist spd;

    spd.isValid = spell_direction(spd, beam, DIR_TARGET,
                                  TARG_FRIEND, LOS_RADIUS);

    if (!spd.isValid)
        return false;

    if (spd.target == you.pos())
    {
       mpr("You can't give yourself an item!");
       return false;
    }

    monster* mons = monster_at(spd.target);

    if (!mons || !mons->visible_to(&you))
    {
        canned_msg(MSG_NOTHING_THERE);
        return false;
    }

    if (!is_orcish_follower(mons))
    {
        mpr("That's not an orcish ally!");
        return false;
    }

    if (!mons->is_named())
    {
        mpr("That orc has not proved itself worthy of your gift.");
        return false;
    }

    const char* monsname = mons->name(DESC_THE, false).c_str();

    if (_given_gift(mons))
    {
        mprf("%s has already been given a gift.", monsname);
        return false;
    }

    int item_slot = prompt_invent_item("Give which item?",
                                       MT_INVLIST, OSEL_ANY, true);

    if (item_slot == PROMPT_ABORT || item_slot == PROMPT_NOTHING)
    {
        canned_msg(MSG_OK);
        return false;
    }

    item_def& gift = you.inv[item_slot];

    const bool shield = is_shield(gift);
    const bool body_armour = gift.base_type == OBJ_ARMOUR
                             && get_armour_slot(gift) == EQ_BODY_ARMOUR;
    const bool weapon = gift.base_type == OBJ_WEAPONS;
    const bool range_weapon = weapon && is_range_weapon(gift);
    const item_def* mons_weapon = mons->weapon();

    if (!(weapon && mons->could_wield(gift)
          || body_armour && check_armour_size(gift, mons->body_size())
          || shield
             && (!mons_weapon
                 || mons->hands_reqd(*mons_weapon) != HANDS_TWO)))
    {
        mprf("%s can't use that.", monsname);
        return false;
    }

    // if we're giving a ranged weapon to an orc holding a melee weapon in
    // their hands, or vice versa, put it in their carried slot instead.
    // this will of course drop anything that's there.
    const bool use_alt_slot = weapon && mons_weapon
                              && is_range_weapon(gift) !=
                                 is_range_weapon(*mons_weapon);

    mons->take_item(item_slot, body_armour ? MSLOT_ARMOUR :
                                    shield ? MSLOT_SHIELD :
                              use_alt_slot ? MSLOT_ALT_WEAPON :
                                             MSLOT_WEAPON);
    if (use_alt_slot)
        mons->swap_weapons(true);

    dprf("is_ranged weap: %d", range_weapon);
    if (range_weapon)
        gift_ammo_to_orc(mons, true); // give a small initial ammo freebie


    if (shield)
        mons->props[BEOGH_SH_GIFT_KEY] = true;
    else if (body_armour)
        mons->props[BEOGH_ARM_GIFT_KEY] = true;
    else
        mons->props[BEOGH_WPN_GIFT_KEY] = true;

    return true;
}

void jiyva_paralyse_jellies()
{
    mprf("You call upon nearby slimes to pray to %s.",
         god_name(you.religion).c_str());

    int jelly_count = 0;
    for (radius_iterator ri(you.pos(), LOS_DEFAULT); ri; ++ri)
    {
        monster* mon = monster_at(*ri);
        const int dur = 16 + random2(9);
        if (mon != NULL && mons_is_slime(mon) && !mon->is_shapeshifter())
        {
            mon->add_ench(mon_enchant(ENCH_PARALYSIS, 0,
                                      &you, dur * BASELINE_DELAY));
            jelly_count++;
        }
    }

    if (jelly_count > 0)
    {
        if (jelly_count > 1)
            mpr("The nearby slimes join the prayer.");
        else
            mpr("A nearby slime joins the prayer.");

        lose_piety(max(5, min(jelly_count, 20)));
    }
}

bool jiyva_remove_bad_mutation()
{
    if (!how_mutated())
    {
        mpr("You have no bad mutations to be cured!");
        return false;
    }

    // Ensure that only bad mutations are removed.
    if (!delete_mutation(RANDOM_BAD_MUTATION, "Jiyva's power", true, false, true, true))
    {
        canned_msg(MSG_NOTHING_HAPPENS);
        return false;
    }

    mpr("You feel cleansed.");
    return true;
}

bool yred_injury_mirror()
{
    return you_worship(GOD_YREDELEMNUL) && !player_under_penance()
           && you.piety >= piety_breakpoint(1)
           && you.duration[DUR_MIRROR_DAMAGE]
           && crawl_state.which_god_acting() != GOD_YREDELEMNUL;
}

bool yred_can_animate_dead()
{
    return you_worship(GOD_YREDELEMNUL) && !player_under_penance()
           && you.piety >= piety_breakpoint(2);
}

void yred_animate_remains_or_dead()
{
    if (yred_can_animate_dead())
    {
        canned_msg(MSG_CALL_DEAD);

        animate_dead(&you, you.skill_rdiv(SK_INVOCATIONS) + 1, BEH_FRIENDLY,
                     MHITYOU, &you, "", GOD_YREDELEMNUL);
    }
    else
    {
        canned_msg(MSG_ANIMATE_REMAINS);

        if (animate_remains(you.pos(), CORPSE_BODY, BEH_FRIENDLY,
                            MHITYOU, &you, "", GOD_YREDELEMNUL) < 0)
        {
            mpr("There are no remains here to animate!");
        }
    }
}

void yred_make_enslaved_soul(monster* mon, bool force_hostile)
{
    ASSERT(mons_enslaved_body_and_soul(mon));

    add_daction(DACT_OLD_ENSLAVED_SOULS_POOF);
    remove_enslaved_soul_companion();

    const string whose = you.can_see(mon) ? apostrophise(mon->name(DESC_THE))
                                          : mon->pronoun(PRONOUN_POSSESSIVE);

    // Remove the monster's soul-enslaving enchantment, as it's no
    // longer needed.
    mon->del_ench(ENCH_SOUL_RIPE, false, false);

    // Remove the monster's invisibility enchantment. If we don't do
    // this, it'll stay invisible after being remade as a spectral thing
    // below.
    mon->del_ench(ENCH_INVIS, false, false);

    // If the monster's held in a net, get it out.
    mons_clear_trapping_net(mon);

    // Drop the monster's holy equipment, and keep wielding the rest.  Also
    // remove any of its active avatars.
    monster_drop_things(mon, false, is_holy_item);
    mon->remove_avatars();

    const monster orig = *mon;

    // Use the original monster type as the zombified type here, to get
    // the proper stats from it.
    define_zombie(mon, mon->type, MONS_SPECTRAL_THING);

    // If the original monster has been drained or levelled up, its HD
    // might be different from its class HD, in which case its HP should
    // be rerolled to match.
    if (mon->hit_dice != orig.hit_dice)
    {
        mon->hit_dice = max(orig.hit_dice, 1);
        roll_zombie_hp(mon);
    }

    mon->colour = ETC_UNHOLY;

    mon->flags |= MF_NO_REWARD;
    mon->flags |= MF_ENSLAVED_SOUL;

    // If the original monster type has melee, spellcasting or priestly
    // abilities, make sure its spectral thing has them as well.
    mon->flags |= orig.flags & (MF_MELEE_MASK | MF_SPELL_MASK);
    mon->spells = orig.spells;

    name_zombie(mon, &orig);

    mons_make_god_gift(mon, GOD_YREDELEMNUL);
    add_companion(mon);

    mon->attitude = !force_hostile ? ATT_FRIENDLY : ATT_HOSTILE;
    behaviour_event(mon, ME_ALERT, force_hostile ? &you : 0);

    mon->stop_constricting_all(false);
    mon->stop_being_constricted();

    mprf("%s soul %s.", whose.c_str(),
         !force_hostile ? "is now yours" : "fights you");
}

bool kiku_receive_corpses(int pow)
{
    // pow = necromancy * 4, ranges from 0 to 108
    dprf("kiku_receive_corpses() power: %d", pow);

    // Kiku gives branch-appropriate corpses (like shadow creatures).
    // 1d2 at 0 Nec, up to 8 at 27 Nec.
    int expected_extra_corpses = 1 + random2(2) + random2(pow / 18);
    int corpse_delivery_radius = 1;

    // We should get the same number of corpses
    // in a hallway as in an open room.
    int spaces_for_corpses = 0;
    for (radius_iterator ri(you.pos(), corpse_delivery_radius, C_ROUND,
                            LOS_NO_TRANS, true); ri; ++ri)
    {
        if (mons_class_can_pass(MONS_HUMAN, grd(*ri)))
            spaces_for_corpses++;
    }
    // floating over lava, heavy tomb abuse, etc
    if (!spaces_for_corpses)
        spaces_for_corpses++;

    int percent_chance_a_square_receives_extra_corpse = // can be > 100
        int(float(expected_extra_corpses) / float(spaces_for_corpses) * 100.0);

    int corpses_created = 0;

    for (radius_iterator ri(you.pos(), corpse_delivery_radius, C_ROUND,
                            LOS_NO_TRANS); ri; ++ri)
    {
        bool square_is_walkable = mons_class_can_pass(MONS_HUMAN, grd(*ri));
        bool square_is_player_square = (*ri == you.pos());
        bool square_gets_corpse =
            random2(100) < percent_chance_a_square_receives_extra_corpse
            || square_is_player_square && random2(100) < 97;

        if (!square_is_walkable || !square_gets_corpse)
            continue;

        corpses_created++;

        // Find an appropriate monster corpse for level and power.
        monster_type mon_type = MONS_PROGRAM_BUG;
        int adjusted_power = 0;
        for (int i = 0; i < 200 && !mons_class_can_be_zombified(mon_type); ++i)
        {
            adjusted_power = min(pow / 4, random2(random2(pow)));
            // Pick a place based on the power.  This may be below the branch's
            // start, that's ok.
            level_id lev(you.where_are_you, adjusted_power
                - absdungeon_depth(you.where_are_you, 0));
            mon_type = pick_local_zombifiable_monster(lev);
        }

        // Create corpse object.
        monster dummy;
        dummy.type = mon_type;
        define_monster(&dummy);
        int index_of_corpse_created = get_mitm_slot();

        if (index_of_corpse_created == NON_ITEM)
            break;

        int valid_corpse = fill_out_corpse(&dummy,
                                           dummy.type,
                                           mitm[index_of_corpse_created],
                                           false);
        if (valid_corpse == -1)
        {
            mitm[index_of_corpse_created].clear();
            continue;
        }

        mitm[index_of_corpse_created].props["never_hide"] = true;

        ASSERT(valid_corpse >= 0);

        // Higher piety means fresher corpses.  One out of ten corpses
        // will always be rotten.
        int rottedness = 200 -
            (!one_chance_in(10) ? random2(200 - you.piety)
                                : random2(100 + random2(75)));
        mitm[index_of_corpse_created].special = rottedness;

        // Place the corpse.
        move_item_to_grid(&index_of_corpse_created, *ri);
    }

    if (corpses_created)
    {
        if (you_worship(GOD_KIKUBAAQUDGHA))
        {
            simple_god_message(corpses_created > 1 ? " delivers you corpses!"
                                                   : " delivers you a corpse!");
        }
        maybe_update_stashes();
        return true;
    }
    else
    {
        if (you_worship(GOD_KIKUBAAQUDGHA))
            simple_god_message(" can find no cadavers for you!");
        return false;
    }
}

/**
 * Destroy a corpse at the player's location
 *
 * @return  True if a corpse was destroyed, false otherwise.
*/
bool kiku_take_corpse()
{
    for (int i = you.visible_igrd(you.pos()); i != NON_ITEM; i = mitm[i].link)
    {
        item_def &item(mitm[i]);

        if (item.base_type != OBJ_CORPSES || item.sub_type != CORPSE_BODY)
            continue;
        item_was_destroyed(item);
        destroy_item(i);
        return true;
    }

    return false;
}

bool fedhas_passthrough_class(const monster_type mc)
{
    return you_worship(GOD_FEDHAS)
           && mons_class_is_plant(mc)
           && mons_class_is_stationary(mc)
           && mc != MONS_SNAPLASHER_VINE
           && mc != MONS_SNAPLASHER_VINE_SEGMENT;
}

// Fedhas allows worshipers to walk on top of stationary plants and
// fungi.
bool fedhas_passthrough(const monster* target)
{
    return target
           && fedhas_passthrough_class(target->type)
           && (mons_species(target->type) != MONS_OKLOB_PLANT
               || target->attitude != ATT_HOSTILE);
}

bool fedhas_passthrough(const monster_info* target)
{
    return target
           && fedhas_passthrough_class(target->type)
           && (mons_species(target->type) != MONS_OKLOB_PLANT
               || target->attitude != ATT_HOSTILE);
}

// Fedhas worshipers can shoot through non-hostile plants, can a
// particular beam go through a particular monster?
bool fedhas_shoot_through(const bolt& beam, const monster* victim)
{
    actor *originator = beam.agent();
    if (!victim || !originator)
        return false;

    bool origin_worships_fedhas;
    mon_attitude_type origin_attitude;
    if (originator->is_player())
    {
        origin_worships_fedhas = you_worship(GOD_FEDHAS);
        origin_attitude = ATT_FRIENDLY;
    }
    else
    {
        monster* temp = originator->as_monster();
        if (!temp)
            return false;
        origin_worships_fedhas = temp->god == GOD_FEDHAS;
        origin_attitude = temp->attitude;
    }

    return origin_worships_fedhas
           && fedhas_protects(victim)
           && !beam.is_enchantment()
           && !(beam.is_explosion && beam.in_explosion_phase)
           && beam.name != "lightning arc"
           && (mons_atts_aligned(victim->attitude, origin_attitude)
               || victim->neutral());
}

// Turns corpses in LOS into skeletons and grows toadstools on them.
// Can also turn zombies into skeletons and destroy ghoul-type monsters.
// Returns the number of corpses consumed.
int fedhas_fungal_bloom()
{
    int seen_mushrooms = 0;
    int seen_corpses = 0;
    int processed_count = 0;
    bool kills = false;

    for (radius_iterator i(you.pos(), LOS_NO_TRANS); i; ++i)
    {
        monster* target = monster_at(*i);
        if (!can_spawn_mushrooms(*i))
            continue;

        if (target && target->type != MONS_TOADSTOOL)
        {
            bool piety = !target->is_summoned();
            switch (mons_genus(target->mons_species()))
            {
            case MONS_ZOMBIE:
                // Maybe turn a zombie into a skeleton.
                if (mons_skeleton(mons_zombie_base(target)))
                {
                    simple_monster_message(target, "'s flesh rots away.");

                    downgrade_zombie_to_skeleton(target);

                    behaviour_event(target, ME_ALERT, &you);

                    if (piety)
                        processed_count++;

                    continue;
                }
                // Else fall through and destroy the zombie.
                // Ghoul-type monsters are always destroyed.
            case MONS_GHOUL:
            {
                simple_monster_message(target, " rots away and dies.");

                kills = true;

                const coord_def pos = target->pos();
                const int colour = target->colour;
                const int corpse = monster_die(target, KILL_MISC, NON_MONSTER,
                                               true);

                // If a corpse didn't drop, create a toadstool.
                // If one did drop, we will create toadstools from it as usual
                // later on.
                // Give neither piety nor toadstools for summoned creatures.
                // Assumes that summoned creatures do not drop corpses (hence
                // will not give piety in the next loop).
                if (corpse < 0 && piety)
                {
                    if (create_monster(
                                mgen_data(MONS_TOADSTOOL,
                                          BEH_GOOD_NEUTRAL,
                                          &you,
                                          0,
                                          0,
                                          pos,
                                          MHITNOT,
                                          MG_FORCE_PLACE,
                                          GOD_NO_GOD,
                                          MONS_NO_MONSTER,
                                          0,
                                          colour),
                                          false))
                    {
                        seen_mushrooms++;
                    }

                    processed_count++;
                    continue;
                }

                // Verify that summoned creatures do not drop a corpse.
                ASSERT(corpse < 0 || piety);

                break;
            }

            default:
                continue;
            }
        }

        for (stack_iterator j(*i); j; ++j)
        {
            bool corpse_on_pos = false;

            if (j->base_type == OBJ_CORPSES && j->sub_type == CORPSE_BODY)
            {
                corpse_on_pos = true;

                const int trial_prob = mushroom_prob(*j);
                const int target_count = 1 + binomial_generator(20, trial_prob);
                int seen_per;
                spawn_corpse_mushrooms(*j, target_count, seen_per,
                                       BEH_GOOD_NEUTRAL, true);

                // Either turn this corpse into a skeleton or destroy it.
                if (mons_skeleton(j->mon_type))
                    turn_corpse_into_skeleton(*j);
                else
                {
                    item_was_destroyed(*j);
                    destroy_item(j->index());
                }

                seen_mushrooms += seen_per;

                processed_count++;
            }

            if (corpse_on_pos && you.see_cell(*i))
                seen_corpses++;
        }
    }

    if (seen_mushrooms > 0)
        mushroom_spawn_message(seen_mushrooms, seen_corpses);

    if (kills)
        mpr("That felt like a moral victory.");

    if (processed_count)
    {
        simple_god_message(" appreciates your contribution to the "
                           "ecosystem.");
        // Doubling the expected value per sacrifice to approximate the
        // extra piety gain blood god worshipers get for the initial kill.
        // -cao

        int piety_gain = 0;
        for (int i = 0; i < processed_count * 2; ++i)
            piety_gain += random2(15); // avg 1.4 piety per corpse
        gain_piety(piety_gain, 10);
    }

    return processed_count;
}

static bool _create_plant(coord_def& target, int hp_adjust = 0)
{
    if (actor_at(target) || !mons_class_can_pass(MONS_PLANT, grd(target)))
        return 0;

    if (monster *plant = create_monster(mgen_data(MONS_PLANT,
                                            BEH_FRIENDLY,
                                            &you,
                                            0,
                                            0,
                                            target,
                                            MHITNOT,
                                            MG_FORCE_PLACE,
                                            GOD_FEDHAS)))
    {
        plant->flags |= MF_NO_REWARD;
        plant->flags |= MF_ATT_CHANGE_ATTEMPT;

        mons_make_god_gift(plant, GOD_FEDHAS);

        plant->max_hit_points += hp_adjust;
        plant->hit_points += hp_adjust;

        if (you.see_cell(target))
        {
            if (hp_adjust)
            {
                mprf("A plant, strengthened by %s, grows up from the ground.",
                     god_name(GOD_FEDHAS).c_str());
            }
            else
                mpr("A plant grows up from the ground.");
        }
        return true;
    }

    return false;
}

#define SUNLIGHT_DURATION 80

spret_type fedhas_sunlight(bool fail)
{
    dist spelld;

    bolt temp_bolt;
    temp_bolt.colour = YELLOW;

    direction_chooser_args args;
    args.restricts = DIR_TARGET;
    args.mode = TARG_HOSTILE_SUBMERGED;
    args.range = LOS_RADIUS;
    args.needs_path = false;
    args.may_target_monster = false;
    args.top_prompt = "Select sunlight destination.";
    direction(spelld, args);

    if (!spelld.isValid)
        return SPRET_ABORT;

    fail_check();

    const coord_def base = spelld.target;

    int revealed_count = 0;

    for (adjacent_iterator ai(base, false); ai; ++ai)
    {
        if (!in_bounds(*ai) || cell_is_solid(*ai))
            continue;

        for (size_t i = 0; i < env.sunlight.size(); ++i)
            if (env.sunlight[i].first == *ai)
            {
                erase_any(env.sunlight, i);
                break;
            }
        env.sunlight.push_back(pair<coord_def, int>(*ai,
            you.elapsed_time + (distance2(*ai, base) <= 1 ? SUNLIGHT_DURATION
                                : SUNLIGHT_DURATION / 2)));

        temp_bolt.explosion_draw_cell(*ai);

        monster *victim = monster_at(*ai);
        if (victim && you.see_cell(*ai) && !victim->visible_to(&you))
        {
            // Like entering/exiting angel halos, flipping autopickup would
            // be probably too much hassle.
            revealed_count++;
        }

        if (victim)
            behaviour_event(victim, ME_ALERT, &you);
    }

    {
        unwind_var<int> no_time(you.time_taken, 0);
        process_sunlights(false);
    }

#ifndef USE_TILE_LOCAL
    // Move the cursor out of the way (it looks weird).
    coord_def temp = grid2view(base);
    cgotoxy(temp.x, temp.y, GOTO_DNGN);
#endif
    scaled_delay(200);

    if (revealed_count)
    {
        mprf("In the bright light, you notice %s.", revealed_count == 1 ?
             "an invisible shape" : "some invisible shapes");
    }

    return SPRET_SUCCESS;
}

void process_sunlights(bool future)
{
    int time_cap = future ? INT_MAX - SUNLIGHT_DURATION : you.elapsed_time;

    int evap_count = 0;

    for (int i = env.sunlight.size() - 1; i >= 0; --i)
    {
        coord_def c = env.sunlight[i].first;
        int until = env.sunlight[i].second;

        if (until <= time_cap)
            erase_any(env.sunlight, i);

        until = min(until, time_cap);
        int from = you.elapsed_time - you.time_taken;

        // Deterministic roll, to guarantee evaporation when shined long enough.
        struct { short place; coord_def coord; int64_t game_start; } to_hash;
        to_hash.place = get_packed_place();
        to_hash.coord = c;
        to_hash.game_start = you.birth_time;
        int h = hash32(&to_hash, sizeof(to_hash)) % SUNLIGHT_DURATION;

        if ((from + h) / SUNLIGHT_DURATION == (until + h) / SUNLIGHT_DURATION)
            continue;

        // Anything further on goes only on a successful evaporation roll, at
        // most once peer coord per invocation.

        // If this is a water square we will evaporate it.
        dungeon_feature_type ftype = grd(c);
        dungeon_feature_type orig_type = ftype;

        switch (ftype)
        {
        case DNGN_SHALLOW_WATER:
            ftype = DNGN_FLOOR;
            break;

        case DNGN_DEEP_WATER:
            ftype = DNGN_SHALLOW_WATER;
            break;

        default:
            break;
        }

        if (orig_type != ftype)
        {
            dungeon_terrain_changed(c, ftype);

            if (you.see_cell(c))
                evap_count++;

            // This is a little awkward but if we evaporated all the way to
            // the dungeon floor that may have given a monster
            // ENCH_AQUATIC_LAND, and if that happened the player should get
            // credit if the monster dies. The enchantment is inflicted via
            // the dungeon_terrain_changed call chain and that doesn't keep
            // track of what caused the terrain change. -cao
            monster* mons = monster_at(c);
            if (mons && ftype == DNGN_FLOOR
                && mons->has_ench(ENCH_AQUATIC_LAND))
            {
                mon_enchant temp = mons->get_ench(ENCH_AQUATIC_LAND);
                temp.who = KC_YOU;
                temp.source = MID_PLAYER;
                mons->add_ench(temp);
            }
        }
    }

    if (evap_count)
        mpr("Some water evaporates in the bright sunlight.");

    invalidate_agrid(true);
}

template<typename T>
static bool less_second(const T & left, const T & right)
{
    return left.second < right.second;
}

typedef pair<coord_def, int> point_distance;

// Find the distance from origin to each of the targets, those results
// are stored in distances (which is the same size as targets). Exclusion
// is a set of points which are considered disconnected for the search.
static void _path_distance(const coord_def& origin,
                           const vector<coord_def>& targets,
                           set<int> exclusion,
                           vector<int>& distances)
{
    queue<point_distance> fringe;
    fringe.push(point_distance(origin,0));
    distances.clear();
    distances.resize(targets.size(), INT_MAX);

    while (!fringe.empty())
    {
        point_distance current = fringe.front();
        fringe.pop();

        // did we hit a target?
        for (unsigned i = 0; i < targets.size(); ++i)
        {
            if (current.first == targets[i])
            {
                distances[i] = current.second;
                break;
            }
        }

        for (adjacent_iterator adj_it(current.first); adj_it; ++adj_it)
        {
            int idx = adj_it->x + adj_it->y * X_WIDTH;
            if (you.see_cell(*adj_it)
                && !feat_is_solid(env.grid(*adj_it))
                && *adj_it != you.pos()
                && exclusion.insert(idx).second)
            {
                monster* temp = monster_at(*adj_it);
                if (!temp || (temp->attitude == ATT_HOSTILE
                              && !temp->is_stationary()))
                {
                    fringe.push(point_distance(*adj_it, current.second+1));
                }
            }
        }
    }
}

// Find the minimum distance from each point of origin to one of the targets
// The distance is stored in 'distances', which is the same size as origins.
static void _point_point_distance(const vector<coord_def>& origins,
                                  const vector<coord_def>& targets,
                                  vector<int>& distances)
{
    distances.clear();
    distances.resize(origins.size(), INT_MAX);

    // Consider all points of origin as blocked (you can search outward
    // from one, but you can't form a path across a different one).
    set<int> base_exclusions;
    for (unsigned i = 0; i < origins.size(); ++i)
    {
        int idx = origins[i].x + origins[i].y * X_WIDTH;
        base_exclusions.insert(idx);
    }

    vector<int> current_distances;
    for (unsigned i = 0; i < origins.size(); ++i)
    {
        // Find the distance from the point of origin to each of the targets.
        _path_distance(origins[i], targets, base_exclusions,
                       current_distances);

        // Find the smallest of those distances
        int min_dist = current_distances[0];
        for (unsigned j = 1; j < current_distances.size(); ++j)
            if (current_distances[j] < min_dist)
                min_dist = current_distances[j];

        distances[i] = min_dist;
    }
}

// So the idea is we want to decide which adjacent tiles are in the most 'danger'
// We claim danger is proportional to the minimum distances from the point to a
// (hostile) monster. This function carries out at most 7 searches to calculate
// the distances in question.
bool prioritise_adjacent(const coord_def &target, vector<coord_def>& candidates)
{
    radius_iterator los_it(target, LOS_NO_TRANS, true);

    vector<coord_def> mons_positions;
    // collect hostile monster positions in LOS
    for (; los_it; ++los_it)
    {
        monster* hostile = monster_at(*los_it);

        if (hostile && hostile->attitude == ATT_HOSTILE
            && you.can_see(hostile))
        {
            mons_positions.push_back(hostile->pos());
        }
    }

    if (mons_positions.empty())
    {
        shuffle_array(candidates);
        return true;
    }

    vector<int> distances;

    _point_point_distance(candidates, mons_positions, distances);

    vector<point_distance> possible_moves(candidates.size());

    for (unsigned i = 0; i < possible_moves.size(); ++i)
    {
        possible_moves[i].first  = candidates[i];
        possible_moves[i].second = distances[i];
    }

    sort(possible_moves.begin(), possible_moves.end(),
              less_second<point_distance>);

    for (unsigned i = 0; i < candidates.size(); ++i)
        candidates[i] = possible_moves[i].first;

    return true;
}

static bool _prompt_amount(int max, int& selected, const string& prompt)
{
    selected = max;
    while (true)
    {
        msg::streams(MSGCH_PROMPT) << prompt << " (" << max << " max) " << endl;

        const int keyin = get_ch();

        // Cancel
        if (key_is_escape(keyin) || keyin == ' ' || keyin == '0')
        {
            canned_msg(MSG_OK);
            return false;
        }

        // Default is max
        if (keyin == '\n'  || keyin == '\r')
            return true;

        // Otherwise they should enter a digit
        if (isadigit(keyin))
        {
            selected = keyin - '0';
            if (selected > 0 && selected <= max)
                return true;
        }
        // else they entered some garbage?
    }

    return max;
}

static int _collect_fruit(vector<pair<int,int> >& available_fruit)
{
    int total = 0;

    for (int i = 0; i < ENDOFPACK; i++)
    {
        if (you.inv[i].defined() && is_fruit(you.inv[i]))
        {
            total += you.inv[i].quantity;
            available_fruit.push_back(make_pair(you.inv[i].quantity, i));
        }
    }
    sort(available_fruit.begin(), available_fruit.end());

    return total;
}

static void _decrease_amount(vector<pair<int, int> >& available, int amount)
{
    const int total_decrease = amount;
    for (unsigned int i = 0; i < available.size() && amount > 0; i++)
    {
        const int decrease_amount = min(available[i].first, amount);
        amount -= decrease_amount;
        dec_inv_item_quantity(available[i].second, decrease_amount);
    }
    if (total_decrease > 1)
        mprf("%d pieces of fruit are consumed!", total_decrease);
    else
        mpr("A piece of fruit is consumed!");
}

// Create a ring or partial ring around the caster.  The user is
// prompted to select a stack of fruit, and then plants are placed on open
// squares adjacent to the user.  Of course, one piece of fruit is
// consumed per plant, so a complete ring may not be formed.
bool fedhas_plant_ring_from_fruit()
{
    // How much fruit is available?
    vector<pair<int, int> > collected_fruit;
    int total_fruit = _collect_fruit(collected_fruit);

    // How many adjacent open spaces are there?
    vector<coord_def> adjacent;
    for (adjacent_iterator adj_it(you.pos()); adj_it; ++adj_it)
    {
        if (monster_habitable_grid(MONS_PLANT, env.grid(*adj_it))
            && !actor_at(*adj_it))
        {
            adjacent.push_back(*adj_it);
        }
    }

    const int max_use = min(total_fruit, static_cast<int>(adjacent.size()));

    // Don't prompt if we can't do anything (due to having no fruit or
    // no squares to place plants on).
    if (max_use == 0)
    {
        if (adjacent.empty())
            mpr("No empty adjacent squares.");
        else
            mpr("No fruit available.");

        return false;
    }

    prioritise_adjacent(you.pos(), adjacent);

    // Screwing around with display code I don't really understand. -cao
    targetter_smite range(&you, 1);
    range_view_annotator show_range(&range);

    for (int i = 0; i < max_use; ++i)
    {
#ifndef USE_TILE_LOCAL
        coord_def temp = grid2view(adjacent[i]);
        cgotoxy(temp.x, temp.y, GOTO_DNGN);
        put_colour_ch(GREEN, '1' + i);
#endif
#ifdef USE_TILE
        tiles.add_overlay(adjacent[i], TILE_INDICATOR + i);
#endif
    }

    // And how many plants does the user want to create?
    int target_count;
    if (!_prompt_amount(max_use, target_count,
                        "How many plants will you create?"))
    {
        // User cancelled at the prompt.
        return false;
    }

    const int hp_adjust = you.skill(SK_INVOCATIONS, 10);

    // The user entered a number, remove all number overlays which
    // are higher than that number.
#ifndef USE_TILE_LOCAL
    unsigned not_used = adjacent.size() - unsigned(target_count);
    for (unsigned i = adjacent.size() - not_used; i < adjacent.size(); i++)
        view_update_at(adjacent[i]);
#endif
#ifdef USE_TILE
    // For tiles we have to clear all overlays and redraw the ones
    // we want.
    tiles.clear_overlays();
    for (int i = 0; i < target_count; ++i)
        tiles.add_overlay(adjacent[i], TILE_INDICATOR + i);
#endif

    int created_count = 0;
    for (int i = 0; i < target_count; ++i)
    {
        if (_create_plant(adjacent[i], hp_adjust))
            created_count++;

        // Clear the overlay and draw the plant we just placed.
        // This is somewhat more complicated in tiles.
        view_update_at(adjacent[i]);
#ifdef USE_TILE
        tiles.clear_overlays();
        for (int j = i + 1; j < target_count; ++j)
            tiles.add_overlay(adjacent[j], TILE_INDICATOR + j);
        viewwindow(false);
#endif
        scaled_delay(200);
    }

    if (created_count)
        _decrease_amount(collected_fruit, created_count);
    else
        canned_msg(MSG_NOTHING_HAPPENS);

    return created_count;
}

// Create a circle of water around the target, with a radius of
// approximately 2.  This turns normal floor tiles into shallow water
// and turns (unoccupied) shallow water into deep water.  There is a
// chance of spawning plants or fungus on unoccupied dry floor tiles
// outside of the rainfall area.  Return the number of plants/fungi
// created.
int fedhas_rain(const coord_def &target)
{
    int spawned_count = 0;
    int processed_count = 0;

    for (radius_iterator rad(target, LOS_NO_TRANS, true); rad; ++rad)
    {
        // Adjust the shape of the rainfall slightly to make it look
        // nicer.  I want a threshold of 2.5 on the euclidean distance,
        // so a threshold of 6 prior to the sqrt is close enough.
        int rain_thresh = 6;
        coord_def local = *rad - target;

        dungeon_feature_type ftype = grd(*rad);

        if (local.abs() > rain_thresh)
        {
            // Maybe spawn a plant on (dry, open) squares that are in
            // LOS but outside the rainfall area.  In open space, there
            // are 213 squares in LOS, and we are going to drop water on
            // (25-4) of those, so if we want x plants to spawn on
            // average in open space, the trial probability should be
            // x/192.
            if (x_chance_in_y(5, 192)
                && !actor_at(*rad)
                && ftype == DNGN_FLOOR)
            {
                if (create_monster(mgen_data(
                                      coinflip() ? MONS_PLANT : MONS_FUNGUS,
                                      BEH_GOOD_NEUTRAL,
                                      &you,
                                      0,
                                      0,
                                      *rad,
                                      MHITNOT,
                                      MG_FORCE_PLACE,
                                      GOD_FEDHAS)))
                {
                    spawned_count++;
                }

                processed_count++;
            }

            continue;
        }

        // Turn regular floor squares only into shallow water.
        if (ftype == DNGN_FLOOR)
        {
            dungeon_terrain_changed(*rad, DNGN_SHALLOW_WATER);

            processed_count++;
        }
        // We can also turn shallow water into deep water, but we're
        // just going to skip cases where there is something on the
        // shallow water.  Destroying items will probably be annoying,
        // and insta-killing monsters is clearly out of the question.
        else if (!actor_at(*rad)
                 && igrd(*rad) == NON_ITEM
                 && ftype == DNGN_SHALLOW_WATER)
        {
            dungeon_terrain_changed(*rad, DNGN_DEEP_WATER);

            processed_count++;
        }

        if (ftype >= DNGN_MINMOVE)
        {
            // Maybe place a raincloud.
            //
            // The rainfall area is 20 (5*5 - 4 (corners) - 1 (center));
            // the expected number of clouds generated by a fixed chance
            // per tile is 20 * p = expected.  Say an Invocations skill
            // of 27 gives expected 5 clouds.
            int max_expected = 5;
            int expected = you.skill_rdiv(SK_INVOCATIONS, max_expected, 27);

            if (x_chance_in_y(expected, 20))
            {
                place_cloud(CLOUD_RAIN, *rad, 10, &you);

                processed_count++;
            }
        }
    }

    if (spawned_count > 0)
    {
        mprf("%s grow%s in the rain.",
             (spawned_count > 1 ? "Some plants" : "A plant"),
             (spawned_count > 1 ? "" : "s"));
    }

    return processed_count;
}

int count_corpses_in_los(vector<stack_iterator> *positions)
{
    int count = 0;

    for (radius_iterator rad(you.pos(), LOS_NO_TRANS, true); rad;
         ++rad)
    {
        if (actor_at(*rad))
            continue;

        for (stack_iterator stack_it(*rad); stack_it; ++stack_it)
        {
            if (stack_it->base_type == OBJ_CORPSES
                && stack_it->sub_type == CORPSE_BODY)
            {
                if (positions)
                    positions->push_back(stack_it);
                count++;
                break;
            }
        }
    }

    return count;
}

int fedhas_check_corpse_spores(bool quiet)
{
    vector<stack_iterator> positions;
    int count = count_corpses_in_los(&positions);

    if (count == 0)
        return count;

    viewwindow(false);
    for (unsigned i = 0; i < positions.size(); ++i)
    {
#ifndef USE_TILE_LOCAL
        coord_def temp = grid2view(positions[i]->pos);
        cgotoxy(temp.x, temp.y, GOTO_DNGN);

        unsigned color = GREEN | COLFLAG_FRIENDLY_MONSTER;
        color = real_colour(color);

        unsigned character = mons_char(MONS_GIANT_SPORE);
        put_colour_ch(color, character);
#endif
#ifdef USE_TILE
        tiles.add_overlay(positions[i]->pos, TILE_SPORE_OVERLAY);
#endif
    }

    if (!quiet
        && yesnoquit("Will you create these spores?", true, 'y') <= 0)
    {
        viewwindow(false);
        return -1;
    }

    return count;
}

// Destroy corpses in the player's LOS (first corpse on a stack only)
// and make 1 giant spore per corpse.  Spores are given the input as
// their starting behavior; the function returns the number of corpses
// processed.
int fedhas_corpse_spores(beh_type attitude)
{
    vector<stack_iterator> positions;
    int count = count_corpses_in_los(&positions);
    ASSERT(attitude != BEH_FRIENDLY || count > 0);

    if (count == 0)
        return count;

    for (unsigned i = 0; i < positions.size(); ++i)
    {
        count++;

        if (monster *plant = create_monster(mgen_data(MONS_GIANT_SPORE,
                                               attitude,
                                               &you,
                                               0,
                                               0,
                                               positions[i]->pos,
                                               MHITNOT,
                                               MG_FORCE_PLACE,
                                               GOD_FEDHAS)))
        {
            plant->flags |= MF_NO_REWARD;

            if (attitude == BEH_FRIENDLY)
            {
                plant->flags |= MF_ATT_CHANGE_ATTEMPT;

                mons_make_god_gift(plant, GOD_FEDHAS);

                plant->behaviour = BEH_WANDER;
                plant->foe = MHITNOT;
            }
        }

        if (mons_skeleton(positions[i]->mon_type))
            turn_corpse_into_skeleton(*positions[i]);
        else
        {
            item_was_destroyed(*positions[i]);
            destroy_item(positions[i]->index());
        }
    }

    viewwindow(false);

    return count;
}

struct monster_conversion
{
    monster_conversion() :
        base_monster(NULL),
        piety_cost(0),
        fruit_cost(0)
    {
    }

    monster* base_monster;
    int piety_cost;
    int fruit_cost;
    monster_type new_type;
};

// Given a monster (which should be a plant/fungus), see if
// fedhas_evolve_flora() can upgrade it, and set up a monster_conversion
// structure for it.  Return true (and fill in possible_monster) if the
// monster can be upgraded, and return false otherwise.
static bool _possible_evolution(const monster* input,
                                monster_conversion& possible_monster)
{
    switch (input->type)
    {
    case MONS_PLANT:
    case MONS_BUSH:
    case MONS_BURNING_BUSH:
        possible_monster.new_type = MONS_OKLOB_PLANT;
        possible_monster.fruit_cost = 1;
        break;

    case MONS_OKLOB_SAPLING:
        possible_monster.new_type = MONS_OKLOB_PLANT;
        possible_monster.piety_cost = 4;
        break;

    case MONS_FUNGUS:
    case MONS_TOADSTOOL:
        possible_monster.new_type = MONS_WANDERING_MUSHROOM;
        possible_monster.piety_cost = 3;
        break;

    case MONS_BALLISTOMYCETE:
        possible_monster.new_type = MONS_HYPERACTIVE_BALLISTOMYCETE;
        possible_monster.piety_cost = 4;
        break;

    default:
        return false;
    }

    return true;
}

bool mons_is_evolvable(const monster* mon)
{
    monster_conversion temp;
    return _possible_evolution(mon, temp);
}

static bool _place_ballisto(const coord_def& pos)
{
    if (monster *plant = create_monster(mgen_data(MONS_BALLISTOMYCETE,
                                                      BEH_FRIENDLY,
                                                      &you,
                                                      0,
                                                      0,
                                                      pos,
                                                      MHITNOT,
                                                      MG_FORCE_PLACE,
                                                      GOD_FEDHAS)))
    {
        plant->flags |= MF_NO_REWARD;
        plant->flags |= MF_ATT_CHANGE_ATTEMPT;

        mons_make_god_gift(plant, GOD_FEDHAS);

        remove_mold(pos);
        mpr("The mold grows into a ballistomycete.");
        mpr("Your piety has decreased.");
        lose_piety(1);
        return true;
    }

    // Monster placement failing should be quite unusual, but it could happen.
    // Not entirely sure what to say about it, but a more informative message
    // might be good. -cao
    canned_msg(MSG_NOTHING_HAPPENS);
    return false;
}

#define FEDHAS_EVOLVE_TARGET_KEY "fedhas_evolve_target"

bool fedhas_check_evolve_flora(bool quiet)
{
    monster_conversion upgrade;

    // This is a little sloppy, but cancel early if nothing useful is in
    // range.
    bool in_range = false;
    for (radius_iterator rad(you.pos(), LOS_NO_TRANS, true); rad; ++rad)
    {
        const monster* temp = monster_at(*rad);
        if (is_moldy(*rad) && mons_class_can_pass(MONS_BALLISTOMYCETE,
                                                  env.grid(*rad))
            || temp && mons_is_evolvable(temp))
        {
            in_range = true;
            break;
        }
    }

    if (!in_range)
    {
        if (!quiet)
            mpr("No evolvable flora in sight.");
        return false;
    }

    if (quiet) // just checking if there's something we can evolve here
        return true;

    dist spelld;

    direction_chooser_args args;
    args.restricts = DIR_TARGET;
    args.mode = TARG_EVOLVABLE_PLANTS;
    args.range = LOS_RADIUS;
    args.needs_path = false;
    args.may_target_monster = false;
    args.cancel_at_self = true;
    args.show_floor_desc = true;
    args.top_prompt = "Select plant or fungus to evolve.";

    direction(spelld, args);

    if (!spelld.isValid)
    {
        // Check for user cancel.
        canned_msg(MSG_OK);
        return false;
    }

    monster* const plant = monster_at(spelld.target);

    if (!plant)
    {
        if (!is_moldy(spelld.target)
            || !mons_class_can_pass(MONS_BALLISTOMYCETE,
                                    env.grid(spelld.target)))
        {
            if (feat_is_tree(env.grid(spelld.target)))
                mpr("The tree has already reached the pinnacle of evolution.");
            else
                mpr("You must target a plant or fungus.");
            return false;
        }
        you.props[FEDHAS_EVOLVE_TARGET_KEY].get_coord() = spelld.target;
        return true;
    }

    if (!_possible_evolution(plant, upgrade))
    {
        if (plant->type == MONS_GIANT_SPORE)
            mpr("You can evolve only complete plants, not seeds.");
        else  if (mons_is_plant(plant))
        {
            simple_monster_message(plant, " has already reached the pinnacle"
                                   " of evolution.");
        }
        else
            mpr("Only plants or fungi may be evolved.");

        return false;
    }

    vector<pair<int, int> > collected_fruit;
    if (upgrade.fruit_cost)
    {
        const int total_fruit = _collect_fruit(collected_fruit);

        if (total_fruit < upgrade.fruit_cost)
        {
            mpr("Not enough fruit available.");
            return false;
        }
    }

    if (upgrade.piety_cost && upgrade.piety_cost > you.piety)
    {
        mpr("Not enough piety available.");
        return false;
    }

    you.props[FEDHAS_EVOLVE_TARGET_KEY].get_coord() = spelld.target;
    return true;
}

void fedhas_evolve_flora()
{
    monster_conversion upgrade;
    const coord_def target = you.props[FEDHAS_EVOLVE_TARGET_KEY].get_coord();
    you.props.erase(FEDHAS_EVOLVE_TARGET_KEY);

    monster* const plant = monster_at(target);

    if (!plant)
    {
        ASSERT(is_moldy(target));
        _place_ballisto(target);
        return;
    }

    ASSERT(_possible_evolution(plant, upgrade));

    switch (plant->type)
    {
    case MONS_PLANT:
    case MONS_BUSH:
    {
        string evolve_desc = " can now spit acid";
        int skill = you.skill(SK_INVOCATIONS);
        if (skill >= 20)
            evolve_desc += " continuously";
        else if (skill >= 15)
            evolve_desc += " quickly";
        else if (skill >= 10)
            evolve_desc += " rather quickly";
        else if (skill >= 5)
            evolve_desc += " somewhat quickly";
        evolve_desc += ".";

        simple_monster_message(plant, evolve_desc.c_str());
        break;
    }

    case MONS_OKLOB_SAPLING:
        simple_monster_message(plant, " appears stronger.");
        break;

    case MONS_FUNGUS:
    case MONS_TOADSTOOL:
        simple_monster_message(plant, " can now pick up its mycelia and move.");
        break;

    case MONS_BALLISTOMYCETE:
        simple_monster_message(plant, " appears agitated.");
        env.level_state |= LSTATE_GLOW_MOLD;
        break;

    default:
        break;
    }

    plant->upgrade_type(upgrade.new_type, true, true);

    plant->flags |= MF_NO_REWARD;
    plant->flags |= MF_ATT_CHANGE_ATTEMPT;

    mons_make_god_gift(plant, GOD_FEDHAS);

    plant->attitude = ATT_FRIENDLY;

    behaviour_event(plant, ME_ALERT);
    mons_att_changed(plant);

    // Try to remove slowly dying in case we are upgrading a
    // toadstool, and spore production in case we are upgrading a
    // ballistomycete.
    plant->del_ench(ENCH_SLOWLY_DYING);
    plant->del_ench(ENCH_SPORE_PRODUCTION);

    if (plant->type == MONS_HYPERACTIVE_BALLISTOMYCETE)
        plant->add_ench(ENCH_EXPLODING);

    plant->hit_dice += you.skill_rdiv(SK_INVOCATIONS);

    if (upgrade.fruit_cost)
    {
        vector<pair<int, int> > collected_fruit;
        _collect_fruit(collected_fruit);
        _decrease_amount(collected_fruit, upgrade.fruit_cost);
    }

    if (upgrade.piety_cost)
    {
        lose_piety(upgrade.piety_cost);
        mpr("Your piety has decreased.");
    }
}

static int _lugonu_warp_monster(monster* mon, int pow)
{
    if (mon == NULL)
        return 0;

    if (coinflip())
        return 0;

    if (!mon->friendly())
        behaviour_event(mon, ME_ANNOY, &you);

    const int damage = 1 + random2(pow / 6);
    if (mons_genus(mon->type) == MONS_BLINK_FROG)
    {
        mprf("%s basks in the distortional energy.",
             mon->name(DESC_THE).c_str());
        mon->heal(damage, false);
    }
    else
    {
        mon->hurt(&you, damage);
        if (!mon->alive())
            return 1;
    }

    if (!mon->no_tele(true, false))
        mon->blink();

    return 1;
}

static void _lugonu_warp_area(int pow)
{
    apply_monsters_around_square(_lugonu_warp_monster, you.pos(), pow);
}

void lugonu_bend_space()
{
    const int pow = 4 + skill_bump(SK_INVOCATIONS);
    const bool area_warp = random2(pow) > 9;

    mprf("Space bends %saround you!", area_warp ? "sharply " : "");

    if (area_warp)
        _lugonu_warp_area(pow);

    random_blink(false, true, true);

    const int damage = roll_dice(1, 4);
    ouch(damage, NON_MONSTER, KILLED_BY_WILD_MAGIC, "a spatial distortion");
}

void cheibriados_time_bend(int pow)
{
    mpr("The flow of time bends around you.");

    for (adjacent_iterator ai(you.pos()); ai; ++ai)
    {
        monster* mon = monster_at(*ai);
        if (mon && !mon->is_stationary())
        {
            int res_margin = roll_dice(mon->hit_dice, 3) - random2avg(pow, 2);
            if (res_margin > 0)
            {
                mprf("%s%s",
                     mon->name(DESC_THE).c_str(),
                     resist_margin_phrase(res_margin));
                continue;
            }

            simple_god_message(
                make_stringf(" rebukes %s.",
                             mon->name(DESC_THE).c_str()).c_str(),
                             GOD_CHEIBRIADOS);
            do_slow_monster(mon, &you);
        }
    }
}

static int _slouchable(coord_def where, int pow, int, actor* agent)
{
    monster* mon = monster_at(where);
    if (mon == NULL || mon->is_stationary() || mon->cannot_move()
        || mons_is_projectile(mon->type)
        || mon->asleep() && !mons_is_confused(mon))
    {
        return 0;
    }

    int dmg = (mon->speed - 1000/player_movement_speed()/player_speed());
    return (dmg > 0) ? 1 : 0;
}

static bool _act_slouchable(const actor *act)
{
    if (act->is_player())
        return false;  // too slow-witted
    return _slouchable(act->pos(), 0, 0, 0);
}

static int _slouch_monsters(coord_def where, int pow, int dummy, actor* agent)
{
    if (!_slouchable(where, pow, dummy, agent))
        return 0;

    monster* mon = monster_at(where);
    ASSERT(mon);

    int dmg = (mon->speed - 1000/player_movement_speed()/player_speed());
    dmg = (dmg > 0 ? roll_dice(dmg*4, 3)/2 : 0);

    mon->hurt(agent, dmg, BEAM_MMISSILE, true);
    return 1;
}

bool cheibriados_slouch(int pow)
{
    int count = apply_area_visible(_slouchable, pow, &you);
    if (!count)
        if (!yesno("There's no one hasty visible. Invoke Slouch anyway?",
                   true, 'n'))
        {
            return false;
        }

    targetter_los hitfunc(&you, LOS_DEFAULT);
    if (stop_attack_prompt(hitfunc, "harm", _act_slouchable))
        return false;

    mpr("You can feel time thicken for a moment.");
    dprf("your speed is %d", player_movement_speed());

    apply_area_visible(_slouch_monsters, pow, &you);
    return true;
}

// A low-duration step from time, allowing monsters to get closer
// to the player safely.
void cheibriados_temporal_distortion()
{
    const coord_def old_pos = you.pos();

    const int time = 3 + random2(3);
    you.moveto(coord_def(0, 0));
    you.duration[DUR_TIME_STEP] = time;

    do
    {
        run_environment_effects();
        handle_monsters();
        manage_clouds();
    }
    while (--you.duration[DUR_TIME_STEP] > 0);

    monster* mon;
    if (mon = monster_at(old_pos))
    {
        mon->blink();
        if (mon = monster_at(old_pos))
            mon->teleport(true);
    }

    you.moveto(old_pos);
    you.duration[DUR_TIME_STEP] = 0;

    mpr("You warp the flow of time around you!");
}

void cheibriados_time_step(int pow) // pow is the number of turns to skip
{
    const coord_def old_pos = you.pos();

    mpr("You step out of the flow of time.");
    flash_view(LIGHTBLUE);
    you.moveto(coord_def(0, 0));
    you.duration[DUR_TIME_STEP] = pow;

    you.time_taken = 10;
    do
    {
        run_environment_effects();
        handle_monsters();
        manage_clouds();
    }
    while (--you.duration[DUR_TIME_STEP] > 0);
    // Update corpses, etc.  This does also shift monsters, but only by
    // a tiny bit.
    update_level(pow * 10);

#ifndef USE_TILE_LOCAL
    scaled_delay(1000);
#endif

    monster* mon;
    if (mon = monster_at(old_pos))
    {
        mon->blink();
        if (mon = monster_at(old_pos))
            mon->teleport(true);
    }

    you.moveto(old_pos);
    you.duration[DUR_TIME_STEP] = 0;

    flash_view(0);
    mpr("You return to the normal time flow.");
}

bool ashenzari_transfer_knowledge()
{
    if (you.transfer_skill_points > 0 && !ashenzari_end_transfer())
        return false;

    while (true)
    {
        skill_menu(SKMF_RESKILL_FROM);
        if (is_invalid_skill(you.transfer_from_skill))
        {
            redraw_screen();
            return false;
        }

        you.transfer_skill_points = skill_transfer_amount(
                                                    you.transfer_from_skill);

        skill_menu(SKMF_RESKILL_TO);
        if (is_invalid_skill(you.transfer_to_skill))
        {
            you.transfer_from_skill = SK_NONE;
            you.transfer_skill_points = 0;
            continue;
        }

        break;
    }

    // We reset the view to force view transfer next time.
    you.skill_menu_view = SKM_NONE;

    mprf("As you forget about %s, you feel ready to understand %s.",
         skill_name(you.transfer_from_skill),
         skill_name(you.transfer_to_skill));

    you.transfer_total_skill_points = you.transfer_skill_points;

    redraw_screen();
    return true;
}

bool ashenzari_end_transfer(bool finished, bool force)
{
    if (!force && !finished)
    {
        mprf("You are currently transferring knowledge from %s to %s.",
             skill_name(you.transfer_from_skill),
             skill_name(you.transfer_to_skill));
        if (!yesno("Are you sure you want to cancel the transfer?", false, 'n'))
        {
            canned_msg(MSG_OK);
            return false;
        }
    }

    mprf("You %s forgetting about %s and learning about %s.",
         finished ? "have finished" : "stop",
         skill_name(you.transfer_from_skill),
         skill_name(you.transfer_to_skill));
    you.transfer_from_skill = SK_NONE;
    you.transfer_to_skill = SK_NONE;
    you.transfer_skill_points = 0;
    you.transfer_total_skill_points = 0;
    return true;
}

bool can_convert_to_beogh()
{
    if (silenced(you.pos()))
        return false;

    for (radius_iterator ri(you.pos(), LOS_NO_TRANS); ri; ++ri)
    {
        const monster * const mon = monster_at(*ri);
        if (mons_allows_beogh_now(mon))
            return true;
    }

    return false;
}

void spare_beogh_convert()
{
    if (you.one_time_ability_used[GOD_BEOGH])
    {
        // You still get to convert, but orcs will remain hostile.
        mprf(MSGCH_TALK, "%s", getSpeakString("orc_priest_apostate").c_str());
        return;
    }

    set<mid_t> witnesses;

    you.religion = GOD_NO_GOD;
    for (radius_iterator ri(you.pos(), LOS_DEFAULT); ri; ++ri)
    {
        const monster *mon = monster_at(*ri);
        // An invis player converting is ok, for simplicity.
        if (!mon || !cell_see_cell(you.pos(), *ri, LOS_DEFAULT))
            continue;
        if (mon->attitude != ATT_HOSTILE)
            continue;
        if (mons_genus(mon->type) != MONS_ORC)
            continue;
        witnesses.insert(mon->mid);

        // Anyone who has seen the priest perform the ceremony will spare you
        // as well.
        if (mons_allows_beogh(mon))
        {
            for (radius_iterator pi(you.pos(), LOS_DEFAULT); pi; ++pi)
            {
                const monster *orc = monster_at(*pi);
                if (!orc || !cell_see_cell(*ri, *pi, LOS_DEFAULT))
                    continue;
                if (mons_genus(orc->type) != MONS_ORC)
                    continue;
                if (mon->attitude != ATT_HOSTILE)
                    continue;
                witnesses.insert(orc->mid);
            }
        }
    }

    int witc = 0;
    for (set<mid_t>::const_iterator wit = witnesses.begin();
         wit != witnesses.end(); ++wit)
    {
        monster *orc = monster_by_mid(*wit);
        if (!orc || !orc->alive())
            continue;

        ++witc;
        orc->del_ench(ENCH_CHARM);
        mons_pacify(orc, ATT_GOOD_NEUTRAL, true);
    }

    you.religion = GOD_BEOGH;
    you.one_time_ability_used.set(GOD_BEOGH);

    if (witc == 1)
        mpr("The priest welcomes you and lets you live.");
    else
    {
        mpr("With a roar of approval, the orcs welcome you as one of their own,"
            " and spare your life.");
    }
}

bool dithmenos_shadow_step()
{
    // You can shadow-step anywhere within your umbra.
    ASSERT(you.umbra_radius2() > -1);
    const int range = isqrt_ceil(you.umbra_radius2());

    targetter_jump tgt(&you, you.umbra_radius2(), false, true);
    direction_chooser_args args;
    args.hitfunc = &tgt;
    args.restricts = DIR_JUMP;
    args.mode = TARG_HOSTILE;
    args.range = range;
    args.just_looking = false;
    args.needs_path = false;
    args.top_prompt = "Aiming: <white>Shadow Step</white>";
    dist sdirect;
    direction(sdirect, args);
    if (!sdirect.isValid || tgt.landing_site.origin())
        return false;

    // Check for hazards.
    bool zot_trap_prompted = false,
         trap_prompted = false,
         exclusion_prompted = false,
         cloud_prompted = false,
         terrain_prompted = false;

    for (set<coord_def>::const_iterator site = tgt.additional_sites.begin();
         site != tgt.additional_sites.end(); site++)
    {
        if (!cloud_prompted
            && !check_moveto_cloud(*site, "shadow step", &cloud_prompted))
        {
            return false;
        }

        if (!zot_trap_prompted)
        {
            trap_def* trap = find_trap(*site);
            if (trap && env.grid(*site) != DNGN_UNDISCOVERED_TRAP
                && trap->type == TRAP_ZOT)
            {
                if (!check_moveto_trap(*site, "shadow step",
                                       &trap_prompted))
                {
                    you.turn_is_over = false;
                    return false;
                }
                zot_trap_prompted = true;
            }
            else if (!trap_prompted
                     && !check_moveto_trap(*site, "shadow step",
                                           &trap_prompted))
            {
                you.turn_is_over = false;
                return false;
            }
        }

        if (!exclusion_prompted
            && !check_moveto_exclusion(*site, "shadow step",
                                       &exclusion_prompted))
        {
            return false;
        }

        if (!terrain_prompted
            && !check_moveto_terrain(*site, "shadow step", "",
                                     &terrain_prompted))
        {
            return false;
        }
    }

    // XXX: This only ever fails if something's on the landing site;
    // perhaps this should be handled more gracefully.
    if (!you.move_to_pos(tgt.landing_site))
    {
        mpr("Something blocks your shadow step.");
        return true;
    }

    const actor *victim = actor_at(sdirect.target);
    mprf("You step into %s shadow.",
         apostrophise(victim->name(DESC_THE)).c_str());

    return true;
}

static bool _dithmenos_shadow_acts()
{
    if (!you_worship(GOD_DITHMENOS)
        || you.piety < piety_breakpoint(3)
        || player_under_penance())
    {
        return false;
    }

    // 10% chance at 4* piety; 50% chance at 200 piety.
    const int range = MAX_PIETY - piety_breakpoint(3);
    const int min   = range / 5;
    return x_chance_in_y(min + ((range - min)
                                * (you.piety - piety_breakpoint(3))
                                / (MAX_PIETY - piety_breakpoint(3))),
                         2 * range);
}

monster* shadow_monster(bool equip)
{
    if (monster_at(you.pos()))
        return NULL;

    int wpn_index  = NON_ITEM;

    // Do a basic clone of the weapon.
    item_def* wpn = you.weapon();
    if (equip
        && wpn
        && (wpn->base_type == OBJ_WEAPONS
            || wpn->base_type == OBJ_STAVES
            || wpn->base_type == OBJ_RODS))
    {
        wpn_index = get_mitm_slot(10);
        if (wpn_index == NON_ITEM)
            return NULL;
        item_def& new_item = mitm[wpn_index];
        if (wpn->base_type == OBJ_STAVES)
        {
            new_item.base_type = OBJ_WEAPONS;
            new_item.sub_type  = WPN_STAFF;
        }
        else if (wpn->base_type == OBJ_RODS)
        {
            new_item.base_type = OBJ_WEAPONS;
            new_item.sub_type  = WPN_ROD;
        }
        else
        {
            new_item.base_type = wpn->base_type;
            new_item.sub_type  = wpn->sub_type;
        }
        new_item.colour   = wpn->colour;
        new_item.quantity = 1;
        new_item.flags   |= ISFLAG_SUMMONED;
    }

    monster* mon = get_free_monster();
    if (!mon)
    {
        if (wpn_index)
            destroy_item(wpn_index);
        return NULL;
    }

    mon->type       = MONS_PLAYER_SHADOW;
    mon->behaviour  = BEH_SEEK;
    mon->attitude   = ATT_FRIENDLY;
    mon->flags      = MF_NO_REWARD | MF_JUST_SUMMONED | MF_SEEN
                    | MF_WAS_IN_VIEW | MF_HARD_RESET
                    | MF_ACTUAL_SPELLS;
    mon->hit_points = you.hp;
    mon->hit_dice   = min(27, max(1,
                                  you.skill_rdiv(wpn_index != NON_ITEM
                                                 ? weapon_skill(mitm[wpn_index])
                                                 : SK_UNARMED_COMBAT, 10, 20)
                                  + you.skill_rdiv(SK_FIGHTING, 10, 20)));
    mon->set_position(you.pos());
    mon->mid        = MID_PLAYER;
    mon->inv[MSLOT_WEAPON]  = wpn_index;
    mon->inv[MSLOT_MISSILE] = NON_ITEM;

    mgrd(you.pos()) = mon->mindex();

    return mon;
}

void shadow_monster_reset(monster *mon)
{
    if (mon->inv[MSLOT_WEAPON] != NON_ITEM)
        destroy_item(mon->inv[MSLOT_WEAPON]);
    if (mon->inv[MSLOT_MISSILE] != NON_ITEM)
        destroy_item(mon->inv[MSLOT_MISSILE]);

    mon->reset();
}

void dithmenos_shadow_melee(actor* target)
{
    if (!target
        || !target->alive()
        || !_dithmenos_shadow_acts())
    {
        return;
    }

    monster* mon = shadow_monster();
    if (!mon)
        return;

    mon->target     = target->pos();
    mon->foe        = target->mindex();

    fight_melee(mon, target);

    shadow_monster_reset(mon);
}

void dithmenos_shadow_throw(coord_def target, const item_def &item)
{
    if (target.origin()
        || !_dithmenos_shadow_acts())
    {
        return;
    }

    monster* mon = shadow_monster();
    if (!mon)
        return;

    int ammo_index = get_mitm_slot(10);
    if (ammo_index != NON_ITEM)
    {
        item_def& new_item = mitm[ammo_index];
        new_item.base_type = item.base_type;
        new_item.sub_type  = item.sub_type;
        new_item.colour    = item.colour;
        new_item.quantity  = 1;
        new_item.flags    |= ISFLAG_SUMMONED;
        mon->inv[MSLOT_MISSILE] = ammo_index;

        mon->target = target;

        bolt beem;
        beem.target = target;
        setup_monster_throw_beam(mon, beem);
        beem.item = &mitm[mon->inv[MSLOT_MISSILE]];
        mons_throw(mon, beem, mon->inv[MSLOT_MISSILE]);
    }

    shadow_monster_reset(mon);
}

void dithmenos_shadow_spell(bolt* orig_beam, spell_type spell)
{
    if (!orig_beam
        || orig_beam->target.origin()
        || (orig_beam->is_enchantment() && !is_valid_mon_spell(spell))
        || !_dithmenos_shadow_acts())
    {
        return;
    }

    const coord_def target = orig_beam->target;

    monster* mon = shadow_monster();
    if (!mon)
        return;

    // Don't let shadow spells get too powerful.
    mon->hit_dice = max(1,
                        min(3 * spell_difficulty(spell),
                            you.experience_level) / 2);

    mon->target = target;
    if (actor_at(target))
        mon->foe = actor_at(target)->mindex();

    spell_type shadow_spell = spell;
    if (!orig_beam->is_enchantment())
    {
        shadow_spell = (orig_beam->is_beam) ? SPELL_SHADOW_BOLT
                                            : SPELL_SHADOW_SHARD;
    }

    bolt beem;
    beem.target = target;
    mprf(MSGCH_FRIEND_SPELL, "%s mimicks your spell!",
         mon->name(DESC_THE).c_str());
    mons_cast(mon, beem, shadow_spell, false, false);

    shadow_monster_reset(mon);
}

static potion_type _gozag_potion_list[][4] =
{
    { POT_HEAL_WOUNDS, NUM_POTIONS, NUM_POTIONS, NUM_POTIONS },
    { POT_HEAL_WOUNDS, POT_CURING, NUM_POTIONS, NUM_POTIONS },
    { POT_HEAL_WOUNDS, POT_MAGIC, NUM_POTIONS, NUM_POTIONS, },
    { POT_CURING, POT_MAGIC, NUM_POTIONS, NUM_POTIONS },
    { POT_HEAL_WOUNDS, POT_BERSERK_RAGE, NUM_POTIONS, NUM_POTIONS },
    { POT_HASTE, POT_HEAL_WOUNDS, NUM_POTIONS, NUM_POTIONS },
    { POT_HASTE, POT_BRILLIANCE, NUM_POTIONS, NUM_POTIONS },
    { POT_HASTE, POT_AGILITY, NUM_POTIONS, NUM_POTIONS },
    { POT_MIGHT, POT_AGILITY, NUM_POTIONS, NUM_POTIONS },
    { POT_HASTE, POT_FLIGHT, NUM_POTIONS, NUM_POTIONS },
    { POT_HASTE, POT_RESISTANCE, NUM_POTIONS, NUM_POTIONS },
    { POT_RESISTANCE, POT_AGILITY, NUM_POTIONS, NUM_POTIONS },
    { POT_RESISTANCE, POT_FLIGHT, NUM_POTIONS, NUM_POTIONS },
    { POT_INVISIBILITY, POT_AGILITY, NUM_POTIONS , NUM_POTIONS },
    { POT_HEAL_WOUNDS, POT_CURING, POT_MAGIC, NUM_POTIONS },
    { POT_HEAL_WOUNDS, POT_CURING, POT_BERSERK_RAGE, NUM_POTIONS },
    { POT_HEAL_WOUNDS, POT_HASTE, POT_AGILITY, NUM_POTIONS },
    { POT_MIGHT, POT_AGILITY, POT_BRILLIANCE, NUM_POTIONS },
    { POT_HASTE, POT_AGILITY, POT_FLIGHT, NUM_POTIONS },
    { POT_FLIGHT, POT_AGILITY, POT_INVISIBILITY, NUM_POTIONS },
    { POT_RESISTANCE, POT_MIGHT, POT_AGILITY, NUM_POTIONS },
    { POT_RESISTANCE, POT_MIGHT, POT_HASTE, NUM_POTIONS },
    { POT_RESISTANCE, POT_INVISIBILITY, POT_AGILITY, NUM_POTIONS },
};

static void _gozag_add_potions(CrawlVector &vec, potion_type *which)
{
    for (; *which != NUM_POTIONS; which++)
    {
        bool dup = false;
        for (unsigned int i = 0; i < vec.size(); i++)
            if (vec[i].get_int() == *which)
            {
                dup = true;
                break;
            }
        if (!dup)
            vec.push_back(*which);
    }
}

#define ADD_POTIONS(a,b) _gozag_add_potions(a, b[random2(ARRAYSZ(b))])

static void _gozag_add_bad_potion(CrawlVector &vec)
{
    const potion_type what = random_choose_weighted(20, POT_CONFUSION,
                                                    10, POT_DECAY,
                                                    10, POT_LIGNIFY,
                                                     5, POT_DEGENERATION,
                                                     2, POT_STRONG_POISON,
                                                     0);
    vec.push_back(what);
}

static int _gozag_faith_adjusted_price(int price)
{
    return price - (you.faith() * price)/3;
}

int gozag_porridge_price()
{
    int multiplier = GOZAG_POTION_BASE_MULTIPLIER
                     + you.attribute[ATTR_GOZAG_POTIONS];
    multiplier *= 4;
    // These two potions currently have the same price, but just in case...
    potion_type porridge_type = you.species == SP_VAMPIRE
                                || player_mutation_level(MUT_CARNIVOROUS) == 3
                                ? POT_BLOOD
                                : POT_PORRIDGE;
    item_def dummy;
    dummy.base_type = OBJ_POTIONS;
    dummy.sub_type = porridge_type;
    dummy.quantity = 1;
    int price = multiplier * item_value(dummy, true) / 10;
    return _gozag_faith_adjusted_price(price);
}

bool gozag_setup_potion_petition(bool quiet)
{
    const int gold_min = gozag_porridge_price();
    if (you.gold < gold_min)
    {
        if (!quiet)
        {
            mprf("You need at least %d gold to purchase potions right now!",
                 gold_min);
        }
        return false;
    }

    return true;
}

bool gozag_potion_petition()
{
    CrawlVector *pots[4];
    int prices[4];

    item_def dummy;
    dummy.base_type = OBJ_POTIONS;
    dummy.quantity = 1;

    if (!you.props.exists(make_stringf(GOZAG_POTIONS_KEY, 0)))
    {
        for (int i = 0; i < GOZAG_MAX_POTIONS; i++)
        {
            prices[i] = 0;
            int multiplier = GOZAG_POTION_BASE_MULTIPLIER
                             + you.attribute[ATTR_GOZAG_POTIONS];
            string key = make_stringf(GOZAG_POTIONS_KEY, i);
            you.props[key].new_vector(SV_INT, SFLAG_CONST_TYPE);
            pots[i] = &you.props[key].get_vector();
            if (i == GOZAG_MAX_POTIONS - 1)
            {
                if (you.species == SP_VAMPIRE
                    || player_mutation_level(MUT_CARNIVOROUS) == 3)
                {
                    for (int j = 0; j < 4; j++)
                        pots[i]->push_back(POT_BLOOD);
                }
                else
                {
                    pots[i]->push_back(POT_PORRIDGE);
                    multiplier *= 4; // ouch
                }
            }
            else
            {
                ADD_POTIONS(*pots[i], _gozag_potion_list);
                if (coinflip())
                    ADD_POTIONS(*pots[i], _gozag_potion_list);
                if (coinflip())
                {
                    _gozag_add_bad_potion(*pots[i]);
                    multiplier -= 5;
                }
            }

            for (int j = 0; j < pots[i]->size(); j++)
            {
                dummy.sub_type = (*pots[i])[j].get_int();
                prices[i] += item_value(dummy, true);
                dprf("%d", item_value(dummy, true));
            }
            dprf("pre: %d", prices[i]);
            prices[i] *= multiplier;
            dprf("mid: %d", prices[i]);
            prices[i] /= 10;
            dprf("post: %d", prices[i]);
            key = make_stringf(GOZAG_PRICE_KEY, i);
            you.props[key].get_int() = prices[i];
        }
    }
    else
    {
        for (int i = 0; i < GOZAG_MAX_POTIONS; i++)
        {
            string key = make_stringf(GOZAG_POTIONS_KEY, i);
            pots[i] = &you.props[key].get_vector();
            key = make_stringf(GOZAG_PRICE_KEY, i);
            prices[i] = you.props[key].get_int();
        }
    }

    int keyin = 0;
    int faith_price = 0;

    while (true)
    {
        if (crawl_state.seen_hups)
            return false;

        clear_messages();
        for (int i = 0; i < GOZAG_MAX_POTIONS; i++)
        {
            faith_price = _gozag_faith_adjusted_price(prices[i]);
            string line = make_stringf("  [%c] - %d gold - ", i + 'a',
                                       faith_price);
            vector<string> pot_names;
            for (int j = 0; j < pots[i]->size(); j++)
                pot_names.push_back(potion_type_name((*pots[i])[j].get_int()));
            line += comma_separated_line(pot_names.begin(), pot_names.end());
            mpr_nojoin(MSGCH_PLAIN, line.c_str());
        }
        mprf(MSGCH_PROMPT, "Purchase which effect?");
        keyin = toalower(get_ch()) - 'a';
        if (keyin < 0 || keyin > GOZAG_MAX_POTIONS - 1)
            continue;

        faith_price = _gozag_faith_adjusted_price(prices[keyin]);
        if (you.gold < faith_price)
        {
            mpr("You don't have enough gold for that!");
            more();
            continue;
        }

        break;
    }

    ASSERT(you.gold >= faith_price);
    you.del_gold(faith_price);
    you.attribute[ATTR_GOZAG_GOLD_USED] += faith_price;
    for (int j = 0; j < pots[keyin]->size(); j++)
    {
        potion_effect(static_cast<potion_type>((*pots[keyin])[j].get_int()),
                      40);
    }

    you.attribute[ATTR_GOZAG_POTIONS]++;

    for (int i = 0; i < 4; i++)
    {
        string key = make_stringf(GOZAG_POTIONS_KEY, i);
        you.props.erase(key);
        key = make_stringf(GOZAG_PRICE_KEY, i);
        you.props.erase(key);
    }

    return true;
}

static bool _duplicate_shop_type(int cur, shop_type type)
{
    for (int i = 0; i < cur; i++)
        if (you.props[make_stringf(GOZAG_SHOP_TYPE_KEY, i)].get_int() == type)
            return true;

    return false;
}

/**
 * The price to order a merchant from Gozag. Doesn't depend on the shop's
 * type or contents. The maximum possible price is used as the minimum amount
 * of gold you need to use the ability.
 */
int gozag_price_for_shop(bool max)
{
    // This value probably needs tweaking.
    const int base = max ? 1000 : random_range(500, 1000);
    const int price = base
                      * (GOZAG_SHOP_BASE_MULTIPLIER
                         + GOZAG_SHOP_MOD_MULTIPLIER
                           * you.attribute[ATTR_GOZAG_SHOPS])
                      / GOZAG_SHOP_BASE_MULTIPLIER;
    return max ? _gozag_faith_adjusted_price(price) : price;
}

static vector<level_id> _get_gozag_shop_candidates(int *max_absdepth)
{
    vector<level_id> candidates;

    branch_type allowed_branches[3] = {BRANCH_DUNGEON, BRANCH_VAULTS, BRANCH_DEPTHS};
    for (int ii = 0; ii < 3; ii++)
    {
        branch_type i = allowed_branches[ii];

        level_id lid(i, brdepth[i]);

        // Base shop level number on the deepest we can place a shop
        // in the given game; this is constant for as long as we can place
        // shops and is intended to prevent scummy behaviour.
        if (max_absdepth)
        {
            const int absdepth = branches[i].absdepth + brdepth[i] - 1;
            if (absdepth > *max_absdepth)
                *max_absdepth = absdepth;
        }

        for (int j = 1; j <= brdepth[i] && candidates.size() < 4; j++)
        {
            // Don't try to place shops on Vaults:$, since they'll be totally
            // insignificant next to the regular loot/shops
            if (i == BRANCH_VAULTS && j == brdepth[i])
                continue;
            lid.depth = j;
            if (!is_existing_level(lid)
                && !you.props.exists(make_stringf(GOZAG_SHOP_KEY,
                                                  lid.describe().c_str())))
            {
                candidates.push_back(lid);
            }
        }
    }

    return candidates;
}

bool gozag_setup_call_merchant(bool quiet)
{
    const int gold_min = gozag_price_for_shop(true);
    if (you.gold < gold_min)
    {
        if (!quiet)
        {
            mprf("You currently need %d gold to open negotiations with a "
                 "merchant.", gold_min);
        }
        return false;
    }

    int max_absdepth = 0;
    vector<level_id> candidates = _get_gozag_shop_candidates(&max_absdepth);

    if (!candidates.size())
    {
        const map_def *shop_vault = find_map_by_name("serial_shops"); // XXX
        if (!shop_vault)
            die("Someone changed the shop vault name!");
        if (!shop_vault->depths.is_usable_in(level_id::current()))
        {
            if (!quiet)
            {
                mprf("No merchants are willing to come to this level in the "
                     "absence of new frontiers.");
                return false;
            }
        }
        if (grd(you.pos()) != DNGN_FLOOR)
        {
            if (!quiet)
            {
                mprf("You need to be standing on an open floor tile to call a "
                     "shop here.");
                return false;
            }
        }
    }

    return true;
}

bool gozag_call_merchant()
{
    int max_absdepth = 0;
    vector<level_id> candidates = _get_gozag_shop_candidates(&max_absdepth);

    // Set up some dummy shops.
    // Generate some shop inventory and store it as a store spec.
    // We still set up the shops in advance in case of hups.
    if (!you.props.exists(make_stringf(GOZAG_SHOPKEEPER_NAME_KEY, 0)))
    {
        for (int i = 0; i < GOZAG_MAX_SHOPS; i++)
        {
            shop_type type = NUM_SHOPS;
            do
                type = static_cast<shop_type>(random2(NUM_SHOPS));
            while (_duplicate_shop_type(i, type));
            you.props[make_stringf(GOZAG_SHOPKEEPER_NAME_KEY, i)].get_string()
                = make_name(random_int(), false);
            you.props[make_stringf(GOZAG_SHOP_TYPE_KEY, i)].get_int()
                = type;
            you.props[make_stringf(GOZAG_SHOP_SUFFIX_KEY, i)].get_string()
                = (type == SHOP_GENERAL
                   || type == SHOP_GENERAL_ANTIQUE
                   || type == SHOP_DISTILLERY)
                   ? ""
                   : random_choose("Shoppe", "Boutique",
                                   "Emporium", "Shop", NULL);

            you.props[make_stringf(GOZAG_SHOP_COST_KEY, i)].get_int()
                = gozag_price_for_shop();
        }
    }

    int i = 0;
    int cost = 0;
    int faith_cost = 0;
    while (true)
    {
        if (crawl_state.seen_hups)
            return false;

        clear_messages();
        for (i = 0; i < GOZAG_MAX_SHOPS; i++)
        {
            cost = you.props[make_stringf(GOZAG_SHOP_COST_KEY, i)].get_int();
            faith_cost = _gozag_faith_adjusted_price(cost);
            string line =
                make_stringf("  [%c] %5d gold - %s %s %s",
                             'a' + i,
                             faith_cost,
                             apostrophise(
                                 you.props[
                                     make_stringf(GOZAG_SHOPKEEPER_NAME_KEY,
                                     i)].get_string()).c_str(),
                             shop_type_name(
                                 static_cast<shop_type>(
                                     you.props[
                                         make_stringf(GOZAG_SHOP_TYPE_KEY, i)]
                                         .get_int())).c_str(),
                             you.props[make_stringf(GOZAG_SHOP_SUFFIX_KEY, i)]
                                 .get_string().c_str());
            mpr_nojoin(MSGCH_PLAIN, line.c_str());
        }
        mprf(MSGCH_PROMPT, "Fund which merchant?");
        i = toalower(get_ch()) - 'a';
        if (i < 0 || i > GOZAG_MAX_SHOPS - 1)
            continue;
        cost = you.props[make_stringf(GOZAG_SHOP_COST_KEY, i)].get_int();
        faith_cost = _gozag_faith_adjusted_price(cost);
        if (you.gold < faith_cost)
        {
            mpr("You don't have enough gold to fund that merchant!");
            more();
            continue;
        }

        break;
    }

    ASSERT(you.gold >= faith_cost);

    you.del_gold(faith_cost);
    you.attribute[ATTR_GOZAG_GOLD_USED] += faith_cost;

    const shop_type type =
        static_cast<shop_type>(
            you.props[make_stringf(GOZAG_SHOP_TYPE_KEY, i)].get_int());
    const string name =
        you.props[make_stringf(GOZAG_SHOPKEEPER_NAME_KEY, i)];

    string suffix = replace_all(
                         you.props[make_stringf(GOZAG_SHOP_SUFFIX_KEY, i)]
                             .get_string(), " ", "_");
    if (!suffix.empty())
        suffix = " suffix:" + suffix;

    string spec =
        make_stringf("%s shop name:%s%s",
                     shoptype_to_str(type),
                     replace_all(name, " ", "_").c_str(),
                     suffix.c_str());

    if (candidates.size())
    {
        vector<int> weights;
        for (unsigned int j = 0; j < candidates.size(); j++)
            weights.push_back(candidates.size() - j);
        const int which =
            choose_random_weighted(weights.begin(), weights.end());
        level_id lid = candidates[which];
        you.props[make_stringf(GOZAG_SHOP_KEY, lid.describe().c_str())]
            .get_string() = spec;

        mprf(MSGCH_GOD, "%s sets up shop in %s.", name.c_str(),
             branches[lid.branch].longname);
        dprf("%s", lid.describe().c_str());

        mark_offlevel_shop(lid, type);
    }
    else
    {
        ASSERT(grd(you.pos()) == DNGN_FLOOR);
        keyed_mapspec kmspec;
        kmspec.set_feat(spec, false);
        if (!kmspec.get_feat().shop.get())
            die("Invalid shop spec?");

        place_spec_shop(you.pos(), kmspec.get_feat().shop.get());
        link_items();
        env.markers.add(new map_feature_marker(you.pos(),
                                               DNGN_ABANDONED_SHOP));
        env.markers.clear_need_activate();

        mprf(MSGCH_GOD, "A shop appears before you!");
    }

    you.attribute[ATTR_GOZAG_SHOPS]++;
    you.attribute[ATTR_GOZAG_SHOPS_CURRENT]++;

    for (int j = 0; j < 3; j++)
    {
        you.props.erase(make_stringf(GOZAG_SHOPKEEPER_NAME_KEY, j));
        you.props.erase(make_stringf(GOZAG_SHOP_TYPE_KEY, j));
        you.props.erase(make_stringf(GOZAG_SHOP_SUFFIX_KEY, j));
        you.props.erase(make_stringf(GOZAG_SHOP_COST_KEY, j));
    }

    return true;
}

typedef struct
{
    monster_type type;
    branch_type  branch;
    int          susceptibility;
} bribability;

bribability mons_bribability[] =
{
    // Orcs
    { MONS_ORC,             BRANCH_ORC, 1 },
    { MONS_ORC_PRIEST,      BRANCH_ORC, 2 },
    { MONS_ORC_WIZARD,      BRANCH_ORC, 2 },
    { MONS_ORC_WARRIOR,     BRANCH_ORC, 3 },
    { MONS_ORC_KNIGHT,      BRANCH_ORC, 4 },
    { MONS_ORC_SORCERER,    BRANCH_ORC, 4 },
    { MONS_ORC_HIGH_PRIEST, BRANCH_ORC, 4 },
    { MONS_ORC_WARLORD,     BRANCH_ORC, 5 },

    // Elves
    { MONS_DEEP_ELF_FIGHTER,       BRANCH_ELF, 1 },
    { MONS_DEEP_ELF_MAGE,          BRANCH_ELF, 1 },
    { MONS_DEEP_ELF_SUMMONER,      BRANCH_ELF, 2 },
    { MONS_DEEP_ELF_CONJURER,      BRANCH_ELF, 2 },
    { MONS_DEEP_ELF_PRIEST,        BRANCH_ELF, 2 },
    { MONS_DEEP_ELF_KNIGHT,        BRANCH_ELF, 3 },
    { MONS_DEEP_ELF_HIGH_PRIEST,   BRANCH_ELF, 4 },
    { MONS_DEEP_ELF_DEMONOLOGIST,  BRANCH_ELF, 4 },
    { MONS_DEEP_ELF_ANNIHILATOR,   BRANCH_ELF, 4 },
    { MONS_DEEP_ELF_SORCERER,      BRANCH_ELF, 4 },
    { MONS_DEEP_ELF_DEATH_MAGE,    BRANCH_ELF, 4 },
    { MONS_DEEP_ELF_BLADEMASTER,   BRANCH_ELF, 4 },
    { MONS_DEEP_ELF_MASTER_ARCHER, BRANCH_ELF, 4 },

    // Nagas and salamanders
    { MONS_NAGA,                 BRANCH_SNAKE, 1 },
    { MONS_SALAMANDER,           BRANCH_SNAKE, 1 },
    { MONS_NAGA_MAGE,            BRANCH_SNAKE, 2 },
    { MONS_NAGA_SHARPSHOOTER,    BRANCH_SNAKE, 2 },
    { MONS_NAGA_RITUALIST,       BRANCH_SNAKE, 2 },
    { MONS_SALAMANDER_MYSTIC,    BRANCH_SNAKE, 2 },
    { MONS_NAGA_WARRIOR,         BRANCH_SNAKE, 3 },
    { MONS_GREATER_NAGA,         BRANCH_SNAKE, 4 },
    { MONS_SALAMANDER_FIREBRAND, BRANCH_SNAKE, 4 },

    { MONS_MERFOLK,            BRANCH_SHOALS, 1 },
    { MONS_MERMAID,            BRANCH_SHOALS, 1 },
    { MONS_SIREN,              BRANCH_SHOALS, 2 },
    { MONS_MERFOLK_IMPALER,    BRANCH_SHOALS, 3 },
    { MONS_MERFOLK_JAVELINEER, BRANCH_SHOALS, 3 },
    { MONS_MERFOLK_AQUAMANCER, BRANCH_SHOALS, 4 },

    // Humans
    { MONS_HUMAN,               BRANCH_VAULTS, 1 },
    { MONS_WIZARD,              BRANCH_VAULTS, 2 },
    { MONS_NECROMANCER,         BRANCH_VAULTS, 2 },
    { MONS_HELL_KNIGHT,         BRANCH_VAULTS, 3 },
    { MONS_VAULT_GUARD,         BRANCH_VAULTS, 3 },
    { MONS_VAULT_SENTINEL,      BRANCH_VAULTS, 3 },
    { MONS_IRONBRAND_CONVOKER,  BRANCH_VAULTS, 3 },
    { MONS_IRONHEART_PRESERVER, BRANCH_VAULTS, 3 },
    { MONS_VAULT_WARDEN,        BRANCH_VAULTS, 4 },

    // Draconians
    { MONS_DRACONIAN,             BRANCH_ZOT, 1 },
    { MONS_BLACK_DRACONIAN,       BRANCH_ZOT, 2 },
    { MONS_MOTTLED_DRACONIAN,     BRANCH_ZOT, 2 },
    { MONS_YELLOW_DRACONIAN,      BRANCH_ZOT, 2 },
    { MONS_GREEN_DRACONIAN,       BRANCH_ZOT, 2 },
    { MONS_PURPLE_DRACONIAN,      BRANCH_ZOT, 2 },
    { MONS_RED_DRACONIAN,         BRANCH_ZOT, 2 },
    { MONS_WHITE_DRACONIAN,       BRANCH_ZOT, 2 },
    { MONS_GREY_DRACONIAN,        BRANCH_ZOT, 2 },
    { MONS_PALE_DRACONIAN,        BRANCH_ZOT, 2 },
    { MONS_DRACONIAN_CALLER,      BRANCH_ZOT, 3 },
    { MONS_DRACONIAN_MONK,        BRANCH_ZOT, 3 },
    { MONS_DRACONIAN_ZEALOT,      BRANCH_ZOT, 3 },
    { MONS_DRACONIAN_SHIFTER,     BRANCH_ZOT, 3 },
    { MONS_DRACONIAN_ANNIHILATOR, BRANCH_ZOT, 3 },
    { MONS_DRACONIAN_KNIGHT,      BRANCH_ZOT, 3 },
    { MONS_DRACONIAN_SCORCHER,    BRANCH_ZOT, 3 },

    // Demons
    { MONS_IRON_IMP,        BRANCH_DIS, 1 },
    { MONS_IRON_DEVIL,      BRANCH_DIS, 2 },
    { MONS_HELL_SENTINEL,   BRANCH_DIS, 5 },
    { MONS_CRIMSON_IMP,     BRANCH_GEHENNA, 1 },
    { MONS_RED_DEVIL,       BRANCH_GEHENNA, 2 },
    { MONS_ORANGE_DEMON,    BRANCH_GEHENNA, 2 },
    { MONS_SMOKE_DEMON,     BRANCH_GEHENNA, 3 },
    { MONS_SUN_DEMON,       BRANCH_GEHENNA, 3 },
    { MONS_HELLION,         BRANCH_GEHENNA, 4 },
    { MONS_BALRUG,          BRANCH_GEHENNA, 4 },
    { MONS_BRIMSTONE_FIEND, BRANCH_GEHENNA, 5 },
    { MONS_WHITE_IMP,       BRANCH_COCYTUS, 1 },
    { MONS_BLUE_DEVIL,      BRANCH_COCYTUS, 2 },
    { MONS_ICE_DEVIL,       BRANCH_COCYTUS, 3 },
    { MONS_BLIZZARD_DEMON,  BRANCH_COCYTUS, 4 },
    { MONS_ICE_FIEND,       BRANCH_COCYTUS, 5 },
    { MONS_SHADOW_IMP,      BRANCH_TARTARUS, 1 },
    { MONS_HELLWING,        BRANCH_TARTARUS, 2 },
    { MONS_SOUL_EATER,      BRANCH_TARTARUS, 3 },
    { MONS_REAPER,          BRANCH_TARTARUS, 4 },
    { MONS_SHADOW_DEMON,    BRANCH_TARTARUS, 4 },
    { MONS_SHADOW_FIEND,    BRANCH_TARTARUS, 5 },
};

// An x-in-16 chance of a monster of the given type being bribed.
// Tougher monsters have a stronger chance of being bribed.
int gozag_type_bribable(monster_type type, bool force)
{
    if (!you_worship(GOD_GOZAG) && !force)
        return 0;

    for (unsigned int i = 0; i < ARRAYSZ(mons_bribability); i++)
    {
        if (mons_bribability[i].type == type)
        {
            return force || branch_bribe[mons_bribability[i].branch]
                   ? mons_bribability[i].susceptibility
                   : 0;
        }
    }

    return 0;
}

branch_type gozag_bribable_branch(monster_type type)
{

    for (unsigned int i = 0; i < ARRAYSZ(mons_bribability); i++)
    {
        if (mons_bribability[i].type == type)
            return mons_bribability[i].branch;
    }

    return NUM_BRANCHES;
}

bool gozag_branch_bribable(branch_type branch)
{
    for (unsigned int i = 0; i < ARRAYSZ(mons_bribability); i++)
    {
        if (mons_bribability[i].branch == branch)
            return true;
    }

    return false;
}

int gozag_branch_bribe_susceptibility(branch_type branch)
{
    int susceptibility = 0;
    for (unsigned int i = 0; i < ARRAYSZ(mons_bribability); i++)
    {
        if (mons_bribability[i].branch == branch
            && susceptibility < mons_bribability[i].susceptibility)
        {
            susceptibility = mons_bribability[i].susceptibility;
        }
    }

    return susceptibility;
}

void gozag_deduct_bribe(branch_type br, int amount)
{
    if (branch_bribe[br] <= 0)
        return;

    branch_bribe[br] = max(0, branch_bribe[br] - amount);
    if (branch_bribe[br] <= 0)
    {
        mprf(MSGCH_DURATION, "Your bribe of %s has been exhausted.",
             branches[br].longname);
        add_daction(DACT_BRIBE_TIMEOUT);
    }
}

bool gozag_check_bribe_branch(bool quiet)
{
    const int bribe_amount = GOZAG_BRIBE_AMOUNT;
    if (you.gold < bribe_amount)
    {
        if (!quiet)
            mprf("You need at least %d gold to offer a bribe.", bribe_amount);
        return false;
    }
    branch_type branch = you.where_are_you;
    branch_type branch2 = NUM_BRANCHES;
    if (feat_is_branch_stairs(grd(you.pos())))
    {
        for (int i = 0; i < NUM_BRANCHES; ++i)
            if (branches[i].entry_stairs == grd(you.pos())
                && gozag_branch_bribable(static_cast<branch_type>(i)))
            {
                branch2 = static_cast<branch_type>(i);
                break;
            }
    }
    const string who = make_stringf("the denizens of %s",
                                   branches[branch].longname);
    const string who2 = branch2 != NUM_BRANCHES
                        ? make_stringf("the denizens of %s",
                                       branches[branch2].longname)
                        : "";
    if (!gozag_branch_bribable(branch)
        && (branch2 == NUM_BRANCHES
            || !gozag_branch_bribable(branch2)))
    {
        if (!quiet)
        {
            if (branch2 != NUM_BRANCHES)
                mprf("You can't bribe %s or %s.", who.c_str(), who2.c_str());
            else
                mprf("You can't bribe %s.", who.c_str());
        }
        return false;
    }
    return true;
}

bool gozag_bribe_branch()
{
    const int bribe_amount = GOZAG_BRIBE_AMOUNT;
    ASSERT(you.gold >= bribe_amount);
    bool prompted = false;
    branch_type branch = you.where_are_you;
    if (feat_is_branch_stairs(grd(you.pos())))
    {
        for (int i = 0; i < NUM_BRANCHES; ++i)
            if (branches[i].entry_stairs == grd(you.pos())
                && gozag_branch_bribable(static_cast<branch_type>(i)))
            {
                string prompt =
                    make_stringf("Do you want to bribe the denizens of %s?",
                                 branches[i].longname);
                if (yesno(prompt.c_str(), true, 'n'))
                {
                    branch = static_cast<branch_type>(i);
                    prompted = true;
                }
                break;
            }
    }
    string who = make_stringf("the denizens of %s",
                              branches[branch].longname);
    if (!gozag_branch_bribable(branch))
    {
        mprf("You can't bribe %s.", who.c_str());
        return false;
    }

    string prompt =
        make_stringf("Do you want to bribe the denizens of %s?",
                     branches[branch].longname);

    if (prompted || yesno(prompt.c_str(), true, 'n'))
    {
        you.del_gold(bribe_amount);
        you.attribute[ATTR_GOZAG_GOLD_USED] += bribe_amount;
        branch_bribe[branch] += bribe_amount;
        string msg = make_stringf(" spreads your bribe to %s!",
                                  branches[branch].longname);
        simple_god_message(msg.c_str());
        add_daction(DACT_SET_BRIBES);
        return true;
    }

    canned_msg(MSG_OK);
    return false;
}

spret_type qazlal_upheaval(coord_def target, bool quiet, bool fail)
{
    int pow = you.skill(SK_INVOCATIONS, 6);
    const int max_radius = pow >= 100 ? 2 : 1;

    bolt beam;
    beam.name        = "****";
    beam.beam_source = you.mindex();
    beam.source_name = "you";
    beam.thrower     = KILL_YOU;
    beam.range       = LOS_RADIUS;
    beam.damage      = calc_dice(3, 27 + div_rand_round(2 * pow, 5));
    beam.hit         = AUTOMATIC_HIT;
    beam.glyph       = dchar_glyph(DCHAR_EXPLOSION);
    beam.loudness    = 10;
#ifdef USE_TILE
    beam.tile_beam = -1;
#endif
    beam.draw_delay  = 0;

    if (target.origin())
    {
        dist spd;
        targetter_smite tgt(&you, LOS_RADIUS, 0, max_radius);
        if (!spell_direction(spd, beam, DIR_TARGET, TARG_HOSTILE,
                             LOS_RADIUS, false, true, false, NULL,
                             "Aiming: <white>Upheaval</white>", true,
                             &tgt))
        {
            return SPRET_ABORT;
        }
        bolt tempbeam;
        tempbeam.source    = beam.target;
        tempbeam.target    = beam.target;
        tempbeam.flavour   = BEAM_MISSILE;
        tempbeam.ex_size   = max_radius;
        tempbeam.hit       = AUTOMATIC_HIT;
        tempbeam.damage    = dice_def(AUTOMATIC_HIT, 1);
        tempbeam.thrower   = KILL_YOU;
        tempbeam.is_tracer = true;
        tempbeam.explode(false);
        if (tempbeam.beam_cancelled)
            return SPRET_ABORT;
    }
    else
        beam.target = target;

    fail_check();

    string message = "";

    switch (random2(4))
    {
        case 0:
            beam.name     = "blast of magma";
            beam.flavour  = BEAM_LAVA;
            beam.colour   = RED;
            beam.hit_verb = "engulfs";
            message       = "Magma suddenly erupts from the ground!";
            break;
        case 1:
            beam.name    = "blast of ice";
            beam.flavour = BEAM_ICE;
            beam.colour  = WHITE;
            message      = "A blizzard blasts the area with ice!";
            break;
        case 2:
            beam.name    = "cutting wind";
            beam.flavour = BEAM_AIR;
            beam.colour  = LIGHTGRAY;
            message      = "A storm cloud blasts the area with cutting wind!";
            break;
        case 3:
            beam.name    = "blast of rubble";
            beam.flavour = BEAM_FRAG;
            beam.colour  = BROWN;
            message      = "The ground shakes violently, spewing rubble!";
            break;
        default:
            break;
    }

    vector<coord_def> affected;
    affected.push_back(beam.target);
    for (radius_iterator ri(beam.target, max_radius, C_ROUND, LOS_SOLID, true);
         ri; ++ri)
    {
        if (!in_bounds(*ri) || cell_is_solid(*ri))
            continue;

        int chance = pow;

        bool adj = adjacent(beam.target, *ri);
        if (!adj && max_radius > 1)
            chance -= 100;
        if (adj && max_radius > 1 || x_chance_in_y(chance, 100))
        {
            if (beam.flavour == BEAM_FRAG || !cell_is_solid(*ri))
                affected.push_back(*ri);
        }
    }

    for (unsigned int i = 0; i < affected.size(); i++)
    {
        beam.draw(affected[i]);
        if (!quiet)
            scaled_delay(25);
    }
    if (!quiet)
    {
        scaled_delay(100);
        mprf(MSGCH_GOD, "%s", message.c_str());
    }
    else
        scaled_delay(25);

    int wall_count = 0;

    for (unsigned int i = 0; i < affected.size(); i++)
    {
        coord_def pos = affected[i];
        beam.source = pos;
        beam.target = pos;
        beam.fire();

        switch (beam.flavour)
        {
            case BEAM_LAVA:
                if (grd(pos) == DNGN_FLOOR && !actor_at(pos) && coinflip())
                {
                    temp_change_terrain(
                        pos, DNGN_LAVA,
                        random2(you.skill(SK_INVOCATIONS, BASELINE_DELAY)),
                        TERRAIN_CHANGE_FLOOD);
                }
                break;
            case BEAM_AIR:
                if (!cell_is_solid(pos) && env.cgrid(pos) == EMPTY_CLOUD
                    && coinflip())
                {
                    place_cloud(CLOUD_STORM, pos,
                                random2(you.skill_rdiv(SK_INVOCATIONS, 1, 4)),
                                &you);
                }
                break;
            case BEAM_FRAG:
                if (((grd(pos) == DNGN_ROCK_WALL
                     || grd(pos) == DNGN_CLEAR_ROCK_WALL
                     || grd(pos) == DNGN_SLIMY_WALL)
                     && x_chance_in_y(pow / 4, 100)
                    || grd(pos) == DNGN_CLOSED_DOOR
                    || grd(pos) == DNGN_RUNED_DOOR
                    || grd(pos) == DNGN_OPEN_DOOR
                    || grd(pos) == DNGN_SEALED_DOOR
                    || grd(pos) == DNGN_GRATE))
                {
                    noisy(30, pos);
                    destroy_wall(pos);
                    wall_count++;
                }
                break;
            default:
                break;
        }
    }

    if (wall_count && !quiet)
        mpr("Ka-crash!");

    return SPRET_SUCCESS;
}

void qazlal_elemental_force()
{
    vector<coord_def> targets;
    for (radius_iterator ri(you.pos(), LOS_RADIUS, C_ROUND, true); ri; ++ri)
    {
        if (env.cgrid(*ri) != EMPTY_CLOUD)
        {
            switch (env.cloud[env.cgrid(*ri)].type)
            {
            case CLOUD_FIRE:
            case CLOUD_COLD:
            case CLOUD_BLACK_SMOKE:
            case CLOUD_GREY_SMOKE:
            case CLOUD_BLUE_SMOKE:
            case CLOUD_PURPLE_SMOKE:
            case CLOUD_FOREST_FIRE:
            case CLOUD_PETRIFY:
            case CLOUD_RAIN:
            case CLOUD_DUST_TRAIL:
            case CLOUD_STORM:
                targets.push_back(*ri);
                break;
            default:
                break;
            }
        }
    }

    if (targets.empty())
    {
        mpr("You can't see any clouds you can empower.");
        return;
    }

    shuffle_array(targets);
    const int count = max(1, min((int)targets.size(),
                                 random2avg(you.skill(SK_INVOCATIONS), 2)));
    mgen_data mg;
    mg.summon_type = MON_SUMM_AID;
    mg.abjuration_duration = 1;
    mg.flags |= MG_FORCE_PLACE | MG_AUTOFOE;
    int placed = 0;
    for (unsigned int i = 0; placed < count && i < targets.size(); i++)
    {
        coord_def pos = targets[i];
        const unsigned short cloud = env.cgrid(pos);
        ASSERT(cloud != EMPTY_CLOUD);
        cloud_struct &cl = env.cloud[cloud];
        actor *agent = actor_by_mid(cl.source);
        mg.behaviour = !agent             ? BEH_NEUTRAL :
                       agent->is_player() ? BEH_FRIENDLY
                                          : SAME_ATTITUDE(agent->as_monster());
        mg.pos       = pos;
        switch (cl.type)
        {
        case CLOUD_FIRE:
        case CLOUD_FOREST_FIRE:
            mg.cls = MONS_FIRE_ELEMENTAL;
            break;
        case CLOUD_COLD:
        case CLOUD_RAIN:
            mg.cls = MONS_WATER_ELEMENTAL; // maybe ice beasts for cold?
            break;
        case CLOUD_PETRIFY:
        case CLOUD_DUST_TRAIL:
            mg.cls = MONS_EARTH_ELEMENTAL;
            break;
        case CLOUD_BLACK_SMOKE:
        case CLOUD_GREY_SMOKE:
        case CLOUD_BLUE_SMOKE:
        case CLOUD_PURPLE_SMOKE:
        case CLOUD_STORM:
            mg.cls = MONS_AIR_ELEMENTAL; // maybe sky beasts for storm?
            break;
        default:
            continue;
        }
        if (!create_monster(mg))
            continue;
        delete_cloud(cloud);
        placed++;
    }

    if (placed)
        mprf(MSGCH_GOD, "Clouds arounds you coalesce and take form!");
    else
        canned_msg(MSG_NOTHING_HAPPENS); // can this ever happen?
}

bool qazlal_disaster_area()
{
    bool friendlies = false;
    vector<coord_def> targets;
    vector<int> weights;
    for (radius_iterator ri(you.pos(), LOS_RADIUS, C_ROUND, LOS_NO_TRANS, true);
         ri; ++ri)
    {
        if (!in_bounds(*ri) || cell_is_solid(*ri))
            continue;

        const monster_info* m = env.map_knowledge(*ri).monsterinfo();
        if (m && mons_att_wont_attack(m->attitude)
            && !mons_is_projectile(m->type))
        {
            friendlies = true;
        }
        const int dist = distance2(you.pos(), *ri);
        if (dist <= 8)
            continue;

        targets.push_back(*ri);
        weights.push_back(LOS_RADIUS_SQ - dist);
    }

    if (targets.empty())
    {
        mpr("There isn't enough space here!");
        return false;
    }

    if (friendlies
        && !yesno("There are friendlies around; are you sure you want to hurt "
                  "them?", true, 'n'))
    {
        canned_msg(MSG_OK);
        return false;
    }

    mprf(MSGCH_GOD, "Nature churns violently around you!");

    int count = max(1, min((int)targets.size(),
                            max(you.skill_rdiv(SK_INVOCATIONS, 1, 2),
                                random2avg(you.skill(SK_INVOCATIONS, 2), 2))));
    vector<coord_def> victims;
    for (int i = 0; i < count; i++)
    {
        if (targets.size() == 0)
            break;
        int which = choose_random_weighted(weights.begin(), weights.end());
        unsigned int j = 0;
        for (; j < victims.size(); j++)
            if (adjacent(targets[which], victims[j]))
                break;
        if (j == victims.size())
            qazlal_upheaval(targets[which], true);
        targets.erase(targets.begin() + which);
        weights.erase(weights.begin() + which);
    }
    scaled_delay(100);

    return true;
}

vector<ability_type> get_possible_sacrifices()
{
    vector<ability_type> possible_sacrifices;

    possible_sacrifices.push_back(ABIL_IASHOL_SACRIFICE_HEALTH);
    possible_sacrifices.push_back(ABIL_IASHOL_SACRIFICE_ESSENCE);
    possible_sacrifices.push_back(ABIL_IASHOL_SACRIFICE_PURITY);

    if (player_mutation_level(MUT_NO_AIR_MAGIC)
        + player_mutation_level(MUT_NO_CHARM_MAGIC)
        + player_mutation_level(MUT_NO_CONJURATION_MAGIC)
        + player_mutation_level(MUT_NO_EARTH_MAGIC)
        + player_mutation_level(MUT_NO_FIRE_MAGIC)
        + player_mutation_level(MUT_NO_HEXES_MAGIC)
        + player_mutation_level(MUT_NO_ICE_MAGIC)
        + player_mutation_level(MUT_NO_NECROMANCY_MAGIC)
        + player_mutation_level(MUT_NO_POISON_MAGIC)
        + player_mutation_level(MUT_NO_SUMMONING_MAGIC)
        + player_mutation_level(MUT_NO_TRANSLOCATION_MAGIC)
        + player_mutation_level(MUT_NO_TRANSMUTATION_MAGIC)
        < 6)
    {
        possible_sacrifices.push_back(ABIL_IASHOL_SACRIFICE_ARCANA);
    }
    if (!player_mutation_level(MUT_NO_READ))
        possible_sacrifices.push_back(ABIL_IASHOL_SACRIFICE_WORDS);
    if (!player_mutation_level(MUT_NO_DRINK))
        possible_sacrifices.push_back(ABIL_IASHOL_SACRIFICE_DRINK);
    if (!player_mutation_level(MUT_NO_STEALTH))
        possible_sacrifices.push_back(ABIL_IASHOL_SACRIFICE_STEALTH);
    if (!player_mutation_level(MUT_NO_ARTIFICE))
        possible_sacrifices.push_back(ABIL_IASHOL_SACRIFICE_ARTIFICE);
    if (!player_mutation_level(MUT_NO_LOVE))
        possible_sacrifices.push_back(ABIL_IASHOL_SACRIFICE_LOVE);
    if (!player_mutation_level(MUT_FEAR_BLOOD))
        possible_sacrifices.push_back(ABIL_IASHOL_SACRIFICE_SANITY);
    if (!player_mutation_level(MUT_NO_DODGING))
        possible_sacrifices.push_back(ABIL_IASHOL_SACRIFICE_NIMBLENESS);
    if (!player_mutation_level(MUT_NO_ARMOUR))
        possible_sacrifices.push_back(ABIL_IASHOL_SACRIFICE_DURABILITY);
    if (!player_mutation_level(MUT_MISSING_HAND))
        possible_sacrifices.push_back(ABIL_IASHOL_SACRIFICE_HAND);

    return possible_sacrifices;
}

const char* arcane_mutation_to_school_name(mutation_type mutation)
{
    switch (mutation)
    {
        case MUT_NO_AIR_MAGIC:
            return "Air Magic";
        case MUT_NO_CHARM_MAGIC:
            return "Charms";
        case MUT_NO_CONJURATION_MAGIC:
            return "Conjurations";
        case MUT_NO_EARTH_MAGIC:
            return "Earth Magic";
        case MUT_NO_FIRE_MAGIC:
            return "Fire Magic";
        case MUT_NO_HEXES_MAGIC:
            return "Hexes";
        case MUT_NO_ICE_MAGIC:
            return "Ice Magic";
        case MUT_NO_NECROMANCY_MAGIC:
            return "Necromancy";
        case MUT_NO_POISON_MAGIC:
            return "Poison Magic";
        case MUT_NO_SUMMONING_MAGIC:
            return "Summoning";
        case MUT_NO_TRANSLOCATION_MAGIC:
            return "Translocations";
        case MUT_NO_TRANSMUTATION_MAGIC:
            return "Transmutations";
        default:
            return "N/A";
    }
}

const skill_type arcane_mutation_to_skill(mutation_type mutation)
{
    switch (mutation)
    {
        case MUT_NO_AIR_MAGIC:
            return SK_AIR_MAGIC;
        case MUT_NO_CHARM_MAGIC:
            return SK_CHARMS;
        case MUT_NO_CONJURATION_MAGIC:
            return SK_CONJURATIONS;
        case MUT_NO_EARTH_MAGIC:
            return SK_EARTH_MAGIC;
        case MUT_NO_FIRE_MAGIC:
            return SK_FIRE_MAGIC;
        case MUT_NO_HEXES_MAGIC:
            return SK_HEXES;
        case MUT_NO_ICE_MAGIC:
            return SK_ICE_MAGIC;
        case MUT_NO_NECROMANCY_MAGIC:
            return SK_NECROMANCY;
        case MUT_NO_POISON_MAGIC:
            return SK_POISON_MAGIC;
        case MUT_NO_SUMMONING_MAGIC:
            return SK_SUMMONINGS;
        case MUT_NO_TRANSLOCATION_MAGIC:
            return SK_TRANSLOCATIONS;
        case MUT_NO_TRANSMUTATION_MAGIC:
            return SK_TRANSMUTATIONS;
        default:
            return SK_NONE;
    }
}

// Pick three new sacrifices to offer to the player. They should be distinct
// from one another and not offer duplicates of some options. Ideally we'll
// offer three "tiers" of sacrifices, but right now we mostly have two tiers.
// Since these sacrifices will be abilities, we also need to set up those
// abilities and the descriptions of them, so players know what they're
// getting into.
void iashol_offer_new_sacrifices()
{
    iashol_expire_sacrifices();

    vector<ability_type> possible_sacrifices = get_possible_sacrifices();

    //for now we'll just pick three at random
    int num_sacrifices = possible_sacrifices.size();

    // try to get three distinct sacrifices
    int lesser_sacrifice = random2(num_sacrifices);
    int sacrifice = -1;
    int greater_sacrifice = -1;

    do
        sacrifice = random2(num_sacrifices);
    while (sacrifice == -1 || sacrifice == lesser_sacrifice);

    do
        greater_sacrifice = random2(num_sacrifices);
    while (greater_sacrifice == -1 || greater_sacrifice == lesser_sacrifice
           || greater_sacrifice == sacrifice);

    ASSERT(you.props.exists("available_sacrifices"));
    CrawlVector &available_sacrifices
        = you.props["available_sacrifices"].get_vector();

    // set the new abilities
    available_sacrifices.push_back(
            static_cast<int>(possible_sacrifices[lesser_sacrifice]));
    available_sacrifices.push_back(
            static_cast<int>(possible_sacrifices[sacrifice]));
    available_sacrifices.push_back(
            static_cast<int>(possible_sacrifices[greater_sacrifice]));

    ASSERT(you.props.exists("current_health_sacrifice"));
    CrawlVector &current_health_sacrifice
        = you.props["current_health_sacrifice"].get_vector();

    if (possible_sacrifices[lesser_sacrifice] == ABIL_IASHOL_SACRIFICE_HEALTH
        || possible_sacrifices[sacrifice] == ABIL_IASHOL_SACRIFICE_HEALTH
        || possible_sacrifices[greater_sacrifice] == ABIL_IASHOL_SACRIFICE_HEALTH)
    {
        switch (random2(3))
        {
        case 0:
            current_health_sacrifice.push_back(
                static_cast<int>(MUT_PHYSICAL_VULNERABILITY));
            break;
        case 1:
            current_health_sacrifice.push_back(
                static_cast<int>(MUT_SLOW_REFLEXES));
            break;
        case 2:
            current_health_sacrifice.push_back(
                static_cast<int>(MUT_FRAIL));
            break;
        }
    }

    ASSERT(you.props.exists("current_essence_sacrifice"));
    CrawlVector &current_essence_sacrifice
        = you.props["current_essence_sacrifice"].get_vector();

    if (possible_sacrifices[lesser_sacrifice] == ABIL_IASHOL_SACRIFICE_ESSENCE
        || possible_sacrifices[sacrifice] == ABIL_IASHOL_SACRIFICE_ESSENCE
        || possible_sacrifices[greater_sacrifice] == ABIL_IASHOL_SACRIFICE_ESSENCE)
    {
        switch (random2(3))
        {
        case 0:
            current_essence_sacrifice.push_back(
                static_cast<int>(MUT_ANTI_WIZARDRY));
            break;
        case 1:
            current_essence_sacrifice.push_back(
                static_cast<int>(MUT_MAGICAL_VULNERABILITY));
            break;
        case 2:
            current_essence_sacrifice.push_back(
                static_cast<int>(MUT_LOW_MAGIC));
            break;
        }
    }

    ASSERT(you.props.exists("current_purity_sacrifice"));
    CrawlVector &current_purity_sacrifice
        = you.props["current_purity_sacrifice"].get_vector();

    if (possible_sacrifices[lesser_sacrifice] == ABIL_IASHOL_SACRIFICE_PURITY
        || possible_sacrifices[sacrifice] == ABIL_IASHOL_SACRIFICE_PURITY
        || possible_sacrifices[greater_sacrifice] == ABIL_IASHOL_SACRIFICE_PURITY)
    {
        switch (random2(7))
        {
        case 0:
            current_purity_sacrifice.push_back(
                static_cast<int>(MUT_DETERIORATION));
            break;
        case 1:
            current_purity_sacrifice.push_back(
                static_cast<int>(MUT_SCREAM));
            break;
        case 2:
            current_purity_sacrifice.push_back(
                static_cast<int>(MUT_DEFORMED));
            break;
        case 3:
            current_purity_sacrifice.push_back(
                static_cast<int>(MUT_SLOW_HEALING));
            break;
        case 4:
            current_purity_sacrifice.push_back(
                static_cast<int>(MUT_DOPEY));
            break;
        case 5:
            current_purity_sacrifice.push_back(
                static_cast<int>(MUT_CLUMSY));
            break;
        case 6:
            current_purity_sacrifice.push_back(
                static_cast<int>(MUT_WEAK));
            break;
        }
    }

    ASSERT(you.props.exists("current_arcane_sacrifices"));
    CrawlVector &current_arcane_sacrifices
        = you.props["current_arcane_sacrifices"].get_vector();

    if (possible_sacrifices[lesser_sacrifice] == ABIL_IASHOL_SACRIFICE_ARCANA
        || possible_sacrifices[sacrifice] == ABIL_IASHOL_SACRIFICE_ARCANA
        || possible_sacrifices[greater_sacrifice] == ABIL_IASHOL_SACRIFICE_ARCANA)
    {
        vector<mutation_type> possible_minor_mutations;
        vector<mutation_type> possible_medium_mutations;
        vector<mutation_type> possible_major_mutations;
        int num_major_mutations;
        int num_medium_mutations;
        int num_minor_mutations;

        if (!player_mutation_level(MUT_NO_CHARM_MAGIC))
            possible_major_mutations.push_back(MUT_NO_CHARM_MAGIC);
        if (!player_mutation_level(MUT_NO_CONJURATION_MAGIC))
            possible_major_mutations.push_back(MUT_NO_CONJURATION_MAGIC);
        if (!player_mutation_level(MUT_NO_SUMMONING_MAGIC))
            possible_major_mutations.push_back(MUT_NO_SUMMONING_MAGIC);
        if (!player_mutation_level(MUT_NO_TRANSLOCATION_MAGIC))
            possible_major_mutations.push_back(MUT_NO_TRANSLOCATION_MAGIC);
        num_major_mutations = possible_major_mutations.size();
        current_arcane_sacrifices.push_back(
            static_cast<int>(possible_major_mutations[
                random2(num_major_mutations)]));

        if (!player_mutation_level(MUT_NO_TRANSMUTATION_MAGIC))
            possible_medium_mutations.push_back(MUT_NO_TRANSMUTATION_MAGIC);
        if (!player_mutation_level(MUT_NO_NECROMANCY_MAGIC))
            possible_medium_mutations.push_back(MUT_NO_NECROMANCY_MAGIC);
        if (!player_mutation_level(MUT_NO_HEXES_MAGIC))
            possible_medium_mutations.push_back(MUT_NO_HEXES_MAGIC);
        num_medium_mutations = possible_medium_mutations.size();
        current_arcane_sacrifices.push_back(
            static_cast<int>(possible_medium_mutations[
                random2(num_medium_mutations)]));

        if (!player_mutation_level(MUT_NO_AIR_MAGIC))
            possible_minor_mutations.push_back(MUT_NO_AIR_MAGIC);
        if (!player_mutation_level(MUT_NO_EARTH_MAGIC))
            possible_minor_mutations.push_back(MUT_NO_EARTH_MAGIC);
        if (!player_mutation_level(MUT_NO_FIRE_MAGIC))
            possible_minor_mutations.push_back(MUT_NO_FIRE_MAGIC);
        if (!player_mutation_level(MUT_NO_ICE_MAGIC))
            possible_minor_mutations.push_back(MUT_NO_ICE_MAGIC);
        if (!player_mutation_level(MUT_NO_POISON_MAGIC))
            possible_minor_mutations.push_back(MUT_NO_POISON_MAGIC);
        num_minor_mutations = possible_minor_mutations.size();
        current_arcane_sacrifices.push_back(
            static_cast<int>(possible_minor_mutations[
                random2(num_minor_mutations)]));
    }
}

static const char* _describe_sacrifice_piety_gain(int piety_gain)
{
    if (piety_gain >= 50)
        return "an incredible";
    else if (piety_gain >= 36)
        return "a major";
    else if (piety_gain >= 26)
        return "a significant";
    else if (piety_gain >= 16)
        return "a modest";
    else
        return "a trivial";
}

#define AS_MUT(csv) (static_cast<mutation_type>((csv).get_int()))

void iashol_do_sacrifice(ability_type sacrifice)
{
    skill_type mutation_skill;
    int arcane_mutations_size;

    ASSERT(you.props.exists("current_health_sacrifice"));
    ASSERT(you.props.exists("current_essence_sacrifice"));
    ASSERT(you.props.exists("current_purity_sacrifice"));
    ASSERT(you.props.exists("current_arcane_sacrifices"));

    CrawlVector &current_health_sacrifice =
        you.props["current_health_sacrifice"].get_vector();
    CrawlVector &current_essence_sacrifice =
        you.props["current_essence_sacrifice"].get_vector();
    CrawlVector &current_purity_sacrifice =
        you.props["current_purity_sacrifice"].get_vector();
    CrawlVector &current_arcane_sacrifices
        = you.props["current_arcane_sacrifices"].get_vector();

    mutation_type health_sacrifice;
    mutation_type essence_sacrifice;
    mutation_type purity_sacrifice;

    // set these up for Sac Hand
    equipment_type ring_slot;

    if (you.species == SP_OCTOPODE)
        ring_slot = EQ_RING_EIGHT;
    else
        ring_slot = EQ_LEFT_RING;

    item_def* const shield = you.slot_item(EQ_SHIELD, true);
    item_def* const weapon = you.slot_item(EQ_WEAPON, true);
    item_def* const ring = you.slot_item(ring_slot, true);

    int piety_gain;
    int divisor = 700;
    // by the time we apply this, we'll have either 1 or 3 (arcane).
    int num_sacrifices = 1;

    switch (sacrifice)
    {
        case ABIL_IASHOL_SACRIFICE_WORDS:
            piety_gain = 35;

            mprf("Iashol asks you to sacrifice your ability to read while threatened.");
            mprf("This is %s sacrifice.",
                _describe_sacrifice_piety_gain(piety_gain));
            if (!yesno("Do you really want to make this sacrifice?",
                       false, 'n'))
            {
                canned_msg(MSG_OK);
                return;
            }
            else
                perma_mutate(MUT_NO_READ, 1, "Iashol sacrifice");
            break;
        case ABIL_IASHOL_SACRIFICE_DRINK:
            piety_gain = 35;
            mprf("Iashol asks you to sacrifice your ability to drink while threatened.");
            mprf("This is %s sacrifice.",
                _describe_sacrifice_piety_gain(piety_gain));
            if (!yesno("Do you really want to make this sacrifice?",
                false, 'n'))
            {
                canned_msg(MSG_OK);
                return;
            }
            else
                perma_mutate(MUT_NO_DRINK, 1, "Iashol sacrifice");
            break;
        case ABIL_IASHOL_SACRIFICE_HEALTH:
            piety_gain = 30;
            health_sacrifice = AS_MUT(current_health_sacrifice[0]);

            mprf("Iashol asks you to corrupt yourself with %s.",
                mutation_name(health_sacrifice));
            mprf("This is %s sacrifice.",
                _describe_sacrifice_piety_gain(piety_gain));
            if (!yesno("Do you really want to make this sacrifice?",
                false, 'n'))
            {
                canned_msg(MSG_OK);
                return;
            }
            else
                perma_mutate(health_sacrifice, 1, "Iashol sacrifice");
            break;
        case ABIL_IASHOL_SACRIFICE_ESSENCE:
            essence_sacrifice = AS_MUT(current_essence_sacrifice[0]);

            if (essence_sacrifice == MUT_LOW_MAGIC)
                piety_gain = 15;
            else if (essence_sacrifice == MUT_MAGICAL_VULNERABILITY)
                piety_gain = 35;
            else
                piety_gain = 20;

            mprf("Iashol asks you to corrupt yourself with %s.",
                mutation_name(essence_sacrifice));
            mprf("This is %s sacrifice.",
                _describe_sacrifice_piety_gain(piety_gain));
            if (!yesno("Do you really want to make this sacrifice?",
                false, 'n'))
            {
                canned_msg(MSG_OK);
                return;
            }
            else
                perma_mutate(essence_sacrifice, 1, "Iashol sacrifice");
            break;
        case ABIL_IASHOL_SACRIFICE_PURITY:
            purity_sacrifice = AS_MUT(current_purity_sacrifice[0]);

            if (purity_sacrifice == MUT_WEAK
                || purity_sacrifice == MUT_CLUMSY
                || purity_sacrifice == MUT_DOPEY)
            {
                piety_gain = 10;
            }
            else
                piety_gain = 25;

            mprf("Iashol asks you to corrupt yourself with %s.",
                mutation_name(purity_sacrifice));
            mprf("This is %s sacrifice.",
                _describe_sacrifice_piety_gain(piety_gain));
            if (!yesno("Do you really want to make this sacrifice?",
                false, 'n'))
            {
                canned_msg(MSG_OK);
                return;
            }
            else
                perma_mutate(purity_sacrifice, 1, "Iashol sacrifice");

            break;
        case ABIL_IASHOL_SACRIFICE_STEALTH:
            piety_gain = 25 + div_rand_round(skill_exp_needed(
                you.skills[SK_STEALTH], SK_STEALTH, you.species), divisor);

            mprf("Iashol asks you to sacrifice your ability to go unnoticed.");
            mprf("This is %s sacrifice.",
                _describe_sacrifice_piety_gain(piety_gain));
            if (!yesno("Do you really want to make this sacrifice?",
                false, 'n'))
            {
                canned_msg(MSG_OK);
                return;
            }
            else
                perma_mutate(MUT_NO_STEALTH, 1, "Iashol sacrifice");

            // zero out useless skills
            change_skill_points(SK_STEALTH,
                -you.skill_points[SK_STEALTH], true);
            you.stop_train.insert(SK_STEALTH);

            break;
        case ABIL_IASHOL_SACRIFICE_ARTIFICE:
            piety_gain = 40 + div_rand_round(skill_exp_needed(
                you.skills[SK_EVOCATIONS], SK_EVOCATIONS, you.species),
                divisor);

            mprf("Iashol asks you to sacrifice all use of magical tools.");
            mprf("This is %s sacrifice.",
                _describe_sacrifice_piety_gain(piety_gain));
            if (!yesno("Do you really want to make this sacrifice?",
                false, 'n'))
            {
                canned_msg(MSG_OK);
                return;
            }
            else
                perma_mutate(MUT_NO_ARTIFICE, 1, "Iashol sacrifice");

            // zero out useless skills
            change_skill_points(SK_EVOCATIONS,
                -you.skill_points[SK_EVOCATIONS], true);
            you.stop_train.insert(SK_EVOCATIONS);

            break;
        case ABIL_IASHOL_SACRIFICE_NIMBLENESS:
            piety_gain = 25 + div_rand_round(skill_exp_needed(
                you.skills[SK_DODGING], SK_DODGING, you.species), divisor);
            if (player_mutation_level(MUT_NO_ARMOUR))
                piety_gain += 35;

            mprf("Iashol asks you to sacrifice your ability to dodge.");
            mprf("This is %s sacrifice.",
                _describe_sacrifice_piety_gain(piety_gain));
            if (!yesno("Do you really want to make this sacrifice?",
                false, 'n'))
            {
                canned_msg(MSG_OK);
                return;
            }
            else
                perma_mutate(MUT_NO_DODGING, 1, "Iashol sacrifice");

            // zero out useless skills
            change_skill_points(SK_DODGING,
                -you.skill_points[SK_DODGING], true);
            you.stop_train.insert(SK_DODGING);

            break;
        case ABIL_IASHOL_SACRIFICE_DURABILITY:
            piety_gain = 25 + div_rand_round(skill_exp_needed(
                you.skills[SK_ARMOUR], SK_ARMOUR, you.species), divisor);
            if (player_mutation_level(MUT_NO_DODGING))
                piety_gain += 35;

            mprf("Iashol asks you to sacrifice your ability to wear armour well.");
            mprf("This is %s sacrifice.",
                _describe_sacrifice_piety_gain(piety_gain));
            if (!yesno("Do you really want to make this sacrifice?",
                false, 'n'))
            {
                canned_msg(MSG_OK);
                return;
            }
            else
                perma_mutate(MUT_NO_ARMOUR, 1, "Iashol sacrifice");

            // zero out useless skills
            change_skill_points(SK_ARMOUR,
                -you.skill_points[SK_ARMOUR], true);
            you.stop_train.insert(SK_ARMOUR);

            break;
        case ABIL_IASHOL_SACRIFICE_SANITY:
            piety_gain = 25;

            mprf("Iashol asks you to sacrifice your sanity.");
            mprf("This is %s sacrifice.",
                _describe_sacrifice_piety_gain(piety_gain));
            if (!yesno("Do you really want to make this sacrifice?",
                false, 'n'))
            {
                canned_msg(MSG_OK);
                return;
            }
            else
                perma_mutate(MUT_FEAR_BLOOD, 1, "Iashol sacrifice");
            break;
        case ABIL_IASHOL_SACRIFICE_LOVE:
            if (player_mutation_level(MUT_NO_SUMMONING_MAGIC))
                piety_gain = 3;
            else
                piety_gain = 25 + div_rand_round(skill_exp_needed(
                    you.skills[SK_SUMMONINGS], SK_SUMMONINGS, you.species),
                    divisor);

            mprf("Iashol asks you to sacrifice your ability to be loved.");
            mprf("This is %s sacrifice.",
                _describe_sacrifice_piety_gain(piety_gain));
            if (!yesno("Do you really want to make this sacrifice?",
                false, 'n'))
            {
                canned_msg(MSG_OK);
                return;
            }
            else
            {
                perma_mutate(MUT_NO_LOVE, 1, "Iashol sacrifice");
                add_daction(DACT_ALLY_SACRIFICE_LOVE);
            }

            break;
        case ABIL_IASHOL_SACRIFICE_ARCANA:
            piety_gain = 25;
            arcane_mutations_size = current_arcane_sacrifices.size();
            for (int i = 0; i < arcane_mutations_size; ++i)
            {
                mutation_type arcane_sacrifice =
                    AS_MUT(current_arcane_sacrifices[i]);
                mutation_skill = arcane_mutation_to_skill(arcane_sacrifice);
                if (player_mutation_level(MUT_NO_LOVE)
                        && arcane_sacrifice == MUT_NO_SUMMONING_MAGIC)
                    // nothing in the summoning school helps so substact piety
                    piety_gain -= 8;
                else
                    piety_gain += div_rand_round(skill_exp_needed(
                        you.skills[mutation_skill], mutation_skill, you.species),
                        divisor);
            }

            mprf("Iashol asks you to sacrifice all use of %s, %s, and %s.",
                arcane_mutation_to_school_name(
                    static_cast<mutation_type>(
                        current_arcane_sacrifices[0].get_int())),
                arcane_mutation_to_school_name(
                    static_cast<mutation_type>(
                        current_arcane_sacrifices[1].get_int())),
                arcane_mutation_to_school_name(
                    static_cast<mutation_type>(
                        current_arcane_sacrifices[2].get_int()))
                );
            mprf("This is %s sacrifice.",
                _describe_sacrifice_piety_gain(piety_gain));
            if (!yesno("Do you want to accept this sacrifice? ",
                true, 'n'))
            {
                canned_msg(MSG_OK);
                return;
            }

            arcane_mutations_size = current_arcane_sacrifices.size();
            for (int i = 0; i < arcane_mutations_size; ++i)
            {
                mutation_type arcane_sacrifice =
                    AS_MUT(current_arcane_sacrifices[i]);
                perma_mutate(arcane_sacrifice, 1, "Iashol sacrifice");

                // gain one piety for every 50 skill points
                mutation_skill = arcane_mutation_to_skill(arcane_sacrifice);

                // zero out useless skills
                change_skill_points(mutation_skill,
                    -you.skill_points[mutation_skill], true);
                you.stop_train.insert(mutation_skill);

                for (int j = 0; j < 52; ++j)
                {
                    const char letter = index_to_letter(j);
                    const spell_type spell = get_spell_by_letter(letter);
                    if (!is_valid_spell(spell))
                        continue;
                    if (spell_typematch(spell,
                        skill2spell_type(mutation_skill)))
                    {
                        del_spell_from_memory_by_slot(j);
                    }
                }
            }
            num_sacrifices = 3;
            break;
        case ABIL_IASHOL_SACRIFICE_HAND:
            piety_gain = 80 + div_rand_round(skill_exp_needed(
                    you.skills[SK_SHIELDS], SK_SHIELDS, you.species), divisor);

            mprf("Iashol asks you to sacrifice your one of your %s.",
                you.hand_name(true).c_str());
            mprf("This is %s sacrifice.",
                _describe_sacrifice_piety_gain(piety_gain));
            if (!yesno("Do you really want to make this sacrifice?",
                false, 'n'))
            {
                canned_msg(MSG_OK);
                return;
            }
            else
                perma_mutate(MUT_MISSING_HAND, 1, "Iashol sacrifice");

            // Drop your shield if there is one
            if (shield != NULL)
            {
                mprf("You can no longer hold %s!",
                    shield->name(DESC_YOUR).c_str());
                unequip_item(EQ_SHIELD);
            }

            // And your two-handed weapon
            if (weapon != NULL)
            {
                if (you.hands_reqd(*weapon) == HANDS_TWO)
                {
                    mprf("You can no longer hold %s!",
                        weapon->name(DESC_YOUR).c_str());
                    unequip_item(EQ_WEAPON);
                }
            }

            // And one ring
            if (ring != NULL )
            {
                mprf("You can no longer wear %s!",
                    ring->name(DESC_YOUR).c_str());
                unequip_item(ring_slot);
            }

            you.stop_train.insert(SK_SHIELDS);
            break;
        default:
            return;
            break;
    }
    if (you.props.exists("num_sacrifice_muts"))
        you.props["num_sacrifice_muts"] = num_sacrifices +
            you.props["num_sacrifice_muts"].get_int();
    else
        you.props["num_sacrifice_muts"] = num_sacrifices;

    gain_piety(piety_gain - 2 + random2(7)); // randomize it a bit.
    iashol_expire_sacrifices();
}

// Remove the offer of sacrifices after they've been offered for sufficient
// time or it's time to offer something new.
void iashol_expire_sacrifices()
{
    ASSERT(you.props.exists("available_sacrifices"));
    ASSERT(you.props.exists("current_health_sacrifice"));
    ASSERT(you.props.exists("current_essence_sacrifice"));
    ASSERT(you.props.exists("current_purity_sacrifice"));
    ASSERT(you.props.exists("current_arcane_sacrifices"));

    CrawlVector &available_sacrifices
        = you.props["available_sacrifices"].get_vector();
    CrawlVector &current_health_sacrifice
        = you.props["current_health_sacrifice"].get_vector();
    CrawlVector &current_essence_sacrifice
        = you.props["current_essence_sacrifice"].get_vector();
    CrawlVector &current_purity_sacrifice
        = you.props["current_purity_sacrifice"].get_vector();
    CrawlVector &current_arcane_sacrifices
        = you.props["current_arcane_sacrifices"].get_vector();

    available_sacrifices.clear();
    current_health_sacrifice.clear();
    current_essence_sacrifice.clear();
    current_purity_sacrifice.clear();
    current_arcane_sacrifices.clear();
}


// Check to see if you're eligible to retaliate.
//Your chance of eligiblity scales with piety.
bool will_iashol_retaliate()
{
    // Scales up to a 33% chance of retribution
    return you_worship(GOD_IASHOL)
           && you.piety >= piety_breakpoint(2)
           && crawl_state.which_god_acting() != GOD_IASHOL
           && one_chance_in(div_rand_round(600, you.piety));
}

// Power of retribution increases with damage, decreases with monster HD.
void iashol_do_retribution(monster* mons, int damage)
{
    int power = max(0, random2(div_rand_round(you.piety, 4))
        + damage - (2 * mons->hit_dice));
    const actor* act = &you;

    if (power > 50)
    {
        simple_monster_message(mons, " is silenced in retribution by your aura!");
        mons->add_ench(mon_enchant(ENCH_MUTE, 1, act, power+random2(120)));
    }
    else if (power > 35)
    {
        simple_monster_message(mons, " is paralyzed in retribution by your aura!");
        mons->add_ench(mon_enchant(ENCH_PARALYSIS, 1, act, power+random2(60)));
    }
    else if (power > 25)
    {
        simple_monster_message(mons, " is slowed in retribution by your aura!");
        mons->add_ench(mon_enchant(ENCH_SLOW, 1, act, power+random2(100)));
    }
    else if (power > 15)
    {
        simple_monster_message(mons, " is blinded in retribution by your aura!");
        mons->add_ench(mon_enchant(ENCH_BLIND, 1, act, power+random2(100)));
    }
    else if (power > 0)
    {
        simple_monster_message(mons, " is illuminated in retribution by your aura!");
        mons->add_ench(mon_enchant(ENCH_CORONA, 1, act, power+random2(150)));
    }
}

void iashol_draw_out_power()
{
    mpr("You are restored by drawing out deep reserves of power within.");
    inc_hp(div_rand_round(you.piety, 20)
        + roll_dice(div_rand_round(you.piety, 25), 5));
    inc_mp(div_rand_round(you.piety, 60)
        + roll_dice(div_rand_round(you.piety, 50), 3));
    drain_exp(false, 20, true);
}

bool iashol_power_leap()
{
    ASSERT(!crawl_state.game_is_arena());

    dist beam;

    if (crawl_state.is_repeating_cmd())
    {
        crawl_state.cant_cmd_repeat("You can't repeat power leaps.");
        crawl_state.cancel_cmd_again();
        crawl_state.cancel_cmd_repeat();
        return false;
    }

    // query for location:
    while (1)
    {
        direction_chooser_args args;
        args.restricts = DIR_TARGET;
        args.needs_path = false;
        args.may_target_monster = false;
        args.top_prompt = "Leap to where?";
        args.range = 3;
        direction(beam, args);

        if (crawl_state.seen_hups)
        {
            mpr("Cancelling jump due to HUP.");
            return false;
        }

        if (!beam.isValid || beam.target == you.pos())
            return false;         // early return

        monster* beholder = you.get_beholder(beam.target);
        if (beholder)
        {
            mprf("You cannot leap away from %s!",
                beholder->name(DESC_THE, true).c_str());
            continue;
        }

        monster* fearmonger = you.get_fearmonger(beam.target);
        if (fearmonger)
        {
            mprf("You cannot leap closer to %s!",
                fearmonger->name(DESC_THE, true).c_str());
            continue;
        }

        monster* mons = monster_at(beam.target);
        if (mons && you.can_see(mons))
        {
            mpr("You can't leap on top of the monster!");
            continue;
        }

        if (grd(beam.target) == DNGN_OPEN_SEA)
        {
            mpr("You can't leap into the sea!");
            continue;
        }
        else if (grd(beam.target) == DNGN_LAVA_SEA)
        {
            mpr("You can't leap into the sea of lava!");
            continue;
        }
        else if (!check_moveto(beam.target, "blink"))
        {
            // try again (messages handled by check_moveto)
        }
        else if (you.see_cell_no_trans(beam.target))
        {
            // Grid in los, no problem.
            break;
        }
        else if (you.trans_wall_blocking(beam.target))
        {
            mesclr();
            mpr("There's something in the way!");
        }
        else
        {
            mesclr();
            mpr("You can only blink to visible locations.");
        }
    }

    bool return_val = false;

    if (you.attempt_escape(2)) // I'm hoping this returns true if not constrict
    {
        if (cell_is_solid(beam.target) || monster_at(beam.target))
            mpr("Something unexpectedly blocked you, preventing you from leaping!");
        else
            move_player_to_grid(beam.target, false);

        crawl_state.cancel_cmd_again();
        crawl_state.cancel_cmd_repeat();
        return_val = true;

    }

    bolt wave;
    wave.thrower = KILL_YOU;
    wave.name = "power leap";
    wave.source_name = "you";
    wave.beam_source = you.mindex();
    wave.flavour = BEAM_VISUAL;
    wave.colour = BROWN;
    wave.glyph = dchar_glyph(DCHAR_EXPLOSION);
    wave.range = 1;
    wave.ex_size = 1;
    wave.is_explosion = true;
    wave.source = you.pos();
    wave.target = you.pos();
    wave.hit = AUTOMATIC_HIT;
    //wave.damage = dice_def(3, div_rand_round(you.piety, 3));
    wave.loudness = 4;
    wave.explode();

    // we need to exempt the player from damage.
    for (adjacent_iterator ai(you.pos(), false); ai; ++ai)
    {
        monster* mon = monster_at(*ai);
        if (mon == NULL || mons_is_projectile(mon->type) || mon->friendly())
            continue;
        ASSERT(mon);

        //damage scales with XL amd piety -- divisor should be a multiple of 81
        mon->hurt((actor*)&you, roll_dice(1 + div_rand_round(you.piety *
            (54 + you.experience_level), 972), 3),
            BEAM_ENERGY, true);
    }

    return return_val;
}

static int _cataclysmable(coord_def where, int pow, int, actor* agent)
{
    monster* mon = monster_at(where);
    if (mon == NULL || mons_is_projectile(mon->type) || mon->friendly())
        return 0;
    return 1;
}

static int _apply_cataclysm(coord_def where, int pow, int dummy, actor* agent)
{
    if (!_cataclysmable(where, pow, dummy, agent))
        return 0;
    monster* mons = monster_at(where);

    ASSERT(mons);

    int dmg;

    // divisor should be a multiple of 81 to match to max of 54 + XL
    int die_size = 1 + div_rand_round(pow * (54 + you.experience_level), 810);
    int effect = random2(6);
    switch (effect)
    {
        case 0:
            simple_monster_message(mons, " silenced by your wave of power!");
            mons->add_ench(mon_enchant(ENCH_MUTE, 1, agent, 120 + random2(120)));
            dmg = roll_dice(die_size, 4);
            break;

        case 1:
            simple_monster_message(mons, " is paralyzed by your wave of power!");
            mons->add_ench(mon_enchant(ENCH_PARALYSIS, 1, agent, 80 + random2(60)));
            dmg = roll_dice(die_size, 4);
            break;

        case 2:
            simple_monster_message(mons, " is slowed by your wave of power!");
            mons->add_ench(mon_enchant(ENCH_SLOW, 1, agent, 100 + random2(100)));
            dmg = roll_dice(die_size, 5);
            break;

        default:
            dmg = roll_dice(die_size, 6);
            break;
    }
    mons->hurt(agent, dmg, BEAM_ENERGY, true);

    return 1;
}

bool iashol_cataclysm()
{
    int count = apply_area_visible(_cataclysmable, you.piety, &you);
    if (!count)
    {
        if (!yesno("There are no visible enemies. Unleash your cataclysm anyway?",
            true, 'n'))
        {
            return false;
        }
    }
    mpr("BWOOM! You release an incredible blast of power in all directions!");
    noisy(30, you.pos());
    apply_area_visible(_apply_cataclysm, you.piety, &you);
    drain_exp(false, 100, true);
    return true;
}<|MERGE_RESOLUTION|>--- conflicted
+++ resolved
@@ -10,11 +10,8 @@
 
 #include "areas.h"
 #include "artefact.h"
-<<<<<<< HEAD
 #include "ability.h"
-=======
 #include "attitude-change.h"
->>>>>>> 0ee87428
 #include "beam.h"
 #include "bless.h"
 #include "branch.h"
