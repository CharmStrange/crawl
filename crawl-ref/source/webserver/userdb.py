--- conflicted
+++ resolved
@@ -7,15 +7,10 @@
 import smtplib
 import hashlib
 
-<<<<<<< HEAD
-from config import (max_passwd_length, nick_regex, password_db,
+from config import (max_passwd_length, nick_regex, password_db, settings_db,
                     crypt_algorithm, crypt_salt_length,
                     lobby_url,
                     smtp_use_ssl, smtp_host, smtp_port, smtp_user, smtp_password, smtp_from_addr)
-=======
-from config import (max_passwd_length, nick_regex, password_db, settings_db,
-                    crypt_algorithm, crypt_salt_length)
->>>>>>> caf04dff
 
 def ensure_settings_db_exists():
     if os.path.exists(settings_db):
