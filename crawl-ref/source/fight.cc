--- conflicted
+++ resolved
@@ -1097,20 +1097,9 @@
                 || you.attribute[ATTR_TRANSFORMATION] == TRAN_SPIDER
                 || you.attribute[ATTR_TRANSFORMATION] == TRAN_BAT);
 
-<<<<<<< HEAD
-    case UNAT_TAILSLAP:
-        return (you.attribute[ATTR_TRANSFORMATION] == TRAN_SPIDER
-                || you.attribute[ATTR_TRANSFORMATION] == TRAN_ICE_BEAST
-                || you.attribute[ATTR_TRANSFORMATION] == TRAN_BAT);
-
-    case UNAT_PSEUDOPODS:
-        return (you.attribute[ATTR_TRANSFORMATION] != TRAN_NONE);
-
     case UNAT_TENTACLES:
         return (you.attribute[ATTR_TRANSFORMATION] != TRAN_NONE);
 
-=======
->>>>>>> 40f09fd0
     default:
         return (false);
     }
