--- conflicted
+++ resolved
@@ -4086,11 +4086,7 @@
     COMPILE_CHECK(SP_VAMPIRE == 30              , c3);
     COMPILE_CHECK(SPELL_DEBUGGING_RAY == 102    , c4);
     COMPILE_CHECK(SPELL_PETRIFY == 154          , c5);
-<<<<<<< HEAD
-    COMPILE_CHECK(NUM_SPELLS == 213             , c6);
-=======
-    COMPILE_CHECK(NUM_SPELLS == 205             , c6);
->>>>>>> 5a0ce23a
+    COMPILE_CHECK(NUM_SPELLS == 214             , c6);
 
     //jmf: NEW ASSERTS: we ought to do a *lot* of these
     COMPILE_CHECK(NUM_SPECIES < SP_UNKNOWN      , c7);
