#ifndef TAG_VERSION_H
#define TAG_VERSION_H

// Character info has its own top-level tag, mismatching majors don't break
// compatibility there.
// DO NOT BUMP THIS UNLESS YOU KNOW WHAT YOU'RE DOING. This would break
// the save browser across versions, possibly leading to overwritten games.
// It's only there in case there's no way out.
#define TAG_CHR_FORMAT 0

// Let CDO updaters know if the syntax changes.
#define TAG_MAJOR_VERSION 34

// Minor version will be reset to zero when major version changes.
enum tag_minor_version
{
    TAG_MINOR_INVALID         = -1,
    TAG_MINOR_RESET           = 0, // Minor tags were reset
    TAG_MINOR_BRANCHES_LEFT,       // Note the first time branches are left
    TAG_MINOR_VAULT_LIST,          // Don't try to store you.vault_list as prop
    TAG_MINOR_TRAPS_DETERM,        // Searching for traps is deterministic.
    TAG_MINOR_ACTION_THROW,        // Store base type of throw objects.
    TAG_MINOR_TEMP_MUTATIONS,      // Enable transient mutations
    TAG_MINOR_AUTOINSCRIPTIONS,    // Artefact inscriptions are added on the fly
    TAG_MINOR_UNCANCELLABLES,      // Restart uncancellable questions upon save load
    TAG_MINOR_DEEP_ABYSS,          // Multi-level abyss
    TAG_MINOR_COORD_SERIALIZER,    // Serialize coord_def as int
    TAG_MINOR_REMOVE_ABYSS_SEED,   // Remove the abyss seed.
    TAG_MINOR_REIFY_SUBVAULTS,     // Save subvaults with level for attribution
    TAG_MINOR_VEHUMET_SPELL_GIFT,  // Vehumet gift spells instead of books
    TAG_MINOR_0_11 = 17,           // 0.11 final saves
    TAG_MINOR_0_12,                // (no change)
    TAG_MINOR_BATTLESPHERE_MID,    // Monster battlesphere (mid of creator)
    TAG_MINOR_MALMUTATE,           // Convert Polymorph to Malmutate on old monsters
    TAG_MINOR_VEHUMET_MULTI_GIFTS, // Vehumet can offer multiple spells at once
    TAG_MINOR_ADD_ABYSS_SEED,      // Reinstate abyss seed. Mistakes were made.
    TAG_MINOR_COMPANION_LIST,      // Added companion list
    TAG_MINOR_INCREMENTAL_RECALL,  // Made recall incremental
    TAG_MINOR_GOD_GIFT,            // Remove {god gift} from inscriptions.
    TAG_MINOR_NOME_NO_MORE,        // Remove unused gnome variable.
    TAG_MINOR_NO_SPLINT,           // Remove splint mail
    TAG_MINOR_ORIG_MONNUM,         // orig_monnum is type rather than type+1.
    TAG_MINOR_SPRINT_SCORES,       // Separate score lists for each sprint map
    TAG_MINOR_FOOD_AUTOPICKUP,     // Separate meat, fruit, others in \ menu.
    TAG_MINOR_LORC_TEMPERATURE,    // Save lava orc temperature
    TAG_MINOR_GARGOYLE_DR,         // Gargoyle damage reduction
    TAG_MINOR_TRAVEL_ALLY_PACE,    // Pace travel to slowest ally setting
<<<<<<< HEAD
    TAG_MINOR_BOX_OF_BEASTS_CHARGES, // Box of Beasts counts its charges.
=======
    TAG_MINOR_AUTOMATIC_MANUALS,   // Manuals are now always studied
    TAG_MINOR_RM_GARGOYLE_DR,      // Gargoyle DR is redundant.
>>>>>>> 2bae144c
    NUM_TAG_MINORS,
    TAG_MINOR_VERSION = NUM_TAG_MINORS - 1
};

#endif<|MERGE_RESOLUTION|>--- conflicted
+++ resolved
@@ -45,12 +45,9 @@
     TAG_MINOR_LORC_TEMPERATURE,    // Save lava orc temperature
     TAG_MINOR_GARGOYLE_DR,         // Gargoyle damage reduction
     TAG_MINOR_TRAVEL_ALLY_PACE,    // Pace travel to slowest ally setting
-<<<<<<< HEAD
-    TAG_MINOR_BOX_OF_BEASTS_CHARGES, // Box of Beasts counts its charges.
-=======
     TAG_MINOR_AUTOMATIC_MANUALS,   // Manuals are now always studied
     TAG_MINOR_RM_GARGOYLE_DR,      // Gargoyle DR is redundant.
->>>>>>> 2bae144c
+    TAG_MINOR_BOX_OF_BEASTS_CHARGES, // Box of Beasts counts its charges.
     NUM_TAG_MINORS,
     TAG_MINOR_VERSION = NUM_TAG_MINORS - 1
 };
