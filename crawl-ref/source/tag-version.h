#ifndef TAG_VERSION_H
#define TAG_VERSION_H

// Character info has its own top-level tag, mismatching majors don't break
// compatibility there.
// DO NOT BUMP THIS UNLESS YOU KNOW WHAT YOU'RE DOING. This would break
// the save browser across versions, possibly leading to overwritten games.
// It's only there in case there's no way out.
#define TAG_CHR_FORMAT 0

// Let CDO updaters know if the syntax changes.
// Really, really, REALLY _never_ ever bump this and clean up old #ifdefs
// in a single commit, please.  Making clean-up and actual code changes,
// especially of this size, separated is vital for sanity.
#ifndef TAG_MAJOR_VERSION
#define TAG_MAJOR_VERSION 34
#endif

// Minor version will be reset to zero when major version changes.
enum tag_minor_version
{
    TAG_MINOR_INVALID         = -1,
    TAG_MINOR_RESET           = 0, // Minor tags were reset
#if TAG_MAJOR_VERSION == 34
    TAG_MINOR_BRANCHES_LEFT,       // Note the first time branches are left
    TAG_MINOR_VAULT_LIST,          // Don't try to store you.vault_list as prop
    TAG_MINOR_TRAPS_DETERM,        // Searching for traps is deterministic.
    TAG_MINOR_ACTION_THROW,        // Store base type of throw objects.
    TAG_MINOR_TEMP_MUTATIONS,      // Enable transient mutations
    TAG_MINOR_AUTOINSCRIPTIONS,    // Artefact inscriptions are added on the fly
    TAG_MINOR_UNCANCELLABLES,      // Restart uncancellable questions upon save load
    TAG_MINOR_DEEP_ABYSS,          // Multi-level abyss
    TAG_MINOR_COORD_SERIALIZER,    // Serialize coord_def as int
    TAG_MINOR_REMOVE_ABYSS_SEED,   // Remove the abyss seed.
    TAG_MINOR_REIFY_SUBVAULTS,     // Save subvaults with level for attribution
    TAG_MINOR_VEHUMET_SPELL_GIFT,  // Vehumet gift spells instead of books
    TAG_MINOR_0_11 = 17,           // 0.11 final saves
    TAG_MINOR_0_12,                // (no change)
    TAG_MINOR_BATTLESPHERE_MID,    // Monster battlesphere (mid of creator)
    TAG_MINOR_MALMUTATE,           // Convert Polymorph to Malmutate on old monsters
    TAG_MINOR_VEHUMET_MULTI_GIFTS, // Vehumet can offer multiple spells at once
    TAG_MINOR_ADD_ABYSS_SEED,      // Reinstate abyss seed. Mistakes were made.
    TAG_MINOR_COMPANION_LIST,      // Added companion list
    TAG_MINOR_INCREMENTAL_RECALL,  // Made recall incremental
    TAG_MINOR_GOD_GIFT,            // Remove {god gift} from inscriptions.
    TAG_MINOR_NOME_NO_MORE,        // Remove unused gnome variable.
    TAG_MINOR_NO_SPLINT,           // Remove splint mail
    TAG_MINOR_ORIG_MONNUM,         // orig_monnum is type rather than type+1.
    TAG_MINOR_SPRINT_SCORES,       // Separate score lists for each sprint map
    TAG_MINOR_FOOD_AUTOPICKUP,     // Separate meat, fruit, others in \ menu.
    TAG_MINOR_LORC_TEMPERATURE,    // Save lava orc temperature
    TAG_MINOR_GARGOYLE_DR,         // Gargoyle damage reduction
    TAG_MINOR_TRAVEL_ALLY_PACE,    // Pace travel to slowest ally setting
    TAG_MINOR_AUTOMATIC_MANUALS,   // Manuals are now always studied
    TAG_MINOR_RM_GARGOYLE_DR,      // Gargoyle DR is redundant.
    TAG_MINOR_STAT_ZERO,           // Stat zero doesn't cause death.
    TAG_MINOR_BOX_OF_BEASTS_CHARGES, // Box of Beasts counts its charges.
    TAG_MINOR_WAR_DOG_REMOVAL,     // War dogs become wolves, then disappear
    TAG_MINOR_CANARIES,            // Canaries in save files.
    TAG_MINOR_CHIMERA_GHOST_DEMON, // Use ghost demon
    TAG_MINOR_MONSTER_PARTS,       // Flag the presence of ghost_demon (and more)
    TAG_MINOR_OPTIONAL_PARTS,      // Make three big monster structs optional.
    TAG_MINOR_SHORT_SPELL_TYPE,    // Spell types changed to short instead of byte
    TAG_MINOR_FORGOTTEN_MAP,       // X^F can be undone.
    TAG_MINOR_CONTAM_SCALE,        // Scale the magic contamination by a factor of 1000
    TAG_MINOR_SUMMONER,            // Store summoner data.
    TAG_MINOR_STAT_MUT,            // Flag for converting stat mutations
    TAG_MINOR_MAP_ORDER,           // map_def::order added to des cache
    TAG_MINOR_FIXED_CONSTRICTION,  // Corrected a constricting marshalling bug.
    TAG_MINOR_SEEDS,               // Per-game seeds for deterministic stuff.
    TAG_MINOR_ABYSS_BRANCHES,      // Spawn abyss monsters from other branches.
    TAG_MINOR_BRANCH_ENTRY,        // Store branch entry point (rather than just depth).
    TAG_MINOR_16_BIT_TABLE,        // Increase the limit for CrawlVector/HashTable to 65535.
    TAG_MINOR_ABIL_1000,           // Start god ability enums at 1000.
    TAG_MINOR_CLASS_HP_0,          // Base class maxhp at 0.
    TAG_MINOR_NOISES,              // Save incompat recovery wrt ATTR_NOISES.
    TAG_MINOR_ABIL_GOD_FIXUP,      // Movement of some non-god-specific abils.
    TAG_MINOR_NEMELEX_DUNGEONS,    // Make nemelex not give/track decks of dungeons.
    TAG_MINOR_DEMONSPAWN,          // Save compat wrt demonspawn enemies.
    TAG_MINOR_EVENT_TIMERS,        // "Every 20 turn" effects are less determinstic.
    TAG_MINOR_EVENT_TIMER_FIX,     // Correct event timers in transferred games
    TAG_MINOR_MONINFO_ENERGY,      // Energy usage in monster_info
    TAG_MINOR_BOOK_ID,             // Track spellbooks you've identified
    TAG_MINOR_MISC_SHOP_CHANGE,    // Wand and gadget shops merged
    TAG_MINOR_HORN_GERYON_CHANGE,  // Horn of geryon changed to an xp-evoker
    TAG_MINOR_NEMELEX_WEIGHTS,     // Nemelex deck weighting removed
    TAG_MINOR_UNSEEN_MONSTER,      // Invis indicators for monsters going from seen to unseen
    TAG_MINOR_MR_ITEM_RESCALE,     // Rescaled MR property on items.
    TAG_MINOR_MANGROVES,           // Turn all mangroves into trees.
    TAG_MINOR_FIX_FEAT_SHIFT,      // Fix feature shifts from the last tag.
    TAG_MINOR_FUNGUS_FORM,         // Removed confusing touch duration from fungus form.
    TAG_MINOR_STEALTH_RESCALE,     // Item properties: rescaled Stealth, removed Hunger.
    TAG_MINOR_ATTACK_DESCS,        // Added attacks to monster_info.
    TAG_MINOR_BRIBE_BRANCH,        // Bribe branch tracking
    TAG_MINOR_CLOUD_OWNER,         // Track owners of clouds in map knowledge
    TAG_MINOR_NO_DEVICE_HEAL,      // Made MUT_NO_DEVICE_HEAL a normal bad mutation.
    TAG_MINOR_DIET_MUT,            // Remove carnivore/herbivore muts from random generation.
    TAG_MINOR_SAGE_REMOVAL,        // Removed the Sage card and status.
    TAG_MINOR_CALC_UNRAND_REACTS,  // Compute you.unrand_reacts on load
    TAG_MINOR_SAPROVOROUS,         // Remove Saprovorous from several species
    TAG_MINOR_CE_HA_DIET,          // Remove intrinsic diet muts from Ce & Ha
    TAG_MINOR_NO_POT_FOOD,         // Remove Royal Jellies & Ambrosia
    TAG_MINOR_ROT_IMMUNITY,        // Make rot immunity an intrinsic mutation.
    TAG_MINOR_FOUL_STENCH,         // Remove Saprovore from the Foul Stench DS Facet
    TAG_MINOR_FOOD_PURGE,          // Cleaning up old types of food.
    TAG_MINOR_FOOD_PURGE_AP_FIX,   // Correctly carry over old fruit autopickup.
    TAG_MINOR_WEIGHTLESS,          // Removal of player burden.
    TAG_MINOR_DS_CLOUD_MUTATIONS,  // Change Ds conservation muts to cloud immunities.
    TAG_MINOR_FRIENDLY_PICKUP,     // Remove the friendly_pickup setting.
    TAG_MINOR_STICKY_FLAME,        // Change the name of you.props "napalmer" & "napalm_aux"
    TAG_MINOR_SLAYRING_PLUSES,     // Combine Acc/Dam on rings of slaying and artefacts.
<<<<<<< HEAD
    TAG_MINOR_IASHOL_DATA,         // Restructuring persistent Iashol data to allow saving.
=======
    TAG_MINOR_MERGE_EW,            // Combine enchant weapons scrolls.
    TAG_MINOR_WEAPON_PLUSES,       // Combine to-hit/to-dam enchantment on weapons.
>>>>>>> 0ee87428
#endif
    NUM_TAG_MINORS,
    TAG_MINOR_VERSION = NUM_TAG_MINORS - 1
};

#endif<|MERGE_RESOLUTION|>--- conflicted
+++ resolved
@@ -109,12 +109,9 @@
     TAG_MINOR_FRIENDLY_PICKUP,     // Remove the friendly_pickup setting.
     TAG_MINOR_STICKY_FLAME,        // Change the name of you.props "napalmer" & "napalm_aux"
     TAG_MINOR_SLAYRING_PLUSES,     // Combine Acc/Dam on rings of slaying and artefacts.
-<<<<<<< HEAD
     TAG_MINOR_IASHOL_DATA,         // Restructuring persistent Iashol data to allow saving.
-=======
     TAG_MINOR_MERGE_EW,            // Combine enchant weapons scrolls.
     TAG_MINOR_WEAPON_PLUSES,       // Combine to-hit/to-dam enchantment on weapons.
->>>>>>> 0ee87428
 #endif
     NUM_TAG_MINORS,
     TAG_MINOR_VERSION = NUM_TAG_MINORS - 1
