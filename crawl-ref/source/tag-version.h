--- conflicted
+++ resolved
@@ -62,11 +62,8 @@
     TAG_MINOR_TEMPORARY_CLOUDS,    // Clouds are now marked if they're temporary or not.
                                    // XXX: When clearing, check dat/dlua/lm_fog.lua
     TAG_MINOR_PHOENIX_ATTITUDE,    // Store the attitudes of dead phoenixes
-<<<<<<< HEAD
+    TAG_MINOR_CONSTRICTION,        // Constriction available
     TAG_MINOR_LESS_TILE_DATA,      // mcache and tile_bk is not saved, but more stuff in map_knowledge
-=======
-    TAG_MINOR_CONSTRICTION,        // Constriction available
->>>>>>> 570a689e
     NUM_TAG_MINORS,
     TAG_MINOR_VERSION = NUM_TAG_MINORS - 1
 };
