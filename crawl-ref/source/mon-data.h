--- conflicted
+++ resolved
@@ -3994,13 +3994,8 @@
     3000, 6, MONS_KRAKEN, MONS_KRAKEN, MH_NATURAL, -3,
     { {AT_BITE, AF_PLAIN, 50}, AT_NO_ATK, AT_NO_ATK, AT_NO_ATK },
     { 16, 10, 6, 0 },
-<<<<<<< HEAD
     20, 0, MST_KRAKEN, CE_POISON_CONTAM, Z_BIG, S_SILENT,
     I_ANIMAL, HT_WATER, FL_NONE, 14, DEFAULT_ENERGY,
-=======
-    20, 0, MST_KRAKEN, CE_POISONOUS, Z_BIG, S_SILENT,
-    I_ANIMAL, HT_WATER, FL_NONE, 15, DEFAULT_ENERGY,
->>>>>>> 4080d7d1
     MONUSE_NOTHING, MONEAT_NOTHING, SIZE_HUGE
 },
 
@@ -4012,7 +4007,6 @@
     { {AT_TENTACLE_SLAP, AF_PLAIN, 29}, AT_NO_ATK, AT_NO_ATK, AT_NO_ATK },
     { 12, 3, 2, 0 },
     5, 7, MST_NO_SPELLS, CE_NOCORPSE, Z_NOZOMBIE, S_SILENT,
-<<<<<<< HEAD
     I_ANIMAL, HT_AMPHIBIOUS, FL_LEVITATE, 17, DEFAULT_ENERGY,
     MONUSE_NOTHING, MONEAT_NOTHING, SIZE_LARGE
 },
@@ -4026,9 +4020,6 @@
     { 12, 3, 2, 0 },
     5, 7, MST_NO_SPELLS, CE_NOCORPSE, Z_NOZOMBIE, S_SILENT,
     I_ANIMAL, HT_AMPHIBIOUS, FL_LEVITATE, 18, DEFAULT_ENERGY,
-=======
-    I_ANIMAL, HT_WATER, FL_NONE, 18, DEFAULT_ENERGY,
->>>>>>> 4080d7d1
     MONUSE_NOTHING, MONEAT_NOTHING, SIZE_LARGE
 },
 
@@ -5329,11 +5320,7 @@
     2100, 11, MONS_HYDRA, MONS_HYDRA, MH_NATURAL, -3,
     { {AT_BITE, AF_PLAIN, 18}, AT_NO_ATK, AT_NO_ATK, AT_NO_ATK },
     { 30, 0, 0, 150 },
-<<<<<<< HEAD
     0, 5, MST_NO_SPELLS, CE_POISON_CONTAM, Z_BIG, S_ROAR,
-=======
-    0, 5, MST_NO_SPELLS, CE_POISONOUS, Z_BIG, S_ROAR,
->>>>>>> 4080d7d1
     I_INSECT, HT_AMPHIBIOUS, FL_NONE, 10, SWIM_ENERGY(6),
     MONUSE_NOTHING, MONEAT_NOTHING, SIZE_GIANT
 },
